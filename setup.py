#!/usr/bin/env python
# -*- encoding: utf-8 -*-
from __future__ import absolute_import, print_function

from glob import glob
from os.path import basename, dirname, join, splitext
import io
import re

from setuptools import find_packages, setup


def read(*names, **kwargs):
    with io.open(
        join(dirname(__file__), *names),
        encoding=kwargs.get("encoding", "utf8"),
    ) as fh:
        return fh.read()


setup(
    name="egon.data",
    version="0.0.0",
    license="AGPL-3.0-or-later",
    description=(
        "The data used in the eGo^N project along with the code importing, "
        "generating and processing it."
    ),
    long_description="%s\n%s"
    % (
        re.compile("^.. start-badges.*^.. end-badges", re.M | re.S).sub(
            "", read("README.rst")
        ),
        re.sub(":[a-z]+:`~?(.*?)`", r"``\1``", read("CHANGELOG.rst")),
    ),
    author="Guido Pleßmann, Ilka Cußman, Stephan Günther",
    author_email=(
        "guido.plessmann@rl-institut.de, "
        "ilka.cussmann@hs-flensburg.de, "
        "stephan.guenther@ovgu.de"
    ),
    url="https://github.com/openego/eGon-data",
    packages=["egon"] + ["egon." + p for p in find_packages("src/egon")],
    package_dir={"": "src"},
    py_modules=[splitext(basename(path))[0] for path in glob("src/*.py")],
    include_package_data=True,
    zip_safe=False,
    classifiers=[
        # complete classifier list:
        # http://pypi.python.org/pypi?%3Aaction=list_classifiers
        "Development Status :: 1 - Planning",
        "Intended Audience :: Developers",
        (
            "License :: OSI Approved :: "
            "GNU Affero General Public License v3 or later (AGPLv3+)"
        ),
        "Operating System :: Unix",
        "Operating System :: POSIX",
        "Operating System :: Microsoft :: Windows",
        "Programming Language :: Python",
        "Programming Language :: Python :: 3",
        "Programming Language :: Python :: 3.7",
        "Programming Language :: Python :: 3.8",
        "Programming Language :: Python :: Implementation :: CPython",
        # uncomment if you test on these interpreters:
        # "Programming Language :: Python :: Implementation :: PyPy",
        # "Programming Language :: Python :: Implementation :: IronPython",
        # "Programming Language :: Python :: Implementation :: Jython",
        # "Programming Language :: Python :: Implementation :: Stackless",
        "Topic :: Utilities",
    ],
    project_urls={
        "Documentation": "https://eGon-data.readthedocs.io/",
        "Changelog": (
            "https://eGon-data.readthedocs.io/en/latest/changelog.html"
        ),
        "Issue Tracker": "https://github.com/openego/eGon-data/issues",
    },
    keywords=[
        # eg: 'keyword1', 'keyword2', 'keyword3',
    ],
    python_requires=">=3.7.*",
    install_requires=[
        # eg: 'aspectlib==1.1.1', 'six>=1.7',
        "apache-airflow>=1.10.14,<2.0",
        "atlite==0.0.3",
        "cdsapi",
        "click",
        "geopandas>=0.9.0",
        "importlib-resources",
        "loguru",
        "matplotlib",
        "netcdf4",
        "oedialect==0.0.8",
        "psycopg2",
        "pyaml",
        "rasterio",
        "rtree",
<<<<<<< HEAD
        "sqlalchemy<1.4"
=======
        "sqlalchemy<1.4",
        "xarray",
        "rioxarray"
        
        
>>>>>>> 43fb2f39
    ],
    extras_require={
        "dev": ["black", "flake8", "isort>=5", "pre-commit", "pytest", "tox"]
        # eg:
        #   'rst': ['docutils>=0.11'],
        #   ':python_version=="2.6"': ['argparse'],
    },
    entry_points={
        "console_scripts": [
            "egon-data = egon.data.cli:main",
        ]
    },
)<|MERGE_RESOLUTION|>--- conflicted
+++ resolved
@@ -96,15 +96,9 @@
         "pyaml",
         "rasterio",
         "rtree",
-<<<<<<< HEAD
-        "sqlalchemy<1.4"
-=======
         "sqlalchemy<1.4",
         "xarray",
-        "rioxarray"
-        
-        
->>>>>>> 43fb2f39
+        "rioxarray",
     ],
     extras_require={
         "dev": ["black", "flake8", "isort>=5", "pre-commit", "pytest", "tox"]

--- conflicted
+++ resolved
@@ -105,11 +105,7 @@
         "rioxarray",
         "rtree",
         "saio",
-<<<<<<< HEAD
         "seaborn",
-=======
-		"seaborn",
->>>>>>> bd736927
         "snakemake<7",
         "sqlalchemy<1.4",  # Airflow<2.0 is not compatible with SQLAlchemy>=1.4
         "wtforms<3",  # WTForms>=3.0 breaks Airflow<2.0
@@ -117,14 +113,7 @@
         "xlrd",
     ],
     extras_require={
-        "dev": [
-            "black==21.12b0",
-            "flake8",
-            "isort>=5",
-            "pre-commit",
-            "pytest",
-            "tox",
-        ]
+        "dev": ["black", "flake8", "isort>=5", "pre-commit", "pytest", "tox"]
         # eg:
         #   'rst': ['docutils>=0.11'],
         #   ':python_version=="2.6"': ['argparse'],

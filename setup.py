--- conflicted
+++ resolved
@@ -107,13 +107,9 @@
         "rioxarray",
         "rtree",
         "saio",
-<<<<<<< HEAD
-		"seaborn",
+        "seaborn",
+        "shapely",
         "snakemake<7",
-=======
-        "shapely",
-        "snakemake",
->>>>>>> 75ebfdb7
         "sqlalchemy<1.4",  # Airflow<2.0 is not compatible with SQLAlchemy>=1.4
         "wtforms<3",  # WTForms>=3.0 breaks Airflow<2.0
         "xarray",

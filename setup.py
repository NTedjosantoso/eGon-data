#!/usr/bin/env python
# -*- encoding: utf-8 -*-
from __future__ import absolute_import, print_function

from glob import glob
from os.path import basename, dirname, join, splitext
import io
import re

from setuptools import find_packages, setup


def read(*names, **kwargs):
    with io.open(
        join(dirname(__file__), *names),
        encoding=kwargs.get("encoding", "utf8"),
    ) as fh:
        return fh.read()


setup(
    name="egon.data",
    version="0.0.0",
    license="AGPL-3.0-or-later",
    description=(
        "The data used in the eGo^N project along with the code importing, "
        "generating and processing it."
    ),
    long_description="%s\n%s"
    % (
        re.compile("^.. start-badges.*^.. end-badges", re.M | re.S).sub(
            "", read("README.rst")
        ),
        re.sub(":[a-z]+:`~?(.*?)`", r"``\1``", read("CHANGELOG.rst")),
    ),
    author="Guido Pleßmann, Ilka Cußman, Stephan Günther",
    author_email=(
        "guido.plessmann@rl-institut.de, "
        "ilka.cussmann@hs-flensburg.de, "
        "stephan.guenther@ovgu.de"
    ),
    url="https://github.com/openego/eGon-data",
    packages=["egon"] + ["egon." + p for p in find_packages("src/egon")],
    package_dir={"": "src"},
    py_modules=[splitext(basename(path))[0] for path in glob("src/*.py")],
    include_package_data=True,
    zip_safe=False,
    classifiers=[
        # complete classifier list:
        # http://pypi.python.org/pypi?%3Aaction=list_classifiers
        "Development Status :: 1 - Planning",
        "Intended Audience :: Developers",
        (
            "License :: OSI Approved :: "
            "GNU Affero General Public License v3 or later (AGPLv3+)"
        ),
        "Operating System :: Unix",
        "Operating System :: POSIX",
        "Operating System :: Microsoft :: Windows",
        "Programming Language :: Python",
        "Programming Language :: Python :: 3",
        "Programming Language :: Python :: 3.7",
        "Programming Language :: Python :: 3.8",
        "Programming Language :: Python :: Implementation :: CPython",
        # uncomment if you test on these interpreters:
        # "Programming Language :: Python :: Implementation :: PyPy",
        # "Programming Language :: Python :: Implementation :: IronPython",
        # "Programming Language :: Python :: Implementation :: Jython",
        # "Programming Language :: Python :: Implementation :: Stackless",
        "Topic :: Utilities",
    ],
    project_urls={
        "Documentation": "https://eGon-data.readthedocs.io/",
        "Changelog": (
            "https://eGon-data.readthedocs.io/en/latest/changelog.html"
        ),
        "Issue Tracker": "https://github.com/openego/eGon-data/issues",
    },
    keywords=[
        # eg: 'keyword1', 'keyword2', 'keyword3',
    ],
    python_requires=">=3.7.*",
    install_requires=[
        # eg: 'aspectlib==1.1.1', 'six>=1.7',
        "apache-airflow>=1.10.14,<2.0",  # See accompanying commit message
        "atlite==0.2.5",
        "cdsapi",
        "click",
        "geopandas>=0.10.0,<0.11.0",
        "geopy",
        "geovoronoi==0.3.0",
        "importlib-resources",
        "loguru",
        "markupsafe<2.1.0",  # MarkupSafe>=2.1.0 breaks WTForms<3
        "matplotlib",
        "netcdf4",
        "oedialect==0.0.8",
        "omi",
        "openpyxl",
        "pandas>1.2.0,<1.4",  # pandas>=1.4 needs SQLAlchemy>=1.4
        "psycopg2",
        "pyaml",
        "pypsa==0.17.1",
        "rasterio",
        "rioxarray",
        "rtree",
<<<<<<< HEAD
        "seaborn",
        "snakemake<7",
=======
        "saio",
        "snakemake",
>>>>>>> 30948e82
        "sqlalchemy<1.4",  # Airflow<2.0 is not compatible with SQLAlchemy>=1.4
        "wtforms<3",  # WTForms>=3.0 breaks Airflow<2.0
        "xarray",
        "xlrd",
    ],
    extras_require={
        "dev": [
            "black==21.12b0",
            "flake8",
            "isort>=5",
            "pre-commit",
            "pytest",
            "tox",
        ]
        # eg:
        #   'rst': ['docutils>=0.11'],
        #   ':python_version=="2.6"': ['argparse'],
    },
    entry_points={"console_scripts": ["egon-data = egon.data.cli:main"]},
)<|MERGE_RESOLUTION|>--- conflicted
+++ resolved
@@ -104,13 +104,9 @@
         "rasterio",
         "rioxarray",
         "rtree",
-<<<<<<< HEAD
+		"saio",
         "seaborn",
         "snakemake<7",
-=======
-        "saio",
-        "snakemake",
->>>>>>> 30948e82
         "sqlalchemy<1.4",  # Airflow<2.0 is not compatible with SQLAlchemy>=1.4
         "wtforms<3",  # WTForms>=3.0 breaks Airflow<2.0
         "xarray",

--- conflicted
+++ resolved
@@ -51,12 +51,9 @@
 from egon.data.datasets.scenario_parameters import ScenarioParameters
 from egon.data.datasets.society_prognosis import SocietyPrognosis
 from egon.data.datasets.storages import PumpedHydro
-<<<<<<< HEAD
 from egon.data.datasets.storages_etrago import StorageEtrago
-=======
 from egon.data.datasets.substation import SubstationExtraction
 from egon.data.datasets.substation_voronoi import SubstationVoronoi
->>>>>>> 21f7722d
 from egon.data.datasets.vg250 import Vg250
 from egon.data.datasets.vg250_mv_grid_districts import Vg250MvGridDistricts
 from egon.data.datasets.zensus_mv_grid_districts import ZensusMvGridDistricts
@@ -259,7 +256,9 @@
     )
 
     # CH4 storages import
-    insert_data_ch4_storages = CH4Storages(dependencies=[create_gas_polygons])
+    insert_data_ch4_storages = CH4Storages(
+	dependencies=[create_gas_polygons]
+    )
 
     # Insert industrial gas demand
     industrial_gas_demand = IndustrialGasDemand(
@@ -294,7 +293,7 @@
     feedin_wind_onshore = tasks["renewable_feedin.wind"]
     feedin_pv = tasks["renewable_feedin.pv"]
     feedin_solar_thermal = tasks["renewable_feedin.solar-thermal"]
-    
+
     # District heating areas demarcation
     district_heating_areas = DistrictHeatingAreas(
         dependencies=[heat_demand_Germany, scenario_parameters]
@@ -458,7 +457,12 @@
 
     # Heat to eTraGo
     heat_etrago = HeatEtrago(
-        dependencies=[heat_supply, mv_grid_districts, setup_etrago, renewable_feedin]
+        dependencies=[
+            heat_supply,
+            mv_grid_districts,
+            setup_etrago,
+            renewable_feedin,
+        ]
     )
 
     heat_etrago_buses = tasks["heat_etrago.buses"]
@@ -468,12 +472,6 @@
     chp_etrago = ChpEtrago(dependencies=[chp, heat_etrago])
 
     # DSM
-<<<<<<< HEAD
-    components_dsm =  dsm_Potential(
-        dependencies = [cts_electricity_demand_annual,
-                        demand_curves_industry,
-                        osmtgmod_pypsa])
-=======
     components_dsm = dsm_Potential(
         dependencies=[
             cts_electricity_demand_annual,
@@ -481,7 +479,6 @@
             osmtgmod_pypsa,
         ]
     )
->>>>>>> 21f7722d
 
     # Pumped hydro units
 
@@ -510,15 +507,6 @@
         ]
     )
 
-<<<<<<< HEAD
-    # Storages to eTrago
-
-    storage_etrago = StorageEtrago(
-        dependencies=[
-            pumped_hydro,
-            setup_etrago,
-            scenario_parameters,
-=======
     # HTS to etrago table
     hts_etrago_table = HtsEtragoTable(
         dependencies=[
@@ -526,6 +514,15 @@
             mv_grid_districts,
             district_heating_areas,
             heat_etrago,
->>>>>>> 21f7722d
+        ]
+    )
+
+    # Storages to eTrago
+
+    storage_etrago = StorageEtrago(
+        dependencies=[
+            pumped_hydro,
+            setup_etrago,
+            scenario_parameters,
         ]
     )
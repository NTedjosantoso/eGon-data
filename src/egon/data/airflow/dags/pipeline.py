--- conflicted
+++ resolved
@@ -129,11 +129,8 @@
     zensus_vg250 = ZensusVg250(
         dependencies=[vg250, population_import])
     zensus_inside_ger = tasks["zensus_vg250.inside-germany"]
-<<<<<<< HEAD
 
     zensus_inside_ger >> zensus_misc_import
-=======
->>>>>>> 459412b4
 
     # DemandRegio data import
     demandregio = DemandRegio(dependencies=[

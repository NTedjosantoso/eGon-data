import os

from airflow.utils.dates import days_ago
import airflow

from egon.data.config import set_numexpr_threads
from egon.data.datasets import database
from egon.data.datasets.calculate_dlr import Calculate_dlr
from egon.data.datasets.ch4_storages import CH4Storages
from egon.data.datasets.chp import Chp
from egon.data.datasets.chp_etrago import ChpEtrago
from egon.data.datasets.data_bundle import DataBundle
from egon.data.datasets.demandregio import DemandRegio
from egon.data.datasets.district_heating_areas import DistrictHeatingAreas
from egon.data.datasets.DSM_cts_ind import dsm_Potential
from egon.data.datasets.electrical_neighbours import ElectricalNeighbours
from egon.data.datasets.electricity_demand import (
    CtsElectricityDemand,
    HouseholdElectricityDemand,
)
from egon.data.datasets.electricity_demand_etrago import ElectricalLoadEtrago
from egon.data.datasets.electricity_demand_timeseries import (
    hh_buildings,
    hh_profiles,
)
from egon.data.datasets.era5 import WeatherData
from egon.data.datasets.etrago_setup import EtragoSetup
from egon.data.datasets.fill_etrago_gen import Egon_etrago_gen
from egon.data.datasets.fix_ehv_subnetworks import FixEhvSubnetworks
from egon.data.datasets.gas_aggregation import GasAggregation
from egon.data.datasets.gas_areas import GasAreaseGon100RE, GasAreaseGon2035
from egon.data.datasets.gas_grid import GasNodesandPipes
from egon.data.datasets.gas_prod import CH4Production
from egon.data.datasets.heat_demand import HeatDemandImport
from egon.data.datasets.heat_demand_europe import HeatDemandEurope
from egon.data.datasets.heat_demand_timeseries.HTS import HeatTimeSeries
from egon.data.datasets.heat_etrago import HeatEtrago
from egon.data.datasets.heat_etrago.hts_etrago import HtsEtragoTable
from egon.data.datasets.heat_supply import HeatSupply
from egon.data.datasets.hydrogen_etrago import (
    HydrogenBusEtrago,
    HydrogenGridEtrago,
    HydrogenMethaneLinkEtrago,
    HydrogenPowerLinkEtrago,
    HydrogenStoreEtrago,
)
from egon.data.datasets.industrial_gas_demand import (
    IndustrialGasDemand,
    IndustrialGasDemandeGon100RE,
    IndustrialGasDemandeGon2035,
)
from egon.data.datasets.industrial_sites import MergeIndustrialSites
from egon.data.datasets.industry import IndustrialDemandCurves
from egon.data.datasets.loadarea import LoadArea
from egon.data.datasets.mastr import mastr_data_setup
from egon.data.datasets.mv_grid_districts import mv_grid_districts_setup
from egon.data.datasets.osm import OpenStreetMap
from egon.data.datasets.osm_buildings_streets import OsmBuildingsStreets
from egon.data.datasets.osmtgmod import Osmtgmod
from egon.data.datasets.power_etrago import OpenCycleGasTurbineEtrago
from egon.data.datasets.power_plants import PowerPlants
from egon.data.datasets.pypsaeursec import PypsaEurSec
from egon.data.datasets.re_potential_areas import re_potential_area_setup
from egon.data.datasets.renewable_feedin import RenewableFeedin
from egon.data.datasets.saltcavern import SaltcavernData
from egon.data.datasets.sanity_checks import SanityChecks
from egon.data.datasets.scenario_capacities import ScenarioCapacities
from egon.data.datasets.scenario_parameters import ScenarioParameters
from egon.data.datasets.society_prognosis import SocietyPrognosis
from egon.data.datasets.storages import PumpedHydro
from egon.data.datasets.storages_etrago import StorageEtrago
from egon.data.datasets.substation import SubstationExtraction
from egon.data.datasets.substation_voronoi import SubstationVoronoi
from egon.data.datasets.tyndp import Tyndp
from egon.data.datasets.vg250 import Vg250
from egon.data.datasets.vg250_mv_grid_districts import Vg250MvGridDistricts
from egon.data.datasets.zensus import ZensusMiscellaneous, ZensusPopulation
from egon.data.datasets.zensus_mv_grid_districts import ZensusMvGridDistricts
from egon.data.datasets.zensus_vg250 import ZensusVg250

# Set number of threads used by numpy and pandas
set_numexpr_threads()

with airflow.DAG(
    "egon-data-processing-pipeline",
    description="The eGo^N data processing DAG.",
    default_args={"start_date": days_ago(1)},
    template_searchpath=[
        os.path.abspath(
            os.path.join(
                os.path.dirname(__file__), "..", "..", "processing", "vg250"
            )
        )
    ],
    is_paused_upon_creation=False,
    schedule_interval=None,
) as pipeline:

    tasks = pipeline.task_dict

    setup = database.Setup()

    osm = OpenStreetMap(dependencies=[setup])

    data_bundle = DataBundle(dependencies=[setup])

    # Import VG250 (Verwaltungsgebiete 250) data
    vg250 = Vg250(dependencies=[setup])

    # Scenario table
    scenario_parameters = ScenarioParameters(dependencies=[setup])

    # Download TYNDP data
    tyndp_data = Tyndp(dependencies=[setup])

    # Import zensus population
    zensus_population = ZensusPopulation(dependencies=[setup, vg250])

    # Combine zensus and VG250 data
    zensus_vg250 = ZensusVg250(dependencies=[vg250, zensus_population])

    # Download and import zensus data on households, buildings and apartments
    zensus_miscellaneous = ZensusMiscellaneous(
        dependencies=[zensus_population, zensus_vg250]
    )

    # Import DemandRegio data
    demandregio = DemandRegio(
        dependencies=[data_bundle, scenario_parameters, setup, vg250]
    )

    # Society prognosis
    society_prognosis = SocietyPrognosis(
        dependencies=[demandregio, zensus_miscellaneous]
    )

    # OSM (OpenStreetMap) buildings, streets and amenities
    osm_buildings_streets = OsmBuildingsStreets(
        dependencies=[osm, zensus_miscellaneous]
    )

    # Import saltcavern storage potentials
    saltcavern_storage = SaltcavernData(dependencies=[data_bundle, vg250])

    # Import weather data
    weather_data = WeatherData(
        dependencies=[scenario_parameters, setup, vg250]
    )

    # Future national heat demands for foreign countries based on Hotmaps
    # download only, processing in PyPSA-Eur-Sec fork
    hd_abroad = HeatDemandEurope(dependencies=[setup])

    # Set eTraGo input tables
    setup_etrago = EtragoSetup(dependencies=[setup])

    substation_extraction = SubstationExtraction(dependencies=[osm, vg250])

    # Generate the osmTGmod ehv/hv grid model
    osmtgmod = Osmtgmod(
        dependencies=[
            scenario_parameters,
            setup_etrago,
            substation_extraction,
            tasks["osm.download"],
        ]
    )

    # Fix eHV subnetworks in Germany manually
    fix_subnetworks = FixEhvSubnetworks(dependencies=[osmtgmod])

    # Run pypsa-eur-sec
    run_pypsaeursec = PypsaEurSec(
        dependencies=[
            data_bundle,
            hd_abroad,
            osmtgmod,
            setup_etrago,
            weather_data,
        ]
    )

    # Import NEP (Netzentwicklungsplan) data
    scenario_capacities = ScenarioCapacities(
        dependencies=[
            data_bundle,
            run_pypsaeursec,
            setup,
            vg250,
            zensus_population,
        ]
    )

    # Retrieve MaStR (Marktstammdatenregister) data
    mastr_data = mastr_data_setup(dependencies=[setup])

    # Create Voronoi polygons
    substation_voronoi = SubstationVoronoi(
        dependencies=[tasks["osmtgmod_substation"], vg250]
    )

    # MV (medium voltage) grid districts
    mv_grid_districts = mv_grid_districts_setup(
        dependencies=[substation_voronoi]
    )

    # Import potential areas for wind onshore and ground-mounted PV
    re_potential_areas = re_potential_area_setup(
        dependencies=[data_bundle, setup]
    )

    # Calculate future heat demand based on Peta5_0_1 data
    heat_demand_Germany = HeatDemandImport(
        dependencies=[scenario_parameters, vg250, zensus_vg250]
    )

    # Download industrial gas demand
    industrial_gas_demand = IndustrialGasDemand(
        dependencies=[scenario_parameters]
    )

    # Extract landuse areas from the `osm` dataset
    load_area = LoadArea(dependencies=[osm, vg250])

    # Calculate feedin from renewables
    renewable_feedin = RenewableFeedin(dependencies=[vg250, weather_data])

    # Demarcate district heating areas
    district_heating_areas = DistrictHeatingAreas(
        dependencies=[
            heat_demand_Germany,
            scenario_parameters,
            zensus_miscellaneous,
        ]
    )

    # TODO: What does "trans" stand for?
    # Calculate dynamic line rating for HV (high voltage) trans lines
    dlr = Calculate_dlr(
        dependencies=[data_bundle, osmtgmod, weather_data, fix_subnetworks]
    )

    # Map zensus grid districts
    zensus_mv_grid_districts = ZensusMvGridDistricts(
        dependencies=[mv_grid_districts, zensus_population]
    )

    # Map federal states to mv_grid_districts
    vg250_mv_grid_districts = Vg250MvGridDistricts(
        dependencies=[mv_grid_districts, vg250]
    )

    # Create household demand profiles on zensus level
    hh_demand_profiles_setup = hh_profiles.HouseholdDemands(
        dependencies=[
            demandregio,
            tasks[
                "osm_buildings_streets"
                ".create-buildings-residential-zensus-mapping"
            ],
            vg250,
            zensus_miscellaneous,
            zensus_mv_grid_districts,
            zensus_vg250,
        ]
    )

    # Household electricity demand buildings
    hh_demand_buildings_setup = hh_buildings.setup(
        dependencies=[
            tasks[
                "electricity_demand_timeseries"
                ".hh_profiles"
                ".houseprofiles-in-census-cells"
            ]
        ]
    )

    # Get household electrical demands for cencus cells
    household_electricity_demand_annual = HouseholdElectricityDemand(
        dependencies=[
            tasks[
                "electricity_demand_timeseries"
                ".hh_buildings"
                ".map-houseprofiles-to-buildings"
            ]
        ]
    )

    # Distribute electrical CTS demands to zensus grid
    cts_electricity_demand_annual = CtsElectricityDemand(
        dependencies=[
            demandregio,
            heat_demand_Germany,
            household_electricity_demand_annual,
            tasks["etrago_setup.create-tables"],
            zensus_mv_grid_districts,
            zensus_vg250,
        ]
    )

    # Industry
    industrial_sites = MergeIndustrialSites(
        dependencies=[data_bundle, setup, vg250]
    )
    demand_curves_industry = IndustrialDemandCurves(
        dependencies=[
            demandregio,
            industrial_sites,
            load_area,
            mv_grid_districts,
            osm,
        ]
    )

    # Electrical loads to eTraGo
    electrical_load_etrago = ElectricalLoadEtrago(
        dependencies=[
            cts_electricity_demand_annual,
            demand_curves_industry,
            hh_demand_buildings_setup,
        ]
    )

    # Deal with electrical neighbours
    foreign_lines = ElectricalNeighbours(
        dependencies=[run_pypsaeursec, tyndp_data]
    )

    # Import gas grid
    gas_grid_insert_data = GasNodesandPipes(
        dependencies=[
            data_bundle,
            foreign_lines,
            osmtgmod,
            scenario_parameters,
            tasks["etrago_setup.create-tables"],
        ]
    )

    # Insert hydrogen buses
    insert_hydrogen_buses = HydrogenBusEtrago(
        dependencies=[
            gas_grid_insert_data,
            saltcavern_storage,
            substation_voronoi,
        ]
    )

    # Create gas voronoi eGon2035
    create_gas_polygons_egon2035 = GasAreaseGon2035(
        dependencies=[insert_hydrogen_buses, vg250]
    )

    # Insert hydrogen grid
    insert_h2_grid = HydrogenGridEtrago(
        dependencies=[
            create_gas_polygons_egon2035,
            gas_grid_insert_data,
            insert_hydrogen_buses,
        ]
    )

    h2_infrastructure = [insert_h2_grid, insert_hydrogen_buses]

    # H2 steel tanks and saltcavern storage
    insert_H2_storage = HydrogenStoreEtrago(dependencies=h2_infrastructure)

    # Power-to-gas-to-power chain installations
    insert_power_to_h2_installations = HydrogenPowerLinkEtrago(
        dependencies=h2_infrastructure
    )

    # Link between methane grid and respective hydrogen buses
    insert_h2_to_ch4_grid_links = HydrogenMethaneLinkEtrago(
        dependencies=h2_infrastructure
    )

    # Create gas voronoi eGon100RE
    create_gas_polygons_egon100RE = GasAreaseGon100RE(
        dependencies=[insert_h2_grid, vg250]
    )

    # Import gas production
    gas_production_insert_data = CH4Production(
        dependencies=[create_gas_polygons_egon2035]
    )

    # Import CH4 storages
    insert_data_ch4_storages = CH4Storages(
        dependencies=[create_gas_polygons_egon2035]
    )

    # Assign industrial gas demand eGon2035
    IndustrialGasDemandeGon2035(
        dependencies=[create_gas_polygons_egon2035, industrial_gas_demand]
    )

    # Assign industrial gas demand eGon100RE
    IndustrialGasDemandeGon100RE(
        dependencies=[create_gas_polygons_egon100RE, industrial_gas_demand]
    )

    # Aggregate gas loads, stores and generators
    aggrgate_gas = GasAggregation(
        dependencies=[gas_production_insert_data, insert_data_ch4_storages]
    )

    # CHP locations
    chp = Chp(
        dependencies=[
            create_gas_polygons_egon100RE,
            create_gas_polygons_egon2035,
            demand_curves_industry,
            district_heating_areas,
            industrial_sites,
            load_area,
            mastr_data,
            mv_grid_districts,
            scenario_capacities,
        ]
    )

    # Power plants
    power_plants = PowerPlants(
        dependencies=[
            chp,
            cts_electricity_demand_annual,
            household_electricity_demand_annual,
            mastr_data,
            mv_grid_districts,
            re_potential_areas,
            renewable_feedin,
            scenario_capacities,
            scenario_parameters,
            setup,
            substation_extraction,
            tasks["etrago_setup.create-tables"],
            vg250_mv_grid_districts,
            zensus_mv_grid_districts,
        ]
    )

    create_ocgt = OpenCycleGasTurbineEtrago(
        dependencies=[create_gas_polygons_egon2035, power_plants]
    )

    # Fill eTraGo generators tables
    fill_etrago_generators = Egon_etrago_gen(
        dependencies=[power_plants, weather_data]
    )

    # Heat supply
    heat_supply = HeatSupply(
        dependencies=[
            chp,
            data_bundle,
            district_heating_areas,
            zensus_mv_grid_districts,
        ]
    )

    # Heat to eTraGo
    heat_etrago = HeatEtrago(
        dependencies=[
            heat_supply,
            mv_grid_districts,
            renewable_feedin,
            setup_etrago,
        ]
    )

    # CHP to eTraGo
    chp_etrago = ChpEtrago(dependencies=[chp, heat_etrago])

    # DSM (demand site management)
    components_dsm = dsm_Potential(
        dependencies=[
            cts_electricity_demand_annual,
            demand_curves_industry,
            osmtgmod,
        ]
    )

    # Pumped hydro units
    pumped_hydro = PumpedHydro(
        dependencies=[
            mastr_data,
            mv_grid_districts,
            power_plants,
            scenario_capacities,
            scenario_parameters,
            setup,
            vg250_mv_grid_districts,
        ]
    )

    # Heat time Series
    heat_time_series = HeatTimeSeries(
        dependencies=[
            data_bundle,
            demandregio,
            district_heating_areas,
            heat_demand_Germany,
            hh_demand_buildings_setup,
            vg250,
            weather_data,
            zensus_mv_grid_districts,
        ]
    )

    # HTS to eTraGo table
    hts_etrago_table = HtsEtragoTable(
        dependencies=[
            district_heating_areas,
            heat_etrago,
            heat_time_series,
            mv_grid_districts,
        ]
    )

    # Storages to eTraGo
    storage_etrago = StorageEtrago(
<<<<<<< HEAD
        dependencies=[
            pumped_hydro,
            setup_etrago,
            scenario_parameters,
        ]
    )
    
    # Sanity Checks
    sanity_checks = SanityChecks(
        dependencies=[
           storage_etrago,
           hts_etrago_table,
           fill_etrago_generators, 
        ]
    )
    
=======
        dependencies=[pumped_hydro, scenario_parameters, setup_etrago]
    )
>>>>>>> 5c44b545
<|MERGE_RESOLUTION|>--- conflicted
+++ resolved
@@ -521,12 +521,7 @@
 
     # Storages to eTraGo
     storage_etrago = StorageEtrago(
-<<<<<<< HEAD
-        dependencies=[
-            pumped_hydro,
-            setup_etrago,
-            scenario_parameters,
-        ]
+        dependencies=[pumped_hydro, scenario_parameters, setup_etrago]
     )
     
     # Sanity Checks
@@ -537,8 +532,4 @@
            fill_etrago_generators, 
         ]
     )
-    
-=======
-        dependencies=[pumped_hydro, scenario_parameters, setup_etrago]
-    )
->>>>>>> 5c44b545
+    
--- conflicted
+++ resolved
@@ -127,16 +127,11 @@
     population_import >> zensus_misc_import
 
     # Combine Zensus and VG250 data
-<<<<<<< HEAD
-    zensus_vg250 = ZensusVg250(dependencies=[vg250, population_import])
-    zensus_inside_ger = tasks["zensus_vg250.inside-germany"]
-=======
     zensus_vg250 = ZensusVg250(
         dependencies=[vg250, population_import])
     zensus_inside_ger = tasks["zensus_vg250.inside-germany"]
 
     zensus_inside_ger >> zensus_misc_import
->>>>>>> 3020aebe
 
     # DemandRegio data import
     demandregio = DemandRegio(

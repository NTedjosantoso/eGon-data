import os

from airflow.operators.postgres_operator import PostgresOperator
from airflow.operators.python_operator import PythonOperator
from airflow.utils.dates import days_ago
import importlib_resources as resources

from egon.data.datasets import database
from egon.data.datasets.data_bundle import DataBundle
from egon.data.datasets.demandregio import DemandRegio
from egon.data.datasets.electricity_demand import (
    CtsElectricityDemand,
    HouseholdElectricityDemand,
)
from egon.data.datasets.electricity_demand_etrago import ElectricalLoadEtrago
from egon.data.datasets.era5 import WeatherData
from egon.data.datasets.etrago_setup import EtragoSetup
from egon.data.datasets.heat_etrago import HeatEtrago
from egon.data.datasets.heat_supply import HeatSupply
from egon.data.datasets.industry import IndustrialDemandCurves
from egon.data.datasets.industrial_sites import MergeIndustrialSites
from egon.data.datasets.renewable_feedin import RenewableFeedin
from egon.data.datasets.osm import OpenStreetMap
from egon.data.datasets.osmtgmod import Osmtgmod
from egon.data.datasets.mastr import mastr_data_setup
from egon.data.datasets.re_potential_areas import re_potential_area_setup
from egon.data.datasets.society_prognosis import SocietyPrognosis
from egon.data.datasets.mv_grid_districts import mv_grid_districts_setup
from egon.data.datasets.power_plants import PowerPlants
from egon.data.datasets.scenario_capacities import ScenarioCapacities
from egon.data.datasets.scenario_parameters import ScenarioParameters
from egon.data.datasets.vg250 import Vg250
from egon.data.datasets.vg250_mv_grid_districts import Vg250MvGridDistricts
from egon.data.datasets.zensus_mv_grid_districts import ZensusMvGridDistricts
from egon.data.datasets.zensus_vg250 import ZensusVg250
import airflow

import egon.data.importing.heat_demand_data as import_hd
import egon.data.importing.zensus as import_zs
import egon.data.importing.gas_grid as gas_grid
import egon.data.processing.district_heating_areas as district_heating_areas
import egon.data.processing.power2gas as power2gas
import egon.data.processing.substation as substation
import egon.data.processing.gas_areas as gas_areas
import egon.data.processing.loadarea as loadarea
import egon.data.processing.calculate_dlr as dlr


from egon.data import db


with airflow.DAG(
    "egon-data-processing-pipeline",
    description="The eGo^N data processing DAG.",
    default_args={"start_date": days_ago(1)},
    template_searchpath=[
        os.path.abspath(
            os.path.join(
                os.path.dirname(__file__), "..", "..", "processing", "vg250"
            )
        )
    ],
    is_paused_upon_creation=False,
    schedule_interval=None,
) as pipeline:

    tasks = pipeline.task_dict

    database_setup = database.Setup()
    database_setup.insert_into(pipeline)
    setup = tasks["database.setup"]

    osm = OpenStreetMap(dependencies=[setup])
    osm.insert_into(pipeline)
    osm_add_metadata = tasks["osm.add-metadata"]
    osm_download = tasks["osm.download"]

    data_bundle = DataBundle(dependencies=[setup])
    data_bundle.insert_into(pipeline)
    download_data_bundle = tasks["data_bundle.download"]

    # VG250 (Verwaltungsgebiete 250) data import
    vg250 = Vg250(dependencies=[setup])
    vg250.insert_into(pipeline)
    vg250_clean_and_prepare = tasks["vg250.cleaning-and-preperation"]

    # Scenario table
    scenario_parameters = ScenarioParameters(dependencies=[setup])
    scenario_input_import = tasks["scenario_parameters.insert-scenarios"]

    # Zensus import
    zensus_download_population = PythonOperator(
        task_id="download-zensus-population",
        python_callable=import_zs.download_zensus_pop,
    )

    zensus_download_misc = PythonOperator(
        task_id="download-zensus-misc",
        python_callable=import_zs.download_zensus_misc,
    )

    zensus_tables = PythonOperator(
        task_id="create-zensus-tables",
        python_callable=import_zs.create_zensus_tables,
    )

    population_import = PythonOperator(
        task_id="import-zensus-population",
        python_callable=import_zs.population_to_postgres,
    )

    zensus_misc_import = PythonOperator(
        task_id="import-zensus-misc",
        python_callable=import_zs.zensus_misc_to_postgres,
    )
    setup >> zensus_download_population >> zensus_download_misc
    zensus_download_misc >> zensus_tables >> population_import
    vg250_clean_and_prepare >> population_import
    population_import >> zensus_misc_import

    # Combine Zensus and VG250 data
    zensus_vg250 = ZensusVg250(dependencies=[vg250, population_import])

    zensus_inside_ger_metadata = tasks[
        "zensus_vg250.add-metadata-zensus-inside-ger"
    ]

    # DemandRegio data import
    demandregio = DemandRegio(
        dependencies=[setup, vg250, scenario_input_import, data_bundle]
    )
    demandregio_demand_cts_ind = tasks["demandregio.insert-cts-ind-demands"]

    # Society prognosis
    society_prognosis = SocietyPrognosis(
        dependencies=[
            demandregio,
            zensus_vg250,
            population_import,
            zensus_misc_import,
        ]
    )

    population_prognosis = tasks["society_prognosis.zensus-population"]

    # Distribute household electrical demands to zensus cells
    household_electricity_demand_annual = HouseholdElectricityDemand(
        dependencies=[
            demandregio,
            zensus_vg250,
            zensus_tables,
            society_prognosis,
        ]
    )

    elec_household_demands_zensus = tasks[
        "electricity_demand.distribute-household-demands"
    ]

    # NEP data import
    scenario_capacities = ScenarioCapacities(
        dependencies=[setup, vg250, data_bundle]
    )
    nep_insert_data = tasks["scenario_capacities.insert-data-nep"]

    population_import >> nep_insert_data

    # setting etrago input tables
<<<<<<< HEAD
    etrago_input_data = PythonOperator(
        task_id="setting-etrago-input-tables", python_callable=etrago.setup
    )
    setup >> etrago_input_data
=======

    setup_etrago = EtragoSetup(
        dependencies=[setup])
    etrago_input_data = tasks["etrago_setup.create-tables"]
>>>>>>> 451c079d

    # Retrieve MaStR data
    mastr_data = mastr_data_setup(dependencies=[setup])
    mastr_data.insert_into(pipeline)
    retrieve_mastr_data = tasks["mastr.download-mastr-data"]

    # Substation extraction
    substation_tables = PythonOperator(
        task_id="create_substation_tables",
        python_callable=substation.create_tables,
    )

    substation_functions = PythonOperator(
        task_id="substation_functions",
        python_callable=substation.create_sql_functions,
    )

    hvmv_substation_extraction = PostgresOperator(
        task_id="hvmv_substation_extraction",
        sql=resources.read_text(substation, "hvmv_substation.sql"),
        postgres_conn_id="egon_data",
        autocommit=True,
    )

    ehv_substation_extraction = PostgresOperator(
        task_id="ehv_substation_extraction",
        sql=resources.read_text(substation, "ehv_substation.sql"),
        postgres_conn_id="egon_data",
        autocommit=True,
    )

    osm_add_metadata >> substation_tables >> substation_functions
    substation_functions >> hvmv_substation_extraction
    substation_functions >> ehv_substation_extraction
    vg250_clean_and_prepare >> hvmv_substation_extraction
    vg250_clean_and_prepare >> ehv_substation_extraction

    # osmTGmod ehv/hv grid model generation
<<<<<<< HEAD
    osmtgmod_osm_import = PythonOperator(
        task_id="osmtgmod_osm_import", python_callable=osmtgmod.import_osm_data
    )

    run_osmtgmod = PythonOperator(
        task_id="run_osmtgmod", python_callable=osmtgmod.run_osmtgmod
    )

    osmtgmod_pypsa = PythonOperator(
        task_id="osmtgmod_pypsa", python_callable=osmtgmod.osmtgmmod_to_pypsa
    )

    osmtgmod_substation = PostgresOperator(
        task_id="osmtgmod_substation",
        sql=resources.read_text(osmtgmod, "substation_otg.sql"),
        postgres_conn_id="egon_data",
        autocommit=True,
    )

    osm_download >> osmtgmod_osm_import >> run_osmtgmod
    ehv_substation_extraction >> run_osmtgmod
    hvmv_substation_extraction >> run_osmtgmod
    run_osmtgmod >> osmtgmod_pypsa
    etrago_input_data >> osmtgmod_pypsa
    run_osmtgmod >> osmtgmod_substation
=======
    osmtgmod = Osmtgmod(dependencies=[osm_download,
                                         ehv_substation_extraction,
                                         hvmv_substation_extraction,
                                         setup_etrago])
    osmtgmod.insert_into(pipeline)
    osmtgmod_pypsa = tasks["osmtgmod.to-pypsa"]
    osmtgmod_substation = tasks["osmtgmod_substation"]
>>>>>>> 451c079d

    # create Voronoi for MV grid districts
    create_voronoi_substation = PythonOperator(
        task_id="create-voronoi-substations",
        python_callable=substation.create_voronoi,
    )
    osmtgmod_substation >> create_voronoi_substation

    # MV grid districts
    mv_grid_districts = mv_grid_districts_setup(
        dependencies=[create_voronoi_substation]
    )
    mv_grid_districts.insert_into(pipeline)
    define_mv_grid_districts = tasks[
        "mv_grid_districts.define-mv-grid-districts"
    ]

    # Import potential areas for wind onshore and ground-mounted PV
    re_potential_areas = re_potential_area_setup(dependencies=[setup])
    re_potential_areas.insert_into(pipeline)
    insert_re_potential_areas = tasks["re_potential_areas.insert-data"]

    # Future heat demand calculation based on Peta5_0_1 data
    heat_demand_import = PythonOperator(
        task_id="import-heat-demand",
        python_callable=import_hd.future_heat_demand_data_import,
    )
    vg250_clean_and_prepare >> heat_demand_import
    zensus_inside_ger_metadata >> heat_demand_import
    scenario_input_import >> heat_demand_import

    # Distribute electrical CTS demands to zensus grid
    cts_electricity_demand_annual = CtsElectricityDemand(
<<<<<<< HEAD
        dependencies=[
            demandregio,
            zensus_vg250,
            heat_demand_import,
            etrago_input_data,
            household_electricity_demand_annual,
        ]
    )
=======
        dependencies=[demandregio, zensus_vg250, heat_demand_import,
                      setup_etrago, household_electricity_demand_annual])
>>>>>>> 451c079d

    elec_cts_demands_zensus = tasks[
        "electricity_demand.distribute-cts-demands"
    ]

    # Gas grid import
    gas_grid_insert_data = PythonOperator(
        task_id="insert-gas-grid", python_callable=gas_grid.insert_gas_data
    )

    etrago_input_data >> gas_grid_insert_data
    download_data_bundle >> gas_grid_insert_data
    osmtgmod_pypsa >> gas_grid_insert_data

    # Power-to-gas installations creation
    insert_power2gas_installations = PythonOperator(
        task_id="insert-power-to-gas-installations",
        python_callable=power2gas.insert_power2gas,
    )

    gas_grid_insert_data >> insert_power2gas_installations
    osmtgmod_pypsa >> insert_power2gas_installations

    # Create gas voronoi
    create_gas_polygons = PythonOperator(
        task_id="create-gas-voronoi", python_callable=gas_areas.create_voronoi
    )

    gas_grid_insert_data >> create_gas_polygons
    vg250_clean_and_prepare >> create_gas_polygons

    # Extract landuse areas from osm data set
    create_landuse_table = PythonOperator(
        task_id="create-landuse-table",
        python_callable=loadarea.create_landuse_table,
    )

    landuse_extraction = PostgresOperator(
        task_id="extract-osm_landuse",
        sql=resources.read_text(loadarea, "osm_landuse_extraction.sql"),
        postgres_conn_id="egon_data",
        autocommit=True,
    )
    setup >> create_landuse_table
    create_landuse_table >> landuse_extraction
    osm_add_metadata >> landuse_extraction
    vg250_clean_and_prepare >> landuse_extraction

    # Import weather data
    weather_data = WeatherData(dependencies=[setup, scenario_parameters])
    download_weather_data = tasks["era5.download-era5"]

    renewable_feedin = RenewableFeedin(dependencies=[weather_data, vg250])

    feedin_wind_onshore = tasks["renewable_feedin.wind"]
    feedin_pv = tasks["renewable_feedin.pv"]
    feedin_solar_thermal = tasks["renewable_feedin.solar-thermal"]

    # District heating areas demarcation
    create_district_heating_areas_table = PythonOperator(
        task_id="create-district-heating-areas-table",
        python_callable=district_heating_areas.create_tables,
    )
    import_district_heating_areas = PythonOperator(
        task_id="import-district-heating-areas",
        python_callable=district_heating_areas.district_heating_areas_demarcation,
    )
    setup >> create_district_heating_areas_table
    create_district_heating_areas_table >> import_district_heating_areas
    zensus_misc_import >> import_district_heating_areas
    heat_demand_import >> import_district_heating_areas
    scenario_input_import >> import_district_heating_areas

    # Calculate dynamic line rating for HV trans lines
    calculate_dlr = PythonOperator(
        task_id="calculate_dlr", python_callable=dlr.Calculate_DLR
    )
    osmtgmod_pypsa >> calculate_dlr
    download_data_bundle >> calculate_dlr
    download_weather_data >> calculate_dlr

    # Map zensus grid districts
    zensus_mv_grid_districts = ZensusMvGridDistricts(
        dependencies=[population_import, mv_grid_districts]
    )

    map_zensus_grid_districts = tasks["zensus_mv_grid_districts.mapping"]

    # Map federal states to mv_grid_districts
    vg250_mv_grid_districts = Vg250MvGridDistricts(
        dependencies=[vg250, mv_grid_districts]
    )

    # Power plants
<<<<<<< HEAD
    power_plants = PowerPlants(
        dependencies=[
            setup,
            renewable_feedin,
            mv_grid_districts,
            mastr_data,
            re_potential_areas,
            scenario_parameters,
            scenario_capacities,
            Vg250MvGridDistricts,
        ]
    )
=======
    power_plants = PowerPlants(dependencies=[
        setup, renewable_feedin, mv_grid_districts, mastr_data,
        re_potential_areas, scenario_parameters, scenario_capacities,
        Vg250MvGridDistricts, setup_etrago])
>>>>>>> 451c079d

    power_plant_import = tasks["power_plants.insert-hydro-biomass"]
    generate_wind_farms = tasks["power_plants.wind_farms.insert"]
    generate_pv_ground_mounted = tasks["power_plants.pv_ground_mounted.insert"]
    solar_rooftop_etrago = tasks[
        "power_plants.pv_rooftop.pv-rooftop-per-mv-grid"
    ]

    hvmv_substation_extraction >> generate_wind_farms
    hvmv_substation_extraction >> generate_pv_ground_mounted
    feedin_pv >> solar_rooftop_etrago
    elec_cts_demands_zensus >> solar_rooftop_etrago
    elec_household_demands_zensus >> solar_rooftop_etrago
    map_zensus_grid_districts >> solar_rooftop_etrago

    # Heat supply
    heat_supply = HeatSupply(
        dependencies=[data_bundle, zensus_mv_grid_districts]
    )

    import_district_heating_supply = tasks["heat_supply.district-heating"]
    import_individual_heating_supply = tasks["heat_supply.individual-heating"]
    heat_supply_tables = tasks["heat_supply.create-tables"]
    geothermal_potential = tasks["heat_supply.geothermal.potential-germany"]

    create_district_heating_areas_table >> heat_supply_tables
    import_district_heating_areas >> import_district_heating_supply
    import_district_heating_areas >> geothermal_potential
    import_district_heating_areas >> import_individual_heating_supply
    power_plant_import >> import_individual_heating_supply

    # Heat to eTraGo
<<<<<<< HEAD
    heat_etrago = HeatEtrago(dependencies=[heat_supply, mv_grid_districts])
=======
    heat_etrago = HeatEtrago(
        dependencies=[heat_supply, mv_grid_districts, setup_etrago])
>>>>>>> 451c079d

    heat_etrago_buses = tasks["heat_etrago.buses"]
    heat_etrago_supply = tasks["heat_etrago.supply"]

    # Industry

    industrial_sites = MergeIndustrialSites(
        dependencies=[setup, vg250_clean_and_prepare]
    )

    demand_curves_industry = IndustrialDemandCurves(
        dependencies=[
            define_mv_grid_districts,
            industrial_sites,
            demandregio_demand_cts_ind,
            osm,
            landuse_extraction,
        ]
    )

    # Electrical loads to eTraGo

    electrical_load_etrago = ElectricalLoadEtrago(
        dependencies=[demand_curves_industry, cts_electricity_demand_annual]
    )<|MERGE_RESOLUTION|>--- conflicted
+++ resolved
@@ -46,6 +46,7 @@
 import egon.data.processing.calculate_dlr as dlr
 
 
+
 from egon.data import db
 
 
@@ -119,29 +120,27 @@
     population_import >> zensus_misc_import
 
     # Combine Zensus and VG250 data
-    zensus_vg250 = ZensusVg250(dependencies=[vg250, population_import])
+    zensus_vg250 = ZensusVg250(
+        dependencies=[vg250, population_import])
 
     zensus_inside_ger_metadata = tasks[
-        "zensus_vg250.add-metadata-zensus-inside-ger"
-    ]
+        'zensus_vg250.add-metadata-zensus-inside-ger']
+
 
     # DemandRegio data import
-    demandregio = DemandRegio(
-        dependencies=[setup, vg250, scenario_input_import, data_bundle]
-    )
-    demandregio_demand_cts_ind = tasks["demandregio.insert-cts-ind-demands"]
+    demandregio = DemandRegio(dependencies=[
+        setup, vg250, scenario_input_import, data_bundle])
+    demandregio_demand_cts_ind = tasks['demandregio.insert-cts-ind-demands']
+
 
     # Society prognosis
-    society_prognosis = SocietyPrognosis(
-        dependencies=[
-            demandregio,
-            zensus_vg250,
-            population_import,
-            zensus_misc_import,
-        ]
-    )
-
-    population_prognosis = tasks["society_prognosis.zensus-population"]
+    society_prognosis = SocietyPrognosis(dependencies=[
+        demandregio,
+        zensus_vg250,
+        population_import,
+        zensus_misc_import])
+
+    population_prognosis = tasks['society_prognosis.zensus-population']
 
     # Distribute household electrical demands to zensus cells
     household_electricity_demand_annual = HouseholdElectricityDemand(
@@ -166,17 +165,10 @@
     population_import >> nep_insert_data
 
     # setting etrago input tables
-<<<<<<< HEAD
-    etrago_input_data = PythonOperator(
-        task_id="setting-etrago-input-tables", python_callable=etrago.setup
-    )
-    setup >> etrago_input_data
-=======
 
     setup_etrago = EtragoSetup(
         dependencies=[setup])
     etrago_input_data = tasks["etrago_setup.create-tables"]
->>>>>>> 451c079d
 
     # Retrieve MaStR data
     mastr_data = mastr_data_setup(dependencies=[setup])
@@ -208,6 +200,7 @@
         autocommit=True,
     )
 
+
     osm_add_metadata >> substation_tables >> substation_functions
     substation_functions >> hvmv_substation_extraction
     substation_functions >> ehv_substation_extraction
@@ -215,33 +208,6 @@
     vg250_clean_and_prepare >> ehv_substation_extraction
 
     # osmTGmod ehv/hv grid model generation
-<<<<<<< HEAD
-    osmtgmod_osm_import = PythonOperator(
-        task_id="osmtgmod_osm_import", python_callable=osmtgmod.import_osm_data
-    )
-
-    run_osmtgmod = PythonOperator(
-        task_id="run_osmtgmod", python_callable=osmtgmod.run_osmtgmod
-    )
-
-    osmtgmod_pypsa = PythonOperator(
-        task_id="osmtgmod_pypsa", python_callable=osmtgmod.osmtgmmod_to_pypsa
-    )
-
-    osmtgmod_substation = PostgresOperator(
-        task_id="osmtgmod_substation",
-        sql=resources.read_text(osmtgmod, "substation_otg.sql"),
-        postgres_conn_id="egon_data",
-        autocommit=True,
-    )
-
-    osm_download >> osmtgmod_osm_import >> run_osmtgmod
-    ehv_substation_extraction >> run_osmtgmod
-    hvmv_substation_extraction >> run_osmtgmod
-    run_osmtgmod >> osmtgmod_pypsa
-    etrago_input_data >> osmtgmod_pypsa
-    run_osmtgmod >> osmtgmod_substation
-=======
     osmtgmod = Osmtgmod(dependencies=[osm_download,
                                          ehv_substation_extraction,
                                          hvmv_substation_extraction,
@@ -249,7 +215,6 @@
     osmtgmod.insert_into(pipeline)
     osmtgmod_pypsa = tasks["osmtgmod.to-pypsa"]
     osmtgmod_substation = tasks["osmtgmod_substation"]
->>>>>>> 451c079d
 
     # create Voronoi for MV grid districts
     create_voronoi_substation = PythonOperator(
@@ -283,7 +248,6 @@
 
     # Distribute electrical CTS demands to zensus grid
     cts_electricity_demand_annual = CtsElectricityDemand(
-<<<<<<< HEAD
         dependencies=[
             demandregio,
             zensus_vg250,
@@ -292,18 +256,14 @@
             household_electricity_demand_annual,
         ]
     )
-=======
-        dependencies=[demandregio, zensus_vg250, heat_demand_import,
-                      setup_etrago, household_electricity_demand_annual])
->>>>>>> 451c079d
 
     elec_cts_demands_zensus = tasks[
-        "electricity_demand.distribute-cts-demands"
-    ]
+        'electricity_demand.distribute-cts-demands']
 
     # Gas grid import
     gas_grid_insert_data = PythonOperator(
-        task_id="insert-gas-grid", python_callable=gas_grid.insert_gas_data
+        task_id="insert-gas-grid",
+        python_callable=gas_grid.insert_gas_data,
     )
 
     etrago_input_data >> gas_grid_insert_data
@@ -321,16 +281,17 @@
 
     # Create gas voronoi
     create_gas_polygons = PythonOperator(
-        task_id="create-gas-voronoi", python_callable=gas_areas.create_voronoi
-    )
-
-    gas_grid_insert_data >> create_gas_polygons
+        task_id="create-gas-voronoi",
+        python_callable=gas_areas.create_voronoi,
+    )
+
+    gas_grid_insert_data  >> create_gas_polygons
     vg250_clean_and_prepare >> create_gas_polygons
 
     # Extract landuse areas from osm data set
     create_landuse_table = PythonOperator(
         task_id="create-landuse-table",
-        python_callable=loadarea.create_landuse_table,
+        python_callable=loadarea.create_landuse_table
     )
 
     landuse_extraction = PostgresOperator(
@@ -371,7 +332,8 @@
 
     # Calculate dynamic line rating for HV trans lines
     calculate_dlr = PythonOperator(
-        task_id="calculate_dlr", python_callable=dlr.Calculate_DLR
+        task_id="calculate_dlr",
+        python_callable=dlr.Calculate_DLR,
     )
     osmtgmod_pypsa >> calculate_dlr
     download_data_bundle >> calculate_dlr
@@ -390,7 +352,6 @@
     )
 
     # Power plants
-<<<<<<< HEAD
     power_plants = PowerPlants(
         dependencies=[
             setup,
@@ -403,12 +364,6 @@
             Vg250MvGridDistricts,
         ]
     )
-=======
-    power_plants = PowerPlants(dependencies=[
-        setup, renewable_feedin, mv_grid_districts, mastr_data,
-        re_potential_areas, scenario_parameters, scenario_capacities,
-        Vg250MvGridDistricts, setup_etrago])
->>>>>>> 451c079d
 
     power_plant_import = tasks["power_plants.insert-hydro-biomass"]
     generate_wind_farms = tasks["power_plants.wind_farms.insert"]
@@ -441,12 +396,8 @@
     power_plant_import >> import_individual_heating_supply
 
     # Heat to eTraGo
-<<<<<<< HEAD
-    heat_etrago = HeatEtrago(dependencies=[heat_supply, mv_grid_districts])
-=======
     heat_etrago = HeatEtrago(
         dependencies=[heat_supply, mv_grid_districts, setup_etrago])
->>>>>>> 451c079d
 
     heat_etrago_buses = tasks["heat_etrago.buses"]
     heat_etrago_supply = tasks["heat_etrago.supply"]

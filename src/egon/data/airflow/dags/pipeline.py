--- conflicted
+++ resolved
@@ -40,20 +40,9 @@
 from egon.data.datasets.heat_supply import HeatSupply
 from egon.data.datasets.hydrogen_etrago import (
     HydrogenBusEtrago,
-<<<<<<< HEAD
-    HydrogenStoreEtrago,
-    HydrogenMethaneLinkEtrago,
-    HydrogenPowerLinkEtrago,
-)
-from egon.data.datasets.hh_demand_profiles import (
-    hh_demand_setup,
-    houseprofiles_in_census_cells,
-    mv_grid_district_HH_electricity_load,
-=======
     HydrogenMethaneLinkEtrago,
     HydrogenPowerLinkEtrago,
     HydrogenStoreEtrago,
->>>>>>> 98a6f6aa
 )
 from egon.data.datasets.industrial_gas_demand import IndustrialGasDemand
 from egon.data.datasets.industrial_sites import MergeIndustrialSites
@@ -259,7 +248,6 @@
         dependencies=[vg250, scenario_parameters, zensus_vg250]
     )
 
-<<<<<<< HEAD
     # Gas grid import
     gas_grid_insert_data = GasNodesandPipes(
         dependencies=[etrago_input_data, download_data_bundle, osmtgmod_pypsa]
@@ -310,14 +298,6 @@
     industrial_gas_demand = IndustrialGasDemand(
         dependencies=[create_gas_polygons]
     )
-=======
-    # Future national heat demands for foreign countries based on Hotmaps
-    # download only, processing in PyPSA-Eur-Sec fork
-    hd_abroad = HeatDemandEurope(dependencies=[setup])
-    hd_abroad.insert_into(pipeline)
-    heat_demands_abroad_download = tasks["heat_demand_europe.download"]
-
->>>>>>> 98a6f6aa
 
     # Extract landuse areas from osm data set
     load_area = LoadArea(dependencies=[osm, vg250])
@@ -442,22 +422,7 @@
         dependencies=[
             demand_curves_industry,
             cts_electricity_demand_annual,
-<<<<<<< HEAD
             hh_demand,
-=======
-            hh_demand_buildings_setup,
-        ]
-    )
-
-    # run pypsa-eur-sec
-    run_pypsaeursec = PypsaEurSec(
-        dependencies=[
-            weather_data,
-            hd_abroad,
-            osmtgmod,
-            setup_etrago,
-            data_bundle,
->>>>>>> 98a6f6aa
         ]
     )
 

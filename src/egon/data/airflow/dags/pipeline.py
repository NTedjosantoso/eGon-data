import os

from airflow.operators.postgres_operator import PostgresOperator
from airflow.operators.python_operator import PythonOperator
from airflow.utils.dates import days_ago
import importlib_resources as resources

from egon.data.datasets import database
from egon.data.datasets.osm import OpenStreetMap
from egon.data.processing.zensus_vg250 import (
    zensus_population_inside_germany as zensus_vg250,
)
import airflow
import egon.data.importing.demandregio as import_dr
import egon.data.importing.demandregio.install_disaggregator as install_dr
import egon.data.importing.era5 as import_era5
import egon.data.importing.etrago as etrago
import egon.data.importing.heat_demand_data as import_hd
import egon.data.importing.industrial_sites as industrial_sites
import egon.data.importing.mastr as mastr
import egon.data.importing.nep_input_data as nep_input
import egon.data.importing.re_potential_areas as re_potential_areas
import egon.data.importing.scenarios as import_scenarios
import egon.data.importing.vg250 as import_vg250
import egon.data.importing.zensus as import_zs
import egon.data.processing.boundaries_grid_districts as boundaries_grid_districts
import egon.data.processing.demandregio as process_dr
import egon.data.processing.district_heating_areas as district_heating_areas
import egon.data.processing.loadarea as loadarea
import egon.data.processing.osmtgmod as osmtgmod
import egon.data.processing.power_plants as power_plants
import egon.data.processing.renewable_feedin as import_feedin
import egon.data.processing.substation as substation
import egon.data.processing.zensus_vg250.zensus_population_inside_germany as zensus_vg250
<<<<<<< HEAD
import egon.data.importing.re_potential_areas as re_potential_areas
import egon.data.importing.heat_demand_data as import_hd
import egon.data.importing.scenarios as import_scenarios
import egon.data.importing.gas_grid as gas_grid
=======
import egon.data.processing.mv_grid_districts as mvgd
import egon.data.processing.zensus as process_zs
import egon.data.processing.zensus_grid_districts as zensus_grid_districts
>>>>>>> 247d11ac

from egon.data import db


with airflow.DAG(
    "egon-data-processing-pipeline",
    description="The eGo^N data processing DAG.",
    default_args={"start_date": days_ago(1)},
    template_searchpath=[
        os.path.abspath(
            os.path.join(
                os.path.dirname(__file__), "..", "..", "processing", "vg250"
            )
        )
    ],
    is_paused_upon_creation=False,
    schedule_interval=None,
) as pipeline:

    tasks = pipeline.task_dict

    database_setup = database.Setup()
    database_setup.insert_into(pipeline)
    setup = tasks["database.setup"]

    osm = OpenStreetMap(dependencies=[setup])
    osm.insert_into(pipeline)
    osm_add_metadata = tasks["osm.add-metadata"]
    osm_download = tasks["osm.download"]

    # VG250 (Verwaltungsgebiete 250) data import
    vg250_download = PythonOperator(
        task_id="download-vg250",
        python_callable=import_vg250.download_vg250_files,
    )
    vg250_import = PythonOperator(
        task_id="import-vg250",
        python_callable=import_vg250.to_postgres,
    )

    vg250_nuts_mview = PostgresOperator(
        task_id="vg250_nuts_mview",
        sql="vg250_lan_nuts_id_mview.sql",
        postgres_conn_id="egon_data",
        autocommit=True,
    )
    vg250_metadata = PythonOperator(
        task_id="add-vg250-metadata",
        python_callable=import_vg250.add_metadata,
    )
    vg250_clean_and_prepare = PostgresOperator(
        task_id="vg250_clean_and_prepare",
        sql="cleaning_and_preparation.sql",
        postgres_conn_id="egon_data",
        autocommit=True,
    )
    setup >> vg250_download >> vg250_import >> vg250_nuts_mview
    vg250_nuts_mview >> vg250_metadata >> vg250_clean_and_prepare

    # Zensus import
    zensus_download_population = PythonOperator(
        task_id="download-zensus-population",
        python_callable=import_zs.download_zensus_pop,
    )

    zensus_download_misc = PythonOperator(
        task_id="download-zensus-misc",
        python_callable=import_zs.download_zensus_misc,
    )

    zensus_tables = PythonOperator(
        task_id="create-zensus-tables",
        python_callable=import_zs.create_zensus_tables,
    )

    population_import = PythonOperator(
        task_id="import-zensus-population",
        python_callable=import_zs.population_to_postgres,
    )

    zensus_misc_import = PythonOperator(
        task_id="import-zensus-misc",
        python_callable=import_zs.zensus_misc_to_postgres,
    )
    setup >> zensus_download_population >> zensus_download_misc
    zensus_download_misc >> zensus_tables >> population_import
    vg250_clean_and_prepare >> population_import
    population_import >> zensus_misc_import

    # Combine Zensus and VG250 data
    map_zensus_vg250 = PythonOperator(
        task_id="map_zensus_vg250",
        python_callable=zensus_vg250.map_zensus_vg250,
    )

    zensus_inside_ger = PythonOperator(
        task_id="zensus-inside-germany",
        python_callable=zensus_vg250.inside_germany,
    )

    zensus_inside_ger_metadata = PythonOperator(
        task_id="zensus-inside-germany-metadata",
        python_callable=zensus_vg250.add_metadata_zensus_inside_ger,
    )

    vg250_population = PythonOperator(
        task_id="population-in-municipalities",
        python_callable=zensus_vg250.population_in_municipalities,
    )

    vg250_population_metadata = PythonOperator(
        task_id="population-in-municipalities-metadata",
        python_callable=zensus_vg250.add_metadata_vg250_gem_pop,
    )
    [
        vg250_clean_and_prepare,
        population_import,
    ] >> map_zensus_vg250 >> zensus_inside_ger >> zensus_inside_ger_metadata
    zensus_inside_ger >> vg250_population >> vg250_population_metadata

    # Scenario table
    scenario_input_tables = PythonOperator(
        task_id="create-scenario-parameters-table",
        python_callable=import_scenarios.create_table
    )

    scenario_input_import = PythonOperator(
        task_id="import-scenario-parameters",
        python_callable=import_scenarios.insert_scenarios
    )
    setup >> scenario_input_tables >> scenario_input_import

    # DemandRegio data import
    demandregio_tables = PythonOperator(
        task_id="demandregio-tables",
        python_callable=import_dr.create_tables,
    )

    scenario_input_tables >> demandregio_tables


    demandregio_installation = PythonOperator(
        task_id="demandregio-installation",
        python_callable=install_dr.clone_and_install,
    )

    setup >> demandregio_installation

    demandregio_society = PythonOperator(
        task_id="demandregio-society",
        python_callable=import_dr.insert_society_data,
    )

    demandregio_installation >> demandregio_society
    vg250_clean_and_prepare >> demandregio_society
    demandregio_tables >> demandregio_society
    scenario_input_import >> demandregio_society

    demandregio_demand_households = PythonOperator(
        task_id="demandregio-household-demands",
        python_callable=import_dr.insert_household_demand,
    )

    demandregio_installation >> demandregio_demand_households
    vg250_clean_and_prepare >> demandregio_demand_households
    demandregio_tables >> demandregio_demand_households
    scenario_input_import >> demandregio_demand_households

    demandregio_demand_cts_ind = PythonOperator(
        task_id="demandregio-cts-industry-demands",
        python_callable=import_dr.insert_cts_ind_demands,
    )

    demandregio_installation >> demandregio_demand_cts_ind
    vg250_clean_and_prepare >> demandregio_demand_cts_ind
    demandregio_tables >> demandregio_demand_cts_ind
    scenario_input_import >> demandregio_demand_cts_ind

    # Society prognosis
    prognosis_tables = PythonOperator(
        task_id="create-prognosis-tables",
        python_callable=process_zs.create_tables,
    )

    setup >> prognosis_tables

    population_prognosis = PythonOperator(
        task_id="zensus-population-prognosis",
        python_callable=process_zs.population_prognosis_to_zensus,
    )

    prognosis_tables >> population_prognosis
    map_zensus_vg250 >> population_prognosis
    demandregio_society >> population_prognosis
    population_import >> population_prognosis

    household_prognosis = PythonOperator(
        task_id="zensus-household-prognosis",
        python_callable=process_zs.household_prognosis_to_zensus,
    )
    prognosis_tables >> household_prognosis
    map_zensus_vg250 >> household_prognosis
    demandregio_society >> household_prognosis
    zensus_misc_import >> household_prognosis


    # Distribute electrical demands to zensus cells
    processed_dr_tables = PythonOperator(
        task_id="create-demand-tables",
        python_callable=process_dr.create_tables,
    )

    elec_household_demands_zensus = PythonOperator(
        task_id="electrical-household-demands-zensus",
        python_callable=process_dr.distribute_household_demands,
    )

    zensus_tables >> processed_dr_tables >> elec_household_demands_zensus
    population_prognosis >> elec_household_demands_zensus
    demandregio_demand_households >> elec_household_demands_zensus
    map_zensus_vg250 >> elec_household_demands_zensus

    # NEP data import
    create_tables = PythonOperator(
        task_id="create-scenario-tables",
        python_callable=nep_input.create_scenario_input_tables,
    )

    nep_insert_data = PythonOperator(
        task_id="insert-nep-data",
        python_callable=nep_input.insert_data_nep,
    )

    setup >> create_tables >> nep_insert_data
    vg250_clean_and_prepare >> nep_insert_data
    population_import >> nep_insert_data

    # setting etrago input tables
    etrago_input_data = PythonOperator(
        task_id="setting-etrago-input-tables",
        python_callable=etrago.create_tables,
    )
    setup >> etrago_input_data

    # Retrieve MaStR data
    retrieve_mastr_data = PythonOperator(
        task_id="retrieve_mastr_data",
        python_callable=mastr.download_mastr_data,
    )
    setup >> retrieve_mastr_data

    # Substation extraction
    substation_tables = PythonOperator(
        task_id="create_substation_tables",
        python_callable=substation.create_tables,
    )

    substation_functions = PythonOperator(
        task_id="substation_functions",
        python_callable=substation.create_sql_functions,
    )

    hvmv_substation_extraction = PostgresOperator(
        task_id="hvmv_substation_extraction",
        sql=resources.read_text(substation, "hvmv_substation.sql"),
        postgres_conn_id="egon_data",
        autocommit=True,
    )

    ehv_substation_extraction = PostgresOperator(
        task_id="ehv_substation_extraction",
        sql=resources.read_text(substation, "ehv_substation.sql"),
        postgres_conn_id="egon_data",
        autocommit=True,
    )

    osm_add_metadata >> substation_tables >> substation_functions
    substation_functions >> hvmv_substation_extraction
    substation_functions >> ehv_substation_extraction
    vg250_clean_and_prepare >> hvmv_substation_extraction
    vg250_clean_and_prepare >> ehv_substation_extraction

    # osmTGmod ehv/hv grid model generation
    osmtgmod_osm_import = PythonOperator(
        task_id="osmtgmod_osm_import",
        python_callable=osmtgmod.import_osm_data,
    )

    run_osmtgmod = PythonOperator(
        task_id="run_osmtgmod",
        python_callable=osmtgmod.run_osmtgmod,
    )

    osmtgmod_pypsa = PythonOperator(
        task_id="osmtgmod_pypsa",
        python_callable=osmtgmod.osmtgmmod_to_pypsa,
    )

    osmtgmod_substation = PostgresOperator(
        task_id="osmtgmod_substation",
        sql=resources.read_text(osmtgmod, "substation_otg.sql"),
        postgres_conn_id="egon_data",
        autocommit=True,
    )

    osm_download >> osmtgmod_osm_import >> run_osmtgmod
    ehv_substation_extraction >> run_osmtgmod
    hvmv_substation_extraction >> run_osmtgmod
    run_osmtgmod >> osmtgmod_pypsa
    etrago_input_data >> osmtgmod_pypsa
    run_osmtgmod >> osmtgmod_substation

    # MV grid districts
    create_voronoi = PythonOperator(
        task_id="create_voronoi",
        python_callable=substation.create_voronoi
    )
    osmtgmod_substation >> create_voronoi


    define_mv_grid_districts = PythonOperator(
        task_id="define_mv_grid_districts",
        python_callable=mvgd.define_mv_grid_districts
    )
    create_voronoi >> define_mv_grid_districts

    # Import potential areas for wind onshore and ground-mounted PV
    download_re_potential_areas = PythonOperator(
        task_id="download_re_potential_area_data",
        python_callable=re_potential_areas.download_datasets,
    )
    create_re_potential_areas_tables = PythonOperator(
        task_id="create_re_potential_areas_tables",
        python_callable=re_potential_areas.create_tables,
    )
    insert_re_potential_areas = PythonOperator(
        task_id="insert_re_potential_areas",
        python_callable=re_potential_areas.insert_data,
    )
    setup >> download_re_potential_areas >> create_re_potential_areas_tables
    create_re_potential_areas_tables >> insert_re_potential_areas

    # Future heat demand calculation based on Peta5_0_1 data
    heat_demand_import = PythonOperator(
        task_id="import-heat-demand",
        python_callable=import_hd.future_heat_demand_data_import,
    )
    vg250_clean_and_prepare >> heat_demand_import
    zensus_inside_ger_metadata >> heat_demand_import
    scenario_input_import >> heat_demand_import

    # Power plant setup
    power_plant_tables = PythonOperator(
        task_id="create-power-plant-tables",
        python_callable=power_plants.create_tables,
    )

    power_plant_import = PythonOperator(
        task_id="import-hydro-biomass-power-plants",
        python_callable=power_plants.insert_power_plants,
    )

    setup >> power_plant_tables >> power_plant_import
    nep_insert_data >> power_plant_import
    retrieve_mastr_data >> power_plant_import
    define_mv_grid_districts >> power_plant_import

    # Import and merge data on industrial sites from different sources

    industrial_sites_import = PythonOperator(
        task_id="download-import-industrial-sites",
        python_callable=industrial_sites.download_import_industrial_sites
    )

    industrial_sites_merge = PythonOperator(
        task_id="merge-industrial-sites",
        python_callable=industrial_sites.merge_inputs
    )

    industrial_sites_nuts = PythonOperator(
        task_id="map-industrial-sites-nuts3",
        python_callable=industrial_sites.map_nuts3
    )
    vg250_clean_and_prepare >> industrial_sites_import
    industrial_sites_import >> industrial_sites_merge >> industrial_sites_nuts

    # Distribute electrical CTS demands to zensus grid

    elec_cts_demands_zensus = PythonOperator(
        task_id="electrical-cts-demands-zensus",
        python_callable=process_dr.distribute_cts_demands,
    )

    processed_dr_tables >> elec_cts_demands_zensus
    heat_demand_import >> elec_cts_demands_zensus
    demandregio_demand_cts_ind >> elec_cts_demands_zensus
    map_zensus_vg250 >> elec_cts_demands_zensus

<<<<<<< HEAD
    # Gas grid import
    gas_grid_insert_data = PythonOperator(
        task_id="insert-gas-grid",
        python_callable=gas_grid.insert_gas_data,
    )

    create_tables >> gas_grid_insert_data
=======
    # Extract landuse areas from osm data set
    create_landuse_table = PythonOperator(
        task_id="create-landuse-table",
        python_callable=loadarea.create_landuse_table
    )

    landuse_extraction = PostgresOperator(
        task_id="extract-osm_landuse",
        sql=resources.read_text(loadarea, "osm_landuse_extraction.sql"),
        postgres_conn_id="egon_data",
        autocommit=True,
    )
    setup >> create_landuse_table
    create_landuse_table >> landuse_extraction
    osm_add_metadata >> landuse_extraction
    vg250_clean_and_prepare >> landuse_extraction

 # Import weather data
    download_era5 = PythonOperator(
        task_id="download-weather-data",
        python_callable=import_era5.download_era5,
    )
    scenario_input_import >> download_era5

    create_weather_tables = PythonOperator(
        task_id="create-weather-tables",
        python_callable=import_era5.create_tables,
    )
    setup >> create_weather_tables

    import_weather_cells = PythonOperator(
        task_id="insert-weather-cells",
        python_callable=import_era5.insert_weather_cells,
    )
    create_weather_tables >> import_weather_cells
    download_era5 >> import_weather_cells

    feedin_wind_onshore = PythonOperator(
        task_id="insert-feedin-wind",
        python_callable=import_feedin.wind_feedin_per_weather_cell,
    )

    feedin_pv = PythonOperator(
        task_id="insert-feedin-pv",
        python_callable=import_feedin.pv_feedin_per_weather_cell,
    )

    feedin_solar_thermal = PythonOperator(
        task_id="insert-feedin-solar-thermal",
        python_callable=import_feedin.solar_thermal_feedin_per_weather_cell,
    )

    import_weather_cells >> [feedin_wind_onshore,
                             feedin_pv, feedin_solar_thermal]
    vg250_clean_and_prepare >> [feedin_wind_onshore,
                             feedin_pv, feedin_solar_thermal]

    # District heating areas demarcation
    create_district_heating_areas_table = PythonOperator(
        task_id="create-district-heating-areas-table",
        python_callable=district_heating_areas.create_tables
    )
    import_district_heating_areas = PythonOperator(
        task_id="import-district-heating-areas",
        python_callable=district_heating_areas.
        district_heating_areas_demarcation
    )
    setup >> create_district_heating_areas_table
    create_district_heating_areas_table >> import_district_heating_areas
    zensus_misc_import >> import_district_heating_areas
    heat_demand_import >> import_district_heating_areas
    scenario_input_import >> import_district_heating_areas

    # Electrical load curves CTS
    map_zensus_grid_districts = PythonOperator(
        task_id="map_zensus_grid_districts",
        python_callable=zensus_grid_districts.map_zensus_mv_grid_districts,
    )
    population_import >> map_zensus_grid_districts
    define_mv_grid_districts >> map_zensus_grid_districts

    electrical_load_curves_cts = PythonOperator(
        task_id="electrical-load-curves-cts",
        python_callable=process_dr.insert_cts_load,
    )
    map_zensus_grid_districts >> electrical_load_curves_cts
    elec_cts_demands_zensus >> electrical_load_curves_cts
    demandregio_demand_cts_ind >> electrical_load_curves_cts
    map_zensus_vg250 >> electrical_load_curves_cts
    etrago_input_data >> electrical_load_curves_cts

    # Map federal states to mv_grid_districts
    map_boundaries_grid_districts = PythonOperator(
        task_id="map_vg250_grid_districts",
        python_callable=boundaries_grid_districts.map_mvgriddistricts_vg250,
    )
    define_mv_grid_districts >> map_boundaries_grid_districts
    vg250_clean_and_prepare >> map_boundaries_grid_districts

    # Solar rooftop per mv grid district
    solar_rooftop_etrago = PythonOperator(
        task_id="etrago_solar_rooftop",
        python_callable=power_plants.pv_rooftop_per_mv_grid,
    )
    map_boundaries_grid_districts >> solar_rooftop_etrago
    feedin_pv >> solar_rooftop_etrago
    elec_cts_demands_zensus >> solar_rooftop_etrago
    elec_household_demands_zensus >> solar_rooftop_etrago
    nep_insert_data >> solar_rooftop_etrago
    etrago_input_data >> solar_rooftop_etrago
    map_zensus_grid_districts >> solar_rooftop_etrago
>>>>>>> 247d11ac
<|MERGE_RESOLUTION|>--- conflicted
+++ resolved
@@ -32,16 +32,10 @@
 import egon.data.processing.renewable_feedin as import_feedin
 import egon.data.processing.substation as substation
 import egon.data.processing.zensus_vg250.zensus_population_inside_germany as zensus_vg250
-<<<<<<< HEAD
-import egon.data.importing.re_potential_areas as re_potential_areas
-import egon.data.importing.heat_demand_data as import_hd
-import egon.data.importing.scenarios as import_scenarios
 import egon.data.importing.gas_grid as gas_grid
-=======
 import egon.data.processing.mv_grid_districts as mvgd
 import egon.data.processing.zensus as process_zs
 import egon.data.processing.zensus_grid_districts as zensus_grid_districts
->>>>>>> 247d11ac
 
 from egon.data import db
 
@@ -440,7 +434,7 @@
     demandregio_demand_cts_ind >> elec_cts_demands_zensus
     map_zensus_vg250 >> elec_cts_demands_zensus
 
-<<<<<<< HEAD
+
     # Gas grid import
     gas_grid_insert_data = PythonOperator(
         task_id="insert-gas-grid",
@@ -448,7 +442,7 @@
     )
 
     create_tables >> gas_grid_insert_data
-=======
+
     # Extract landuse areas from osm data set
     create_landuse_table = PythonOperator(
         task_id="create-landuse-table",
@@ -559,5 +553,4 @@
     elec_household_demands_zensus >> solar_rooftop_etrago
     nep_insert_data >> solar_rooftop_etrago
     etrago_input_data >> solar_rooftop_etrago
-    map_zensus_grid_districts >> solar_rooftop_etrago
->>>>>>> 247d11ac
+    map_zensus_grid_districts >> solar_rooftop_etrago
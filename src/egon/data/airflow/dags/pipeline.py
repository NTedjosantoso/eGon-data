--- conflicted
+++ resolved
@@ -29,12 +29,8 @@
 from egon.data.datasets.era5 import WeatherData
 from egon.data.datasets.etrago_setup import EtragoSetup
 from egon.data.datasets.fill_etrago_gen import Egon_etrago_gen
-<<<<<<< HEAD
+from egon.data.datasets.gas_aggregation import GasAggregation
 from egon.data.datasets.gas_areas import GasAreaseGon2035, GasAreaseGon100RE
-=======
-from egon.data.datasets.gas_aggregation import GasAggregation
-from egon.data.datasets.gas_areas import GasAreas
->>>>>>> 606e0ca1
 from egon.data.datasets.gas_grid import GasNodesandPipes
 from egon.data.datasets.gas_prod import CH4Production
 from egon.data.datasets.heat_demand import HeatDemandImport
@@ -236,14 +232,11 @@
     hd_abroad.insert_into(pipeline)
     heat_demands_abroad_download = tasks["heat_demand_europe.download"]
 
-<<<<<<< HEAD
     # Download industrial gas demand
     industrial_gas_demand = IndustrialGasDemand(
         dependencies=[setup]
     )
 
-=======
->>>>>>> 606e0ca1
     # Extract landuse areas from osm data set
     load_area = LoadArea(dependencies=[osm, vg250])
 

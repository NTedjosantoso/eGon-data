import os

import airflow
import egon.data.datasets.gas_grid as gas_grid
import egon.data.importing.zensus as import_zs
import egon.data.processing.calculate_dlr as dlr
import egon.data.processing.gas_areas as gas_areas
import egon.data.processing.loadarea as loadarea
import egon.data.processing.power_to_h2 as power_to_h2
import egon.data.processing.substation as substation
import importlib_resources as resources
from airflow.operators.postgres_operator import PostgresOperator
from airflow.operators.python_operator import PythonOperator
from airflow.utils.dates import days_ago
from egon.data import db
from egon.data.datasets import database
from egon.data.datasets.chp import Chp
from egon.data.datasets.chp_etrago import ChpEtrago
from egon.data.datasets.data_bundle import DataBundle
from egon.data.datasets.demandregio import DemandRegio
from egon.data.datasets.district_heating_areas import DistrictHeatingAreas
from egon.data.datasets.DSM_cts_ind import dsm_Potential
from egon.data.datasets.electricity_demand import (CtsElectricityDemand,
                                                   HouseholdElectricityDemand)
from egon.data.datasets.electricity_demand_etrago import ElectricalLoadEtrago
from egon.data.datasets.era5 import WeatherData
from egon.data.datasets.etrago_setup import EtragoSetup
from egon.data.datasets.gas_prod import CH4Production
from egon.data.datasets.heat_demand import HeatDemandImport
from egon.data.datasets.heat_etrago import HeatEtrago
from egon.data.datasets.heat_supply import HeatSupply
from egon.data.datasets.hh_demand_profiles import (hh_demand_setup,
                                                   houseprofiles_in_census_cells,
                                                   mv_grid_district_HH_electricity_load)
from egon.data.datasets.industrial_gas_demand import IndustrialGasDemand
from egon.data.datasets.industrial_sites import MergeIndustrialSites
from egon.data.datasets.industry import IndustrialDemandCurves
from egon.data.datasets.mastr import mastr_data_setup
from egon.data.datasets.mv_grid_districts import mv_grid_districts_setup
from egon.data.datasets.osm import OpenStreetMap
<<<<<<< HEAD
from egon.data.datasets.osm_buildings_streets import OsmBuildingsStreets
from egon.data.datasets.hh_demand_profiles import hh_demand_setup, mv_grid_district_HH_electricity_load, \
    houseprofiles_in_census_cells
from egon.data.datasets.hh_demand_buildings import map_houseprofiles_to_buildings
=======
>>>>>>> 73865d07
from egon.data.datasets.osmtgmod import Osmtgmod
from egon.data.datasets.power_plants import PowerPlants
from egon.data.datasets.re_potential_areas import re_potential_area_setup
from egon.data.datasets.renewable_feedin import RenewableFeedin
from egon.data.datasets.scenario_capacities import ScenarioCapacities
from egon.data.datasets.scenario_parameters import ScenarioParameters
from egon.data.datasets.society_prognosis import SocietyPrognosis
from egon.data.datasets.vg250 import Vg250
from egon.data.datasets.vg250_mv_grid_districts import Vg250MvGridDistricts
from egon.data.datasets.zensus_mv_grid_districts import ZensusMvGridDistricts
from egon.data.datasets.zensus_vg250 import ZensusVg250
from egon.data.datasets.heat_demand_timeseries.HTS import HeatTimeSeries

with airflow.DAG(
    "egon-data-processing-pipeline",
    description="The eGo^N data processing DAG.",
    default_args={"start_date": days_ago(1)},
    template_searchpath=[
        os.path.abspath(
            os.path.join(
                os.path.dirname(__file__), "..", "..", "processing", "vg250"
            )
        )
    ],
    is_paused_upon_creation=False,
    schedule_interval=None,
) as pipeline:

    tasks = pipeline.task_dict

    database_setup = database.Setup()
    database_setup.insert_into(pipeline)
    setup = tasks["database.setup"]

    osm = OpenStreetMap(dependencies=[setup])
    osm.insert_into(pipeline)
    osm_add_metadata = tasks["osm.add-metadata"]
    osm_download = tasks["osm.download"]

    data_bundle = DataBundle(dependencies=[setup])
    data_bundle.insert_into(pipeline)
    download_data_bundle = tasks["data_bundle.download"]

    # VG250 (Verwaltungsgebiete 250) data import
    vg250 = Vg250(dependencies=[setup])
    vg250.insert_into(pipeline)
    vg250_clean_and_prepare = tasks["vg250.cleaning-and-preperation"]

    # Scenario table
    scenario_parameters = ScenarioParameters(dependencies=[setup])
    scenario_input_import = tasks["scenario_parameters.insert-scenarios"]

    # Zensus import
    zensus_download_population = PythonOperator(
        task_id="download-zensus-population",
        python_callable=import_zs.download_zensus_pop,
    )

    zensus_download_misc = PythonOperator(
        task_id="download-zensus-misc",
        python_callable=import_zs.download_zensus_misc,
    )

    zensus_tables = PythonOperator(
        task_id="create-zensus-tables",
        python_callable=import_zs.create_zensus_tables,
    )

    population_import = PythonOperator(
        task_id="import-zensus-population",
        python_callable=import_zs.population_to_postgres,
    )

    zensus_misc_import = PythonOperator(
        task_id="import-zensus-misc",
        python_callable=import_zs.zensus_misc_to_postgres,
    )
    setup >> zensus_download_population >> zensus_download_misc
    zensus_download_misc >> zensus_tables >> population_import
    vg250_clean_and_prepare >> population_import
    population_import >> zensus_misc_import

    # Combine Zensus and VG250 data
    zensus_vg250 = ZensusVg250(dependencies=[vg250, population_import])
    zensus_inside_ger = tasks["zensus_vg250.inside-germany"]

    zensus_inside_ger >> zensus_misc_import

    # DemandRegio data import
    demandregio = DemandRegio(
        dependencies=[setup, vg250, scenario_parameters, data_bundle]
    )
    demandregio_demand_cts_ind = tasks["demandregio.insert-cts-ind-demands"]

    # Society prognosis
    society_prognosis = SocietyPrognosis(
        dependencies=[
            demandregio,
            zensus_vg250,
            population_import,
            zensus_misc_import,
        ]
    )

    # OSM buildings, streets, amenities
    osm_buildings_streets = OsmBuildingsStreets(
        dependencies=[osm, zensus_misc_import]
    )
    osm_buildings_streets.insert_into(pipeline)

    # Distribute household electrical demands to zensus cells
    household_electricity_demand_annual = HouseholdElectricityDemand(
        dependencies=[
            demandregio,
            zensus_vg250,
            zensus_tables,
            society_prognosis,
        ]
    )

    elec_household_demands_zensus = tasks[
        "electricity_demand.distribute-household-demands"
    ]

    # NEP data import
    scenario_capacities = ScenarioCapacities(
        dependencies=[setup, vg250, data_bundle]
    )
    nep_insert_data = tasks["scenario_capacities.insert-data-nep"]

    population_import >> nep_insert_data

    # setting etrago input tables

    setup_etrago = EtragoSetup(dependencies=[setup])
    etrago_input_data = tasks["etrago_setup.create-tables"]

    # Retrieve MaStR data
    mastr_data = mastr_data_setup(dependencies=[setup])
    mastr_data.insert_into(pipeline)
    retrieve_mastr_data = tasks["mastr.download-mastr-data"]

    # Substation extraction
    substation_tables = PythonOperator(
        task_id="create_substation_tables",
        python_callable=substation.create_tables,
    )

    substation_functions = PythonOperator(
        task_id="substation_functions",
        python_callable=substation.create_sql_functions,
    )

    hvmv_substation_extraction = PostgresOperator(
        task_id="hvmv_substation_extraction",
        sql=resources.read_text(substation, "hvmv_substation.sql"),
        postgres_conn_id="egon_data",
        autocommit=True,
    )

    ehv_substation_extraction = PostgresOperator(
        task_id="ehv_substation_extraction",
        sql=resources.read_text(substation, "ehv_substation.sql"),
        postgres_conn_id="egon_data",
        autocommit=True,
    )

    osm_add_metadata >> substation_tables >> substation_functions
    substation_functions >> hvmv_substation_extraction
    substation_functions >> ehv_substation_extraction
    vg250_clean_and_prepare >> hvmv_substation_extraction
    vg250_clean_and_prepare >> ehv_substation_extraction

    # osmTGmod ehv/hv grid model generation
    osmtgmod = Osmtgmod(
        dependencies=[
            osm_download,
            ehv_substation_extraction,
            hvmv_substation_extraction,
            setup_etrago,
        ]
    )
    osmtgmod.insert_into(pipeline)
    osmtgmod_pypsa = tasks["osmtgmod.to-pypsa"]
    osmtgmod_substation = tasks["osmtgmod_substation"]

    # create Voronoi for MV grid districts
    create_voronoi_substation = PythonOperator(
        task_id="create-voronoi-substations",
        python_callable=substation.create_voronoi,
    )
    osmtgmod_substation >> create_voronoi_substation

    # MV grid districts
    mv_grid_districts = mv_grid_districts_setup(
        dependencies=[create_voronoi_substation]
    )
    mv_grid_districts.insert_into(pipeline)
    define_mv_grid_districts = tasks[
        "mv_grid_districts.define-mv-grid-districts"
    ]

    # Import potential areas for wind onshore and ground-mounted PV
    re_potential_areas = re_potential_area_setup(dependencies=[setup])
    re_potential_areas.insert_into(pipeline)

    # Future heat demand calculation based on Peta5_0_1 data
    heat_demand_Germany = HeatDemandImport(
        dependencies=[vg250, scenario_parameters, zensus_vg250]
    )

    # Gas grid import
    gas_grid_insert_data = PythonOperator(
        task_id="insert-gas-grid", python_callable=gas_grid.insert_gas_data
    )

    etrago_input_data >> gas_grid_insert_data
    download_data_bundle >> gas_grid_insert_data
    osmtgmod_pypsa >> gas_grid_insert_data

    # Power-to-gas installations creation
    insert_power_to_h2_installations = PythonOperator(
        task_id="insert-power-to-h2-installations",
        python_callable=power_to_h2.insert_power_to_h2,
    )

    gas_grid_insert_data >> insert_power_to_h2_installations

    # Create gas voronoi
    create_gas_polygons = PythonOperator(
        task_id="create-gas-voronoi", python_callable=gas_areas.create_voronoi
    )

    gas_grid_insert_data >> create_gas_polygons
    vg250_clean_and_prepare >> create_gas_polygons

    # Gas prod import
    gas_production_insert_data = CH4Production(
        dependencies=[create_gas_polygons]
    )

    # Insert industrial gas demand
    industrial_gas_demand = IndustrialGasDemand(
<<<<<<< HEAD
     dependencies=[create_gas_polygons])
=======
        dependencies=[create_gas_polygons]
    )
>>>>>>> 73865d07

    # Extract landuse areas from osm data set
    create_landuse_table = PythonOperator(
        task_id="create-landuse-table",
        python_callable=loadarea.create_landuse_table,
    )

    landuse_extraction = PostgresOperator(
        task_id="extract-osm_landuse",
        sql=resources.read_text(loadarea, "osm_landuse_extraction.sql"),
        postgres_conn_id="egon_data",
        autocommit=True,
    )
    setup >> create_landuse_table
    create_landuse_table >> landuse_extraction
    osm_add_metadata >> landuse_extraction
    vg250_clean_and_prepare >> landuse_extraction

    # Import weather data
    weather_data = WeatherData(
        dependencies=[setup, scenario_parameters, vg250]
    )
    download_weather_data = tasks["era5.download-era5"]

    renewable_feedin = RenewableFeedin(dependencies=[weather_data, vg250])

    feedin_wind_onshore = tasks["renewable_feedin.wind"]
    feedin_pv = tasks["renewable_feedin.pv"]
    feedin_solar_thermal = tasks["renewable_feedin.solar-thermal"]

    # District heating areas demarcation
    district_heating_areas = DistrictHeatingAreas(
        dependencies=[heat_demand_Germany, scenario_parameters]
    )
    import_district_heating_areas = tasks["district_heating_areas.demarcation"]

    zensus_misc_import >> import_district_heating_areas

    # Calculate dynamic line rating for HV trans lines
    calculate_dlr = PythonOperator(
        task_id="calculate_dlr", python_callable=dlr.Calculate_DLR
    )
    osmtgmod_pypsa >> calculate_dlr
    download_data_bundle >> calculate_dlr
    download_weather_data >> calculate_dlr

    # Map zensus grid districts
    zensus_mv_grid_districts = ZensusMvGridDistricts(
        dependencies=[population_import, mv_grid_districts]
    )

    map_zensus_grid_districts = tasks["zensus_mv_grid_districts.mapping"]

    # Map federal states to mv_grid_districts
    vg250_mv_grid_districts = Vg250MvGridDistricts(
        dependencies=[vg250, mv_grid_districts]
    )

    # Distribute electrical CTS demands to zensus grid
    cts_electricity_demand_annual = CtsElectricityDemand(
        dependencies=[
            demandregio,
            zensus_vg250,
            zensus_mv_grid_districts,
            heat_demand_Germany,
            etrago_input_data,
            household_electricity_demand_annual,
        ]
    )

    elec_cts_demands_zensus = tasks[
        "electricity_demand.distribute-cts-demands"
    ]

    # Power plants
    power_plants = PowerPlants(
        dependencies=[
            setup,
            renewable_feedin,
            mv_grid_districts,
            mastr_data,
            re_potential_areas,
            scenario_parameters,
            scenario_capacities,
            Vg250MvGridDistricts,
        ]
    )

    power_plant_import = tasks["power_plants.insert-hydro-biomass"]
    generate_wind_farms = tasks["power_plants.wind_farms.insert"]
    generate_pv_ground_mounted = tasks["power_plants.pv_ground_mounted.insert"]
    solar_rooftop_etrago = tasks[
        "power_plants.pv_rooftop.pv-rooftop-per-mv-grid"
    ]
    generate_wind_offshore = tasks["power_plants.wind_offshore.insert"]

    hvmv_substation_extraction >> generate_wind_farms
    hvmv_substation_extraction >> generate_pv_ground_mounted
    feedin_pv >> solar_rooftop_etrago
    elec_cts_demands_zensus >> solar_rooftop_etrago
    elec_household_demands_zensus >> solar_rooftop_etrago
    etrago_input_data >> solar_rooftop_etrago
    map_zensus_grid_districts >> solar_rooftop_etrago

    mv_hh_electricity_load_2035 = PythonOperator(
        task_id="MV-hh-electricity-load-2035",
        python_callable=mv_grid_district_HH_electricity_load,
        op_args=["eGon2035", 2035, "0.0.0"],
        op_kwargs={"drop_table": True},
    )

    mv_hh_electricity_load_2050 = PythonOperator(
        task_id="MV-hh-electricity-load-2050",
        python_callable=mv_grid_district_HH_electricity_load,
        op_args=["eGon100RE", 2050, "0.0.0"],
    )

<<<<<<< HEAD
    hh_demand = hh_demand_setup(dependencies=[
        vg250_clean_and_prepare,
        zensus_misc_import,
        map_zensus_grid_districts,
        zensus_inside_ger,
        demandregio,
    ],
        tasks=(houseprofiles_in_census_cells,
               mv_hh_electricity_load_2035,
               mv_hh_electricity_load_2050,
               map_houseprofiles_to_buildings)
=======
    hh_demand = hh_demand_setup(
        dependencies=[
            vg250_clean_and_prepare,
            zensus_misc_import,
            map_zensus_grid_districts,
            zensus_inside_ger,
            demandregio,
        ],
        tasks=(
            houseprofiles_in_census_cells,
            mv_hh_electricity_load_2035,
            mv_hh_electricity_load_2050,
        ),
>>>>>>> 73865d07
    )
    hh_demand.insert_into(pipeline)
    householdprofiles_in_cencus_cells = tasks[
        "hh_demand_profiles.houseprofiles-in-census-cells"
    ]
    mv_hh_electricity_load_2035 = tasks["MV-hh-electricity-load-2035"]
    mv_hh_electricity_load_2050 = tasks["MV-hh-electricity-load-2050"]
    map_houseprofiles_to_buildings = tasks["hh_demand_buildings.map-houseprofiles-to-buildings"]

    # Industry

    industrial_sites = MergeIndustrialSites(
        dependencies=[setup, vg250_clean_and_prepare, data_bundle]
    )

    demand_curves_industry = IndustrialDemandCurves(
        dependencies=[
            define_mv_grid_districts,
            industrial_sites,
            demandregio_demand_cts_ind,
            osm,
            landuse_extraction,
        ]
    )

    # Electrical loads to eTraGo

    electrical_load_etrago = ElectricalLoadEtrago(
        dependencies=[demand_curves_industry, cts_electricity_demand_annual]
    )

    # CHP locations
    chp = Chp(dependencies=[mv_grid_districts, mastr_data, industrial_sites])

    chp_locations_nep = tasks["chp.insert-chp-egon2035"]
    chp_heat_bus = tasks["chp.assign-heat-bus"]

    nep_insert_data >> chp_locations_nep
    create_gas_polygons >> chp_locations_nep
    import_district_heating_areas >> chp_locations_nep

    # Heat supply
    heat_supply = HeatSupply(
        dependencies=[
            data_bundle,
            zensus_mv_grid_districts,
            district_heating_areas,
            zensus_mv_grid_districts,
            chp,
        ]
    )

    # Heat to eTraGo
    heat_etrago = HeatEtrago(
        dependencies=[heat_supply, mv_grid_districts, setup_etrago]
    )

    heat_etrago_buses = tasks["heat_etrago.buses"]
    heat_etrago_supply = tasks["heat_etrago.supply"]

    # CHP to eTraGo
    chp_etrago = ChpEtrago(dependencies=[chp, heat_etrago])

    # DSM
    components_dsm = dsm_Potential(
        dependencies=[
            cts_electricity_demand_annual,
            demand_curves_industry,
            osmtgmod_pypsa,
        ]
    )

    # Heat time Series
    heat_time_series = HeatTimeSeries(
        dependencies = [data_bundle,demandregio,heat_demand_Germany, import_district_heating_areas,
                        import_district_heating_areas,vg250,
                        map_zensus_grid_districts])
<|MERGE_RESOLUTION|>--- conflicted
+++ resolved
@@ -32,19 +32,14 @@
 from egon.data.datasets.hh_demand_profiles import (hh_demand_setup,
                                                    houseprofiles_in_census_cells,
                                                    mv_grid_district_HH_electricity_load)
+from egon.data.datasets.hh_demand_buildings import map_houseprofiles_to_buildings
 from egon.data.datasets.industrial_gas_demand import IndustrialGasDemand
 from egon.data.datasets.industrial_sites import MergeIndustrialSites
 from egon.data.datasets.industry import IndustrialDemandCurves
 from egon.data.datasets.mastr import mastr_data_setup
 from egon.data.datasets.mv_grid_districts import mv_grid_districts_setup
 from egon.data.datasets.osm import OpenStreetMap
-<<<<<<< HEAD
-from egon.data.datasets.osm_buildings_streets import OsmBuildingsStreets
-from egon.data.datasets.hh_demand_profiles import hh_demand_setup, mv_grid_district_HH_electricity_load, \
-    houseprofiles_in_census_cells
-from egon.data.datasets.hh_demand_buildings import map_houseprofiles_to_buildings
-=======
->>>>>>> 73865d07
+# from egon.data.datasets.osm_buildings_streets import OsmBuildingsStreets
 from egon.data.datasets.osmtgmod import Osmtgmod
 from egon.data.datasets.power_plants import PowerPlants
 from egon.data.datasets.re_potential_areas import re_potential_area_setup
@@ -149,12 +144,6 @@
         ]
     )
 
-    # OSM buildings, streets, amenities
-    osm_buildings_streets = OsmBuildingsStreets(
-        dependencies=[osm, zensus_misc_import]
-    )
-    osm_buildings_streets.insert_into(pipeline)
-
     # Distribute household electrical demands to zensus cells
     household_electricity_demand_annual = HouseholdElectricityDemand(
         dependencies=[
@@ -288,12 +277,8 @@
 
     # Insert industrial gas demand
     industrial_gas_demand = IndustrialGasDemand(
-<<<<<<< HEAD
-     dependencies=[create_gas_polygons])
-=======
         dependencies=[create_gas_polygons]
     )
->>>>>>> 73865d07
 
     # Extract landuse areas from osm data set
     create_landuse_table = PythonOperator(
@@ -411,7 +396,6 @@
         op_args=["eGon100RE", 2050, "0.0.0"],
     )
 
-<<<<<<< HEAD
     hh_demand = hh_demand_setup(dependencies=[
         vg250_clean_and_prepare,
         zensus_misc_import,
@@ -423,21 +407,6 @@
                mv_hh_electricity_load_2035,
                mv_hh_electricity_load_2050,
                map_houseprofiles_to_buildings)
-=======
-    hh_demand = hh_demand_setup(
-        dependencies=[
-            vg250_clean_and_prepare,
-            zensus_misc_import,
-            map_zensus_grid_districts,
-            zensus_inside_ger,
-            demandregio,
-        ],
-        tasks=(
-            houseprofiles_in_census_cells,
-            mv_hh_electricity_load_2035,
-            mv_hh_electricity_load_2050,
-        ),
->>>>>>> 73865d07
     )
     hh_demand.insert_into(pipeline)
     householdprofiles_in_cencus_cells = tasks[

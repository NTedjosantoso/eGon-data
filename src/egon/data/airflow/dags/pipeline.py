import os

from airflow.operators.postgres_operator import PostgresOperator
from airflow.operators.python_operator import PythonOperator
from airflow.utils.dates import days_ago
import airflow
import importlib_resources as resources

from egon.data.airflow.tasks import initdb
from egon.data.db import airflow_db_connection
import egon.data.importing.demandregio as import_dr
import egon.data.importing.etrago as etrago
import egon.data.importing.mastr as mastr
import egon.data.importing.nep_input_data as nep_input
import egon.data.importing.openstreetmap as import_osm
import egon.data.importing.vg250 as import_vg250
import egon.data.processing.openstreetmap as process_osm
import egon.data.importing.zensus as import_zs
import egon.data.processing.zensus as process_zs
import egon.data.processing.power_plants as power_plants
import egon.data.importing.nep_input_data as nep_input
import egon.data.importing.etrago as etrago
import egon.data.importing.mastr as mastr
import egon.data.processing.substation as substation
import egon.data.processing.zensus_vg250.zensus_population_inside_germany as zensus_vg250
import egon.data.importing.re_potential_areas as re_potential_areas
import egon.data.importing.heat_demand_data as import_hd

# Prepare connection to db for operators
airflow_db_connection()

with airflow.DAG(
    "egon-data-processing-pipeline",
    description="The eGo^N data processing DAG.",
    default_args={"start_date": days_ago(1)},
    template_searchpath=[
        os.path.abspath(
            os.path.join(
                os.path.dirname(__file__), "..", "..", "processing", "vg250"
            )
        )
    ],
    is_paused_upon_creation=False,
    schedule_interval=None,
) as pipeline:
    setup = PythonOperator(task_id="initdb", python_callable=initdb)

    # Openstreetmap data import
    osm_download = PythonOperator(
        task_id="download-osm",
        python_callable=import_osm.download_pbf_file,
    )
    osm_import = PythonOperator(
        task_id="import-osm",
        python_callable=import_osm.to_postgres,
    )
    osm_migrate = PythonOperator(
        task_id="migrate-osm",
        python_callable=process_osm.modify_tables,
    )
    osm_add_metadata = PythonOperator(
        task_id="add-osm-metadata",
        python_callable=import_osm.add_metadata,
    )
    setup >> osm_download >> osm_import >> osm_migrate >> osm_add_metadata

    # VG250 (Verwaltungsgebiete 250) data import
    vg250_download = PythonOperator(
        task_id="download-vg250",
        python_callable=import_vg250.download_vg250_files,
    )
    vg250_import = PythonOperator(
        task_id="import-vg250",
        python_callable=import_vg250.to_postgres,
    )

    vg250_nuts_mview = PostgresOperator(
        task_id="vg250_nuts_mview",
        sql="vg250_lan_nuts_id_mview.sql",
        postgres_conn_id="egon_data",
        autocommit=True,
    )
    vg250_metadata = PythonOperator(
        task_id="add-vg250-metadata",
        python_callable=import_vg250.add_metadata,
    )
    vg250_clean_and_prepare = PostgresOperator(
        task_id="vg250_clean_and_prepare",
        sql="cleaning_and_preparation.sql",
        postgres_conn_id="egon_data",
        autocommit=True,
    )
    setup >> vg250_download >> vg250_import >> vg250_nuts_mview
    vg250_nuts_mview >> vg250_metadata >> vg250_clean_and_prepare

    # Zensus import
    zensus_download_population = PythonOperator(
        task_id="download-zensus-population",
        python_callable=import_zs.download_zensus_pop,
    )

    zensus_download_misc = PythonOperator(
        task_id="download-zensus-misc",
        python_callable=import_zs.download_zensus_misc,
    )

    zensus_tables = PythonOperator(
        task_id="create-zensus-tables",
        python_callable=import_zs.create_zensus_tables,
    )

    population_import = PythonOperator(
        task_id="import-zensus-population",
        python_callable=import_zs.population_to_postgres,
    )

    zensus_misc_import = PythonOperator(
        task_id="import-zensus-misc",
        python_callable=import_zs.zensus_misc_to_postgres,
    )
    setup >> zensus_download_population >> zensus_download_misc
    zensus_download_misc >> zensus_tables >> population_import
    vg250_clean_and_prepare >> population_import
    population_import >> zensus_misc_import

    # Combine Zensus and VG250 data
    zensus_inside_ger = PythonOperator(
        task_id="zensus-inside-germany",
        python_callable=zensus_vg250.inside_germany,
    )

    zensus_inside_ger_metadata = PythonOperator(
        task_id="zensus-inside-germany-metadata",
        python_callable=zensus_vg250.add_metadata_zensus_inside_ger,
    )

    vg250_population = PythonOperator(
        task_id="population-in-municipalities",
        python_callable=zensus_vg250.population_in_municipalities,
    )

    vg250_population_metadata = PythonOperator(
        task_id="population-in-municipalities-metadata",
        python_callable=zensus_vg250.add_metadata_vg250_gem_pop,
    )
    [
        vg250_import,
        population_import,
    ] >> zensus_inside_ger >> zensus_inside_ger_metadata
    zensus_inside_ger >> vg250_population >> vg250_population_metadata

    # DemandRegio data import
    demandregio_import = PythonOperator(
        task_id="import-demandregio",
        python_callable=import_dr.insert_data,
    )
    vg250_clean_and_prepare >> demandregio_import

    # Society prognosis
    prognosis_tables = PythonOperator(
        task_id="create-prognosis-tables",
        python_callable=process_zs.create_tables
    )

    map_zensus_nuts3 = PythonOperator(
        task_id="map-zensus-to-nuts3",
        python_callable=process_zs.map_zensus_nuts3
    )

    setup >> prognosis_tables >> map_zensus_nuts3
    vg250_clean_and_prepare >> map_zensus_nuts3
    population_import >> map_zensus_nuts3

    population_prognosis = PythonOperator(
        task_id="zensus-population-prognosis",
        python_callable=process_zs.population_prognosis_to_zensus
    )

    map_zensus_nuts3 >> population_prognosis
    demandregio_import >> population_prognosis

    household_prognosis = PythonOperator(
        task_id="zensus-household-prognosis",
        python_callable=process_zs.household_prognosis_to_zensus
    )

    map_zensus_nuts3 >> household_prognosis
    demandregio_import >> household_prognosis
    zensus_misc_import >> household_prognosis


    # NEP data import
    create_tables = PythonOperator(
        task_id="create-scenario-tables",
        python_callable=nep_input.create_scenario_input_tables,
    )

    nep_insert_data = PythonOperator(
        task_id="insert-nep-data",
        python_callable=nep_input.insert_data_nep,
    )

    setup >> create_tables >> nep_insert_data
    vg250_clean_and_prepare >> nep_insert_data
    population_import >> nep_insert_data

    # setting etrago input tables
    etrago_input_data = PythonOperator(
        task_id="setting-etrago-input-tables",
        python_callable=etrago.create_tables,
    )
    setup >> etrago_input_data

    # Retrieve MaStR data
    retrieve_mastr_data = PythonOperator(
        task_id="retrieve_mastr_data",
        python_callable=mastr.download_mastr_data,
    )
    setup >> retrieve_mastr_data


    # Substation extraction
    substation_tables = PythonOperator(
        task_id="create_substation_tables",
        python_callable=substation.create_tables,
    )

    substation_functions = PythonOperator(
        task_id="substation_functions",
        python_callable=substation.create_sql_functions,
    )

    hvmv_substation_extraction = PostgresOperator(
        task_id="hvmv_substation_extraction",
        sql=resources.read_text(substation, "hvmv_substation.sql"),
        postgres_conn_id="egon_data",
        autocommit=True,
    )

    ehv_substation_extraction = PostgresOperator(
        task_id="ehv_substation_extraction",
        sql=resources.read_text(substation, "ehv_substation.sql"),
        postgres_conn_id="egon_data",
        autocommit=True,
    )

    create_voronoi = PythonOperator(
        task_id="create_voronoi",
        python_callable=substation.create_voronoi
    )
    osm_add_metadata  >> substation_tables >> substation_functions
    substation_functions >> hvmv_substation_extraction >> create_voronoi
    substation_functions >> ehv_substation_extraction >> create_voronoi
    vg250_clean_and_prepare >> hvmv_substation_extraction
    vg250_clean_and_prepare >> ehv_substation_extraction


    # Import potential areas for wind onshore and ground-mounted PV
    download_re_potential_areas = PythonOperator(
        task_id="download_re_potential_area_data",
        python_callable=re_potential_areas.download_datasets,
    )
    create_re_potential_areas_tables = PythonOperator(
        task_id="create_re_potential_areas_tables",
        python_callable=re_potential_areas.create_tables
    )
    insert_re_potential_areas = PythonOperator(
        task_id="insert_re_potential_areas",
        python_callable=re_potential_areas.insert_data
    )
    setup >> download_re_potential_areas >> create_re_potential_areas_tables
    create_re_potential_areas_tables >> insert_re_potential_areas

    # Future heat demand calculation based on Peta5_0_1 data
    heat_demand_import = PythonOperator(
        task_id="import-heat-demand",
        python_callable=import_hd.future_heat_demand_data_import
    )
    vg250_clean_and_prepare >> heat_demand_import
<<<<<<< HEAD
    population_import >> heat_demand_import

    # Power plant setup
    power_plant_tables = PythonOperator(
        task_id="create-power-plant-tables",
        python_callable=power_plants.create_tables
    )

    power_plant_import = PythonOperator(
        task_id="import-power-plants",
        python_callable=power_plants.insert_power_plants
    )
    setup >> power_plant_tables >> power_plant_import
    nep_insert_data >> power_plant_import
    retrieve_mastr_data >> power_plant_import
=======
    zensus_inside_ger_metadata >> heat_demand_import
>>>>>>> b3bd502a
<|MERGE_RESOLUTION|>--- conflicted
+++ resolved
@@ -277,8 +277,7 @@
         python_callable=import_hd.future_heat_demand_data_import
     )
     vg250_clean_and_prepare >> heat_demand_import
-<<<<<<< HEAD
-    population_import >> heat_demand_import
+    zensus_inside_ger_metadata >> heat_demand_import
 
     # Power plant setup
     power_plant_tables = PythonOperator(
@@ -292,7 +291,4 @@
     )
     setup >> power_plant_tables >> power_plant_import
     nep_insert_data >> power_plant_import
-    retrieve_mastr_data >> power_plant_import
-=======
-    zensus_inside_ger_metadata >> heat_demand_import
->>>>>>> b3bd502a
+    retrieve_mastr_data >> power_plant_import
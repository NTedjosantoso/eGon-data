import os

from airflow.utils.dates import days_ago
import airflow

from egon.data.config import set_numexpr_threads
from egon.data.datasets import database
from egon.data.datasets.calculate_dlr import Calculate_dlr
from egon.data.datasets.ch4_prod import CH4Production
from egon.data.datasets.ch4_storages import CH4Storages
from egon.data.datasets.chp import Chp
from egon.data.datasets.chp_etrago import ChpEtrago
from egon.data.datasets.data_bundle import DataBundle
from egon.data.datasets.demandregio import DemandRegio
from egon.data.datasets.district_heating_areas import DistrictHeatingAreas
from egon.data.datasets.DSM_cts_ind import dsm_Potential
from egon.data.datasets.electrical_neighbours import ElectricalNeighbours
from egon.data.datasets.electricity_demand import (
    CtsElectricityDemand,
    HouseholdElectricityDemand,
)
from egon.data.datasets.electricity_demand_etrago import ElectricalLoadEtrago
from egon.data.datasets.electricity_demand_timeseries import (
    hh_buildings,
    hh_profiles,
)
from egon.data.datasets.emobility.motorized_individual_travel import (
    MotorizedIndividualTravel,
)
from egon.data.datasets.era5 import WeatherData
from egon.data.datasets.etrago_setup import EtragoSetup
from egon.data.datasets.fill_etrago_gen import Egon_etrago_gen
from egon.data.datasets.fix_ehv_subnetworks import FixEhvSubnetworks
from egon.data.datasets.gas_areas import GasAreaseGon100RE, GasAreaseGon2035
from egon.data.datasets.gas_grid import GasNodesandPipes
from egon.data.datasets.gas_neighbours import GasNeighbours
from egon.data.datasets.heat_demand import HeatDemandImport
from egon.data.datasets.heat_demand_europe import HeatDemandEurope
from egon.data.datasets.heat_demand_timeseries.HTS import HeatTimeSeries
from egon.data.datasets.heat_etrago import HeatEtrago
from egon.data.datasets.heat_etrago.hts_etrago import HtsEtragoTable
from egon.data.datasets.heat_supply import HeatSupply
from egon.data.datasets.hydrogen_etrago import (
    HydrogenBusEtrago,
    HydrogenGridEtrago,
    HydrogenMethaneLinkEtrago,
    HydrogenPowerLinkEtrago,
    HydrogenStoreEtrago,
)
from egon.data.datasets.industrial_gas_demand import (
    IndustrialGasDemand,
    IndustrialGasDemandeGon100RE,
    IndustrialGasDemandeGon2035,
)
from egon.data.datasets.industrial_sites import MergeIndustrialSites
from egon.data.datasets.industry import IndustrialDemandCurves
from egon.data.datasets.loadarea import LoadArea
from egon.data.datasets.mastr import mastr_data_setup
from egon.data.datasets.mv_grid_districts import mv_grid_districts_setup
from egon.data.datasets.osm import OpenStreetMap
from egon.data.datasets.osm_buildings_streets import OsmBuildingsStreets
from egon.data.datasets.osmtgmod import Osmtgmod
from egon.data.datasets.power_etrago import OpenCycleGasTurbineEtrago
from egon.data.datasets.power_plants import PowerPlants
from egon.data.datasets.pypsaeursec import PypsaEurSec
from egon.data.datasets.re_potential_areas import re_potential_area_setup
from egon.data.datasets.renewable_feedin import RenewableFeedin
from egon.data.datasets.saltcavern import SaltcavernData
from egon.data.datasets.sanity_checks import SanityChecks
from egon.data.datasets.scenario_capacities import ScenarioCapacities
from egon.data.datasets.scenario_parameters import ScenarioParameters
from egon.data.datasets.society_prognosis import SocietyPrognosis
from egon.data.datasets.storages import PumpedHydro
from egon.data.datasets.storages_etrago import StorageEtrago
from egon.data.datasets.substation import SubstationExtraction
from egon.data.datasets.substation_voronoi import SubstationVoronoi
from egon.data.datasets.tyndp import Tyndp
from egon.data.datasets.vg250 import Vg250
from egon.data.datasets.vg250_mv_grid_districts import Vg250MvGridDistricts
from egon.data.datasets.zensus import ZensusMiscellaneous, ZensusPopulation
from egon.data.datasets.zensus_mv_grid_districts import ZensusMvGridDistricts
from egon.data.datasets.zensus_vg250 import ZensusVg250

# Set number of threads used by numpy and pandas
set_numexpr_threads()

with airflow.DAG(
    "egon-data-processing-pipeline",
    description="The eGo^N data processing DAG.",
    default_args={"start_date": days_ago(1)},
    template_searchpath=[
        os.path.abspath(
            os.path.join(
                os.path.dirname(__file__), "..", "..", "processing", "vg250"
            )
        )
    ],
    is_paused_upon_creation=False,
    schedule_interval=None,
) as pipeline:

    tasks = pipeline.task_dict

    setup = database.Setup()

    osm = OpenStreetMap(dependencies=[setup])

    data_bundle = DataBundle(dependencies=[setup])

    # Import VG250 (Verwaltungsgebiete 250) data
    vg250 = Vg250(dependencies=[setup])

    # Scenario table
    scenario_parameters = ScenarioParameters(dependencies=[setup])

    # Download TYNDP data
    tyndp_data = Tyndp(dependencies=[setup])

    # Import zensus population
    zensus_population = ZensusPopulation(dependencies=[setup, vg250])

    # Combine zensus and VG250 data
    zensus_vg250 = ZensusVg250(dependencies=[vg250, zensus_population])

    # Download and import zensus data on households, buildings and apartments
    zensus_miscellaneous = ZensusMiscellaneous(
        dependencies=[zensus_population, zensus_vg250]
    )

    # Import DemandRegio data
    demandregio = DemandRegio(
        dependencies=[data_bundle, scenario_parameters, setup, vg250]
    )

    # Society prognosis
    society_prognosis = SocietyPrognosis(
        dependencies=[demandregio, zensus_miscellaneous]
    )

    # OSM (OpenStreetMap) buildings, streets and amenities
    osm_buildings_streets = OsmBuildingsStreets(
        dependencies=[osm, zensus_miscellaneous]
    )

    # Import saltcavern storage potentials
    saltcavern_storage = SaltcavernData(dependencies=[data_bundle, vg250])

    # Import weather data
    weather_data = WeatherData(
        dependencies=[scenario_parameters, setup, vg250]
    )

    # Future national heat demands for foreign countries based on Hotmaps
    # download only, processing in PyPSA-Eur-Sec fork
    hd_abroad = HeatDemandEurope(dependencies=[setup])

    # Set eTraGo input tables
    setup_etrago = EtragoSetup(dependencies=[setup])

    substation_extraction = SubstationExtraction(dependencies=[osm, vg250])

    # Generate the osmTGmod ehv/hv grid model
    osmtgmod = Osmtgmod(
        dependencies=[
            scenario_parameters,
            setup_etrago,
            substation_extraction,
            tasks["osm.download"],
        ]
    )

    # Fix eHV subnetworks in Germany manually
    fix_subnetworks = FixEhvSubnetworks(dependencies=[osmtgmod])

    # Run pypsa-eur-sec
    run_pypsaeursec = PypsaEurSec(
        dependencies=[
            data_bundle,
            hd_abroad,
            osmtgmod,
            setup_etrago,
            weather_data,
        ]
    )

    # Import NEP (Netzentwicklungsplan) data
    scenario_capacities = ScenarioCapacities(
        dependencies=[
            data_bundle,
            run_pypsaeursec,
            setup,
            vg250,
            zensus_population,
        ]
    )

    # Retrieve MaStR (Marktstammdatenregister) data
    mastr_data = mastr_data_setup(dependencies=[setup])

    # Create Voronoi polygons
    substation_voronoi = SubstationVoronoi(
        dependencies=[tasks["osmtgmod_substation"], vg250]
    )

    # MV (medium voltage) grid districts
    mv_grid_districts = mv_grid_districts_setup(
        dependencies=[substation_voronoi]
    )

    # Import potential areas for wind onshore and ground-mounted PV
    re_potential_areas = re_potential_area_setup(
        dependencies=[data_bundle, setup]
    )

    # Calculate future heat demand based on Peta5_0_1 data
    heat_demand_Germany = HeatDemandImport(
        dependencies=[scenario_parameters, vg250, zensus_vg250]
    )

<<<<<<< HEAD
    # Future national heat demands for foreign countries based on Hotmaps
    # download only, processing in PyPSA-Eur-Sec fork
    hd_abroad = HeatDemandEurope(dependencies=[setup])
    hd_abroad.insert_into(pipeline)
    heat_demands_abroad_download = tasks["heat_demand_europe.download"]

    # Extract landuse areas from osm data set
    load_area = LoadArea(dependencies=[osm, vg250])

    # Import weather data
    weather_data = WeatherData(
        dependencies=[setup, scenario_parameters, vg250]
=======
    # Download industrial gas demand
    industrial_gas_demand = IndustrialGasDemand(
        dependencies=[scenario_parameters]
>>>>>>> 78638052
    )

    # Extract landuse areas from the `osm` dataset
    load_area = LoadArea(dependencies=[osm, vg250])

    # Calculate feedin from renewables
    renewable_feedin = RenewableFeedin(dependencies=[vg250, weather_data])

    # Demarcate district heating areas
    district_heating_areas = DistrictHeatingAreas(
        dependencies=[
            heat_demand_Germany,
            scenario_parameters,
            zensus_miscellaneous,
        ]
    )

    # TODO: What does "trans" stand for?
    # Calculate dynamic line rating for HV (high voltage) trans lines
    dlr = Calculate_dlr(
        dependencies=[data_bundle, osmtgmod, weather_data, fix_subnetworks]
    )

    # Map zensus grid districts
    zensus_mv_grid_districts = ZensusMvGridDistricts(
        dependencies=[mv_grid_districts, zensus_population]
    )

    # Map federal states to mv_grid_districts
    vg250_mv_grid_districts = Vg250MvGridDistricts(
        dependencies=[mv_grid_districts, vg250]
    )

    # Create household demand profiles on zensus level
    hh_demand_profiles_setup = hh_profiles.HouseholdDemands(
        dependencies=[
            demandregio,
            tasks[
                "osm_buildings_streets"
                ".create-buildings-residential-zensus-mapping"
            ],
            vg250,
            zensus_miscellaneous,
            zensus_mv_grid_districts,
            zensus_vg250,
        ]
    )

    # Household electricity demand buildings
    hh_demand_buildings_setup = hh_buildings.setup(
        dependencies=[
            tasks[
                "electricity_demand_timeseries"
                ".hh_profiles"
                ".houseprofiles-in-census-cells"
            ]
        ]
    )

    # Get household electrical demands for cencus cells
    household_electricity_demand_annual = HouseholdElectricityDemand(
        dependencies=[
            tasks[
                "electricity_demand_timeseries"
                ".hh_buildings"
                ".map-houseprofiles-to-buildings"
            ]
        ]
    )

    # Distribute electrical CTS demands to zensus grid
    cts_electricity_demand_annual = CtsElectricityDemand(
        dependencies=[
            demandregio,
            heat_demand_Germany,
            household_electricity_demand_annual,
            tasks["etrago_setup.create-tables"],
            zensus_mv_grid_districts,
            zensus_vg250,
        ]
    )

    # Industry
    industrial_sites = MergeIndustrialSites(
        dependencies=[data_bundle, setup, vg250]
    )
    demand_curves_industry = IndustrialDemandCurves(
        dependencies=[
            demandregio,
            industrial_sites,
            load_area,
            mv_grid_districts,
            osm,
        ]
    )

    # Electrical loads to eTraGo
    electrical_load_etrago = ElectricalLoadEtrago(
        dependencies=[
            cts_electricity_demand_annual,
            demand_curves_industry,
            hh_demand_buildings_setup,
        ]
    )

<<<<<<< HEAD
    # Heat time Series
    heat_time_series = HeatTimeSeries(
        dependencies=[
            data_bundle,
            demandregio,
            heat_demand_Germany,
            import_district_heating_areas,
            import_district_heating_areas,
            vg250,
            map_zensus_grid_districts,
            hh_demand_buildings_setup,
        ]
    )

    # run pypsa-eur-sec
    run_pypsaeursec = PypsaEurSec(
        dependencies=[
            weather_data,
            hd_abroad,
            osmtgmod,
            setup_etrago,
            data_bundle,
            electrical_load_etrago,
            heat_time_series,
        ]
    )

=======
    # Deal with electrical neighbours
>>>>>>> 78638052
    foreign_lines = ElectricalNeighbours(
        dependencies=[run_pypsaeursec, tyndp_data]
    )

    # Import gas grid
    gas_grid_insert_data = GasNodesandPipes(
        dependencies=[
            data_bundle,
            foreign_lines,
            osmtgmod,
            scenario_parameters,
            tasks["etrago_setup.create-tables"],
        ]
    )

    # Gas abroad
    gas_abroad_insert_data = GasNeighbours(
        dependencies=[
            gas_grid_insert_data,
            foreign_lines,
        ]
    )

    # Insert hydrogen buses
    insert_hydrogen_buses = HydrogenBusEtrago(
        dependencies=[
            gas_grid_insert_data,
            saltcavern_storage,
            substation_voronoi,
        ]
    )

    # Create gas voronoi eGon2035
    create_gas_polygons_egon2035 = GasAreaseGon2035(
        dependencies=[insert_hydrogen_buses, vg250]
    )

    # Insert hydrogen grid
    insert_h2_grid = HydrogenGridEtrago(
        dependencies=[
            create_gas_polygons_egon2035,
            gas_grid_insert_data,
            insert_hydrogen_buses,
        ]
    )

    h2_infrastructure = [insert_h2_grid, insert_hydrogen_buses]

    # H2 steel tanks and saltcavern storage
    insert_H2_storage = HydrogenStoreEtrago(dependencies=h2_infrastructure)

    # Power-to-gas-to-power chain installations
    insert_power_to_h2_installations = HydrogenPowerLinkEtrago(
        dependencies=h2_infrastructure
    )

    # Link between methane grid and respective hydrogen buses
    insert_h2_to_ch4_grid_links = HydrogenMethaneLinkEtrago(
        dependencies=h2_infrastructure
    )

    # Create gas voronoi eGon100RE
    create_gas_polygons_egon100RE = GasAreaseGon100RE(
        dependencies=[insert_h2_grid, vg250]
    )

    # Import gas production
    gas_production_insert_data = CH4Production(
        dependencies=[create_gas_polygons_egon2035]
    )

    # Import CH4 storages
    insert_data_ch4_storages = CH4Storages(
        dependencies=[create_gas_polygons_egon2035]
    )

    # Assign industrial gas demand eGon2035
    IndustrialGasDemandeGon2035(
        dependencies=[create_gas_polygons_egon2035, industrial_gas_demand]
    )

    # Assign industrial gas demand eGon100RE
    IndustrialGasDemandeGon100RE(
        dependencies=[create_gas_polygons_egon100RE, industrial_gas_demand]
    )

    # CHP locations
    chp = Chp(
        dependencies=[
            create_gas_polygons_egon100RE,
            create_gas_polygons_egon2035,
            demand_curves_industry,
            district_heating_areas,
            industrial_sites,
            load_area,
            mastr_data,
            mv_grid_districts,
            scenario_capacities,
        ]
    )

    # Power plants
    power_plants = PowerPlants(
        dependencies=[
            chp,
            cts_electricity_demand_annual,
            household_electricity_demand_annual,
            mastr_data,
            mv_grid_districts,
            re_potential_areas,
            renewable_feedin,
            scenario_capacities,
            scenario_parameters,
            setup,
            substation_extraction,
            tasks["etrago_setup.create-tables"],
            vg250_mv_grid_districts,
            zensus_mv_grid_districts,
        ]
    )

    create_ocgt = OpenCycleGasTurbineEtrago(
        dependencies=[create_gas_polygons_egon2035, power_plants]
    )

    # Fill eTraGo generators tables
    fill_etrago_generators = Egon_etrago_gen(
        dependencies=[power_plants, weather_data]
    )

    # Heat supply
    heat_supply = HeatSupply(
        dependencies=[
            chp,
            data_bundle,
            district_heating_areas,
            zensus_mv_grid_districts,
        ]
    )

    # DSM (demand site management)
    components_dsm = dsm_Potential(
        dependencies=[
            cts_electricity_demand_annual,
            demand_curves_industry,
            osmtgmod,
        ]
    )

    # Pumped hydro units
    pumped_hydro = PumpedHydro(
        dependencies=[
            mastr_data,
            mv_grid_districts,
            power_plants,
            scenario_capacities,
            scenario_parameters,
            setup,
            vg250_mv_grid_districts,
        ]
    )

<<<<<<< HEAD
    # HTS to etrago table
    hts_etrago_table = HtsEtragoTable(
=======
    # Heat time Series
    heat_time_series = HeatTimeSeries(
        dependencies=[
            data_bundle,
            demandregio,
            district_heating_areas,
            heat_demand_Germany,
            hh_demand_buildings_setup,
            vg250,
            weather_data,
            zensus_mv_grid_districts,
        ]
    )

    # Heat to eTraGo
    heat_etrago = HeatEtrago(
>>>>>>> 78638052
        dependencies=[
            heat_supply,
            mv_grid_districts,
            renewable_feedin,
            setup_etrago,
            heat_time_series,
        ]
    )

    # CHP to eTraGo
    chp_etrago = ChpEtrago(dependencies=[chp, heat_etrago])

    # HTS to eTraGo table
    hts_etrago_table = HtsEtragoTable(
        dependencies=[
            district_heating_areas,
            heat_etrago,
            heat_time_series,
            mv_grid_districts,
        ]
    )

    # Storages to eTraGo
    storage_etrago = StorageEtrago(
        dependencies=[pumped_hydro, scenario_parameters, setup_etrago]
    )

    # eMobility: motorized individual travel
    emobility_mit = MotorizedIndividualTravel(
        dependencies=[
            data_bundle,
            mv_grid_districts,
            scenario_parameters,
            setup_etrago,
            zensus_mv_grid_districts,
            zensus_vg250,
            storage_etrago,
            hts_etrago_table,
            chp_etrago,
            components_dsm,
            heat_etrago,
            fill_etrago_generators,
            create_ocgt,
            insert_H2_storage,
            insert_power_to_h2_installations,
            insert_h2_to_ch4_grid_links,
            create_gas_polygons_egon100RE,
            gas_production_insert_data,
            insert_data_ch4_storages,
        ]
    )

    # Sanity Checks
    sanity_checks = SanityChecks(
        dependencies=[
            storage_etrago,
            hts_etrago_table,
            fill_etrago_generators,
        ]
    )<|MERGE_RESOLUTION|>--- conflicted
+++ resolved
@@ -172,16 +172,6 @@
     # Fix eHV subnetworks in Germany manually
     fix_subnetworks = FixEhvSubnetworks(dependencies=[osmtgmod])
 
-    # Run pypsa-eur-sec
-    run_pypsaeursec = PypsaEurSec(
-        dependencies=[
-            data_bundle,
-            hd_abroad,
-            osmtgmod,
-            setup_etrago,
-            weather_data,
-        ]
-    )
 
     # Import NEP (Netzentwicklungsplan) data
     scenario_capacities = ScenarioCapacities(
@@ -217,24 +207,9 @@
         dependencies=[scenario_parameters, vg250, zensus_vg250]
     )
 
-<<<<<<< HEAD
-    # Future national heat demands for foreign countries based on Hotmaps
-    # download only, processing in PyPSA-Eur-Sec fork
-    hd_abroad = HeatDemandEurope(dependencies=[setup])
-    hd_abroad.insert_into(pipeline)
-    heat_demands_abroad_download = tasks["heat_demand_europe.download"]
-
-    # Extract landuse areas from osm data set
-    load_area = LoadArea(dependencies=[osm, vg250])
-
-    # Import weather data
-    weather_data = WeatherData(
-        dependencies=[setup, scenario_parameters, vg250]
-=======
     # Download industrial gas demand
     industrial_gas_demand = IndustrialGasDemand(
         dependencies=[scenario_parameters]
->>>>>>> 78638052
     )
 
     # Extract landuse areas from the `osm` dataset
@@ -340,7 +315,6 @@
         ]
     )
 
-<<<<<<< HEAD
     # Heat time Series
     heat_time_series = HeatTimeSeries(
         dependencies=[
@@ -368,9 +342,7 @@
         ]
     )
 
-=======
     # Deal with electrical neighbours
->>>>>>> 78638052
     foreign_lines = ElectricalNeighbours(
         dependencies=[run_pypsaeursec, tyndp_data]
     )
@@ -533,27 +505,8 @@
         ]
     )
 
-<<<<<<< HEAD
-    # HTS to etrago table
-    hts_etrago_table = HtsEtragoTable(
-=======
-    # Heat time Series
-    heat_time_series = HeatTimeSeries(
-        dependencies=[
-            data_bundle,
-            demandregio,
-            district_heating_areas,
-            heat_demand_Germany,
-            hh_demand_buildings_setup,
-            vg250,
-            weather_data,
-            zensus_mv_grid_districts,
-        ]
-    )
-
     # Heat to eTraGo
     heat_etrago = HeatEtrago(
->>>>>>> 78638052
         dependencies=[
             heat_supply,
             mv_grid_districts,

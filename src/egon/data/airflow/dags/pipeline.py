import os

from airflow.operators.postgres_operator import PostgresOperator
from airflow.operators.python_operator import PythonOperator
from airflow.utils.dates import days_ago
import airflow
import importlib_resources as resources

from egon.data.datasets import database
from egon.data.datasets.chp import Chp
from egon.data.datasets.data_bundle import DataBundle
from egon.data.datasets.demandregio import DemandRegio
from egon.data.datasets.district_heating_areas import DistrictHeatingAreas
from egon.data.datasets.electricity_demand import (
    CtsElectricityDemand,
    HouseholdElectricityDemand,
)
from egon.data.datasets.electricity_demand_etrago import ElectricalLoadEtrago
from egon.data.datasets.era5 import WeatherData
from egon.data.datasets.etrago_setup import EtragoSetup
from egon.data.datasets.gas_prod import GasProduction
from egon.data.datasets.heat_demand import HeatDemandImport
from egon.data.datasets.heat_etrago import HeatEtrago
from egon.data.datasets.heat_supply import HeatSupply
from egon.data.datasets.hh_demand_profiles import (
    hh_demand_setup,
    houseprofiles_in_census_cells,
    mv_grid_district_HH_electricity_load,
)
from egon.data.datasets.industrial_sites import MergeIndustrialSites
from egon.data.datasets.industry import IndustrialDemandCurves
from egon.data.datasets.mastr import mastr_data_setup
from egon.data.datasets.mv_grid_districts import mv_grid_districts_setup
from egon.data.datasets.osm import OpenStreetMap
from egon.data.datasets.osmtgmod import Osmtgmod
from egon.data.datasets.power_plants import PowerPlants
from egon.data.datasets.re_potential_areas import re_potential_area_setup
from egon.data.datasets.renewable_feedin import RenewableFeedin
from egon.data.datasets.scenario_capacities import ScenarioCapacities
from egon.data.datasets.scenario_parameters import ScenarioParameters
from egon.data.datasets.society_prognosis import SocietyPrognosis
from egon.data.datasets.vg250 import Vg250
from egon.data.datasets.vg250_mv_grid_districts import Vg250MvGridDistricts
from egon.data.datasets.zensus_mv_grid_districts import ZensusMvGridDistricts
from egon.data.datasets.zensus_vg250 import ZensusVg250
import egon.data.importing.gas_grid as gas_grid
import egon.data.importing.zensus as import_zs
import egon.data.processing.calculate_dlr as dlr
import egon.data.processing.gas_areas as gas_areas
import egon.data.processing.loadarea as loadarea
<<<<<<< HEAD
import egon.data.processing.power2gas as power2gas
import egon.data.processing.substation as substation
=======
import egon.data.processing.calculate_dlr as dlr
from egon.data.processing.DSM_cts_ind import dsm_Potential


from egon.data import db

>>>>>>> 0db45240

with airflow.DAG(
    "egon-data-processing-pipeline",
    description="The eGo^N data processing DAG.",
    default_args={"start_date": days_ago(1)},
    template_searchpath=[
        os.path.abspath(
            os.path.join(
                os.path.dirname(__file__), "..", "..", "processing", "vg250"
            )
        )
    ],
    is_paused_upon_creation=False,
    schedule_interval=None,
) as pipeline:

    tasks = pipeline.task_dict

    database_setup = database.Setup()
    database_setup.insert_into(pipeline)
    setup = tasks["database.setup"]

    osm = OpenStreetMap(dependencies=[setup])
    osm.insert_into(pipeline)
    osm_add_metadata = tasks["osm.add-metadata"]
    osm_download = tasks["osm.download"]

    data_bundle = DataBundle(dependencies=[setup])
    data_bundle.insert_into(pipeline)
    download_data_bundle = tasks["data_bundle.download"]

    # VG250 (Verwaltungsgebiete 250) data import
    vg250 = Vg250(dependencies=[setup])
    vg250.insert_into(pipeline)
    vg250_clean_and_prepare = tasks["vg250.cleaning-and-preperation"]

    # Scenario table
    scenario_parameters = ScenarioParameters(dependencies=[setup])
    scenario_input_import = tasks["scenario_parameters.insert-scenarios"]

    # Zensus import
    zensus_download_population = PythonOperator(
        task_id="download-zensus-population",
        python_callable=import_zs.download_zensus_pop,
    )

    zensus_download_misc = PythonOperator(
        task_id="download-zensus-misc",
        python_callable=import_zs.download_zensus_misc,
    )

    zensus_tables = PythonOperator(
        task_id="create-zensus-tables",
        python_callable=import_zs.create_zensus_tables,
    )

    population_import = PythonOperator(
        task_id="import-zensus-population",
        python_callable=import_zs.population_to_postgres,
    )

    zensus_misc_import = PythonOperator(
        task_id="import-zensus-misc",
        python_callable=import_zs.zensus_misc_to_postgres,
    )
    setup >> zensus_download_population >> zensus_download_misc
    zensus_download_misc >> zensus_tables >> population_import
    vg250_clean_and_prepare >> population_import
    population_import >> zensus_misc_import

    # Combine Zensus and VG250 data
    zensus_vg250 = ZensusVg250(dependencies=[vg250, population_import])
    zensus_inside_ger = tasks["zensus_vg250.inside-germany"]

    # DemandRegio data import
    demandregio = DemandRegio(
        dependencies=[setup, vg250, scenario_parameters, data_bundle]
    )
    demandregio_demand_cts_ind = tasks["demandregio.insert-cts-ind-demands"]

    # Society prognosis
    society_prognosis = SocietyPrognosis(
        dependencies=[
            demandregio,
            zensus_vg250,
            population_import,
            zensus_misc_import,
        ]
    )

    # Distribute household electrical demands to zensus cells
    household_electricity_demand_annual = HouseholdElectricityDemand(
        dependencies=[
            demandregio,
            zensus_vg250,
            zensus_tables,
            society_prognosis,
        ]
    )

    elec_household_demands_zensus = tasks[
        "electricity_demand.distribute-household-demands"
    ]

    # NEP data import
    scenario_capacities = ScenarioCapacities(
        dependencies=[setup, vg250, data_bundle]
    )
    nep_insert_data = tasks["scenario_capacities.insert-data-nep"]

    population_import >> nep_insert_data

    # setting etrago input tables

    setup_etrago = EtragoSetup(dependencies=[setup])
    etrago_input_data = tasks["etrago_setup.create-tables"]

    # Retrieve MaStR data
    mastr_data = mastr_data_setup(dependencies=[setup])
    mastr_data.insert_into(pipeline)
    retrieve_mastr_data = tasks["mastr.download-mastr-data"]

    # Substation extraction
    substation_tables = PythonOperator(
        task_id="create_substation_tables",
        python_callable=substation.create_tables,
    )

    substation_functions = PythonOperator(
        task_id="substation_functions",
        python_callable=substation.create_sql_functions,
    )

    hvmv_substation_extraction = PostgresOperator(
        task_id="hvmv_substation_extraction",
        sql=resources.read_text(substation, "hvmv_substation.sql"),
        postgres_conn_id="egon_data",
        autocommit=True,
    )

    ehv_substation_extraction = PostgresOperator(
        task_id="ehv_substation_extraction",
        sql=resources.read_text(substation, "ehv_substation.sql"),
        postgres_conn_id="egon_data",
        autocommit=True,
    )

    osm_add_metadata >> substation_tables >> substation_functions
    substation_functions >> hvmv_substation_extraction
    substation_functions >> ehv_substation_extraction
    vg250_clean_and_prepare >> hvmv_substation_extraction
    vg250_clean_and_prepare >> ehv_substation_extraction

    # osmTGmod ehv/hv grid model generation
    osmtgmod = Osmtgmod(
        dependencies=[
            osm_download,
            ehv_substation_extraction,
            hvmv_substation_extraction,
            setup_etrago,
        ]
    )
    osmtgmod.insert_into(pipeline)
    osmtgmod_pypsa = tasks["osmtgmod.to-pypsa"]
    osmtgmod_substation = tasks["osmtgmod_substation"]

    # create Voronoi for MV grid districts
    create_voronoi_substation = PythonOperator(
        task_id="create-voronoi-substations",
        python_callable=substation.create_voronoi,
    )
    osmtgmod_substation >> create_voronoi_substation

    # MV grid districts
    mv_grid_districts = mv_grid_districts_setup(
        dependencies=[create_voronoi_substation]
    )
    mv_grid_districts.insert_into(pipeline)
    define_mv_grid_districts = tasks[
        "mv_grid_districts.define-mv-grid-districts"
    ]

    # Import potential areas for wind onshore and ground-mounted PV
    re_potential_areas = re_potential_area_setup(dependencies=[setup])
    re_potential_areas.insert_into(pipeline)

    # Future heat demand calculation based on Peta5_0_1 data
    heat_demand_Germany = HeatDemandImport(
<<<<<<< HEAD
        dependencies=[vg250, scenario_parameters, zensus_vg250]
    )
=======
        dependencies=[vg250, scenario_parameters, zensus_vg250])

>>>>>>> 0db45240

    # Gas grid import
    gas_grid_insert_data = PythonOperator(
        task_id="insert-gas-grid",
        python_callable=gas_grid.insert_gas_data,
    )

    etrago_input_data >> gas_grid_insert_data
    download_data_bundle >> gas_grid_insert_data
    osmtgmod_pypsa >> gas_grid_insert_data

    # Power-to-gas installations creation
    insert_power2gas_installations = PythonOperator(
        task_id="insert-power-to-gas-installations",
        python_callable=power2gas.insert_power2gas,
    )

    gas_grid_insert_data >> insert_power2gas_installations

    # Create gas voronoi
    create_gas_polygons = PythonOperator(
        task_id="create-gas-voronoi",
        python_callable=gas_areas.create_voronoi,
    )

    gas_grid_insert_data >> create_gas_polygons
    vg250_clean_and_prepare >> create_gas_polygons

    # Gas prod import
    gas_production_insert_data = GasProduction(
        dependencies=[create_gas_polygons]
    )

    # Extract landuse areas from osm data set
    create_landuse_table = PythonOperator(
        task_id="create-landuse-table",
        python_callable=loadarea.create_landuse_table,
    )

    landuse_extraction = PostgresOperator(
        task_id="extract-osm_landuse",
        sql=resources.read_text(loadarea, "osm_landuse_extraction.sql"),
        postgres_conn_id="egon_data",
        autocommit=True,
    )
    setup >> create_landuse_table
    create_landuse_table >> landuse_extraction
    osm_add_metadata >> landuse_extraction
    vg250_clean_and_prepare >> landuse_extraction

    # Import weather data
    weather_data = WeatherData(
        dependencies=[setup, scenario_parameters, vg250]
    )
    download_weather_data = tasks["era5.download-era5"]

    renewable_feedin = RenewableFeedin(dependencies=[weather_data, vg250])

    feedin_wind_onshore = tasks["renewable_feedin.wind"]
    feedin_pv = tasks["renewable_feedin.pv"]
    feedin_solar_thermal = tasks["renewable_feedin.solar-thermal"]

    # District heating areas demarcation
    district_heating_areas = DistrictHeatingAreas(
        dependencies=[heat_demand_Germany, scenario_parameters]
    )
    import_district_heating_areas = tasks["district_heating_areas.demarcation"]

    zensus_misc_import >> import_district_heating_areas

    # Calculate dynamic line rating for HV trans lines
    calculate_dlr = PythonOperator(
        task_id="calculate_dlr",
        python_callable=dlr.Calculate_DLR,
    )
    osmtgmod_pypsa >> calculate_dlr
    download_data_bundle >> calculate_dlr
    download_weather_data >> calculate_dlr

    # Map zensus grid districts
    zensus_mv_grid_districts = ZensusMvGridDistricts(
        dependencies=[population_import, mv_grid_districts]
    )

    map_zensus_grid_districts = tasks["zensus_mv_grid_districts.mapping"]
    
    # Distribute electrical CTS demands to zensus grid
    cts_electricity_demand_annual = CtsElectricityDemand(
        dependencies=[
            demandregio,
            zensus_vg250,
            heat_demand_Germany,
            etrago_input_data,
            household_electricity_demand_annual,
            zensus_mv_grid_districts
        ]
    )

    elec_cts_demands_zensus = tasks[
        'electricity_demand.distribute-cts-demands']


    # Map federal states to mv_grid_districts
    vg250_mv_grid_districts = Vg250MvGridDistricts(
        dependencies=[vg250, mv_grid_districts]
    )

    # Distribute electrical CTS demands to zensus grid
    cts_electricity_demand_annual = CtsElectricityDemand(
        dependencies=[
            demandregio,
            zensus_vg250,
            zensus_mv_grid_districts,
            heat_demand_Germany,
            etrago_input_data,
            household_electricity_demand_annual,
        ]
    )

    elec_cts_demands_zensus = tasks[
        "electricity_demand.distribute-cts-demands"
    ]

    # Power plants
    power_plants = PowerPlants(
        dependencies=[
            setup,
            renewable_feedin,
            mv_grid_districts,
            mastr_data,
            re_potential_areas,
            scenario_parameters,
            scenario_capacities,
            Vg250MvGridDistricts,
        ]
    )

    power_plant_import = tasks["power_plants.insert-hydro-biomass"]
    generate_wind_farms = tasks["power_plants.wind_farms.insert"]
    generate_pv_ground_mounted = tasks["power_plants.pv_ground_mounted.insert"]
    solar_rooftop_etrago = tasks[
        "power_plants.pv_rooftop.pv-rooftop-per-mv-grid"
    ]

    hvmv_substation_extraction >> generate_wind_farms
    hvmv_substation_extraction >> generate_pv_ground_mounted
    feedin_pv >> solar_rooftop_etrago
    elec_cts_demands_zensus >> solar_rooftop_etrago
    elec_household_demands_zensus >> solar_rooftop_etrago
    etrago_input_data >> solar_rooftop_etrago
    map_zensus_grid_districts >> solar_rooftop_etrago

    # CHP locations
    chp = Chp(dependencies=[mv_grid_districts, mastr_data])

    chp_locations_nep = tasks["chp.insert-chp-egon2035"]
    chp_heat_bus = tasks["chp.assign-heat-bus"]

    nep_insert_data >> chp_locations_nep
    create_gas_polygons >> chp_locations_nep
    import_district_heating_areas >> chp_locations_nep

    mv_hh_electricity_load_2035 = PythonOperator(
        task_id="MV-hh-electricity-load-2035",
        python_callable=mv_grid_district_HH_electricity_load,
        op_args=["eGon2035", 2035, "0.0.0"],
        op_kwargs={"drop_table": True},
    )

    mv_hh_electricity_load_2050 = PythonOperator(
        task_id="MV-hh-electricity-load-2050",
        python_callable=mv_grid_district_HH_electricity_load,
        op_args=["eGon100RE", 2050, "0.0.0"],
    )

    hh_demand = hh_demand_setup(
        dependencies=[
            vg250_clean_and_prepare,
            zensus_misc_import,
            map_zensus_grid_districts,
            zensus_inside_ger,
            demandregio,
        ],
        tasks=(
            houseprofiles_in_census_cells,
            mv_hh_electricity_load_2035,
            mv_hh_electricity_load_2050,
        ),
    )
    hh_demand.insert_into(pipeline)
    householdprofiles_in_cencus_cells = tasks[
        "hh_demand_profiles.houseprofiles-in-census-cells"
    ]
    mv_hh_electricity_load_2035 = tasks["MV-hh-electricity-load-2035"]
    mv_hh_electricity_load_2050 = tasks["MV-hh-electricity-load-2050"]

    # Heat supply
    heat_supply = HeatSupply(
        dependencies=[
            data_bundle,
            zensus_mv_grid_districts,
            district_heating_areas,
            power_plants,
            zensus_mv_grid_districts,
            chp,
        ]
    )

    # Heat to eTraGo
    heat_etrago = HeatEtrago(
        dependencies=[heat_supply, mv_grid_districts, setup_etrago]
    )

    heat_etrago_buses = tasks["heat_etrago.buses"]
    heat_etrago_supply = tasks["heat_etrago.supply"]

    # Industry

    industrial_sites = MergeIndustrialSites(
        dependencies=[setup, vg250_clean_and_prepare]
    )

    demand_curves_industry = IndustrialDemandCurves(
        dependencies=[
            define_mv_grid_districts,
            industrial_sites,
            demandregio_demand_cts_ind,
            osm,
            landuse_extraction,
        ]
    )
    
    # DSM 
    components_dsm =  dsm_Potential(
        dependencies = [cts_electricity_demand_annual, 
                        demand_curves_industry,
                        osmtgmod_pypsa])

    # Electrical loads to eTraGo

    electrical_load_etrago = ElectricalLoadEtrago(
        dependencies=[demand_curves_industry, cts_electricity_demand_annual]
    )<|MERGE_RESOLUTION|>--- conflicted
+++ resolved
@@ -48,17 +48,14 @@
 import egon.data.processing.calculate_dlr as dlr
 import egon.data.processing.gas_areas as gas_areas
 import egon.data.processing.loadarea as loadarea
-<<<<<<< HEAD
 import egon.data.processing.power2gas as power2gas
 import egon.data.processing.substation as substation
-=======
 import egon.data.processing.calculate_dlr as dlr
 from egon.data.processing.DSM_cts_ind import dsm_Potential
 
 
 from egon.data import db
 
->>>>>>> 0db45240
 
 with airflow.DAG(
     "egon-data-processing-pipeline",
@@ -247,13 +244,8 @@
 
     # Future heat demand calculation based on Peta5_0_1 data
     heat_demand_Germany = HeatDemandImport(
-<<<<<<< HEAD
         dependencies=[vg250, scenario_parameters, zensus_vg250]
     )
-=======
-        dependencies=[vg250, scenario_parameters, zensus_vg250])
-
->>>>>>> 0db45240
 
     # Gas grid import
     gas_grid_insert_data = PythonOperator(
@@ -339,22 +331,6 @@
     )
 
     map_zensus_grid_districts = tasks["zensus_mv_grid_districts.mapping"]
-    
-    # Distribute electrical CTS demands to zensus grid
-    cts_electricity_demand_annual = CtsElectricityDemand(
-        dependencies=[
-            demandregio,
-            zensus_vg250,
-            heat_demand_Germany,
-            etrago_input_data,
-            household_electricity_demand_annual,
-            zensus_mv_grid_districts
-        ]
-    )
-
-    elec_cts_demands_zensus = tasks[
-        'electricity_demand.distribute-cts-demands']
-
 
     # Map federal states to mv_grid_districts
     vg250_mv_grid_districts = Vg250MvGridDistricts(

import os

from airflow.operators.postgres_operator import PostgresOperator
from airflow.operators.python_operator import PythonOperator
from airflow.utils.dates import days_ago
import airflow
import importlib_resources as resources

from egon.data import db
from egon.data.datasets import database
from egon.data.datasets.saltcavern import SaltcavernData
from egon.data.datasets.calculate_dlr import Calculate_dlr
from egon.data.datasets.ch4_storages import CH4Storages
from egon.data.datasets.chp import Chp
from egon.data.datasets.chp_etrago import ChpEtrago
from egon.data.datasets.data_bundle import DataBundle
from egon.data.datasets.demandregio import DemandRegio
from egon.data.datasets.district_heating_areas import DistrictHeatingAreas
from egon.data.datasets.DSM_cts_ind import dsm_Potential
from egon.data.datasets.electricity_demand import (
    CtsElectricityDemand,
    HouseholdElectricityDemand,
)
from egon.data.datasets.electricity_demand_etrago import ElectricalLoadEtrago
from egon.data.datasets.era5 import WeatherData
from egon.data.datasets.etrago_setup import EtragoSetup
<<<<<<< HEAD
from egon.data.datasets.gas_prod import CH4Production
from egon.data.datasets.gas_areas import GasAreas
from egon.data.datasets.ch4_storages import CH4Storages
=======
>>>>>>> 50c9a79d
from egon.data.datasets.gas_grid import GasNodesandPipes
from egon.data.datasets.gas_prod import CH4Production
from egon.data.datasets.heat_demand import HeatDemandImport
from egon.data.datasets.heat_demand_timeseries.HTS import HeatTimeSeries
from egon.data.datasets.heat_etrago import HeatEtrago
from egon.data.datasets.heat_etrago.hts_etrago import HtsEtragoTable
from egon.data.datasets.heat_supply import HeatSupply
from egon.data.datasets.hydrogen_etrago import (
    HydrogenBusEtrago, HydrogenStoreEtrago, HydrogenMethaneLinkEtrago,
    HydrogenPowerLinkEtrago
)
from egon.data.datasets.hh_demand_profiles import (
    hh_demand_setup,
    houseprofiles_in_census_cells,
    mv_grid_district_HH_electricity_load,
)
from egon.data.datasets.industrial_gas_demand import IndustrialGasDemand
from egon.data.datasets.industrial_sites import MergeIndustrialSites
from egon.data.datasets.industry import IndustrialDemandCurves
from egon.data.datasets.mastr import mastr_data_setup
from egon.data.datasets.mv_grid_districts import mv_grid_districts_setup
from egon.data.datasets.osm import OpenStreetMap
from egon.data.datasets.osmtgmod import Osmtgmod
from egon.data.datasets.power_plants import PowerPlants
from egon.data.datasets.re_potential_areas import re_potential_area_setup
from egon.data.datasets.renewable_feedin import RenewableFeedin
from egon.data.datasets.scenario_capacities import ScenarioCapacities
from egon.data.datasets.scenario_parameters import ScenarioParameters
from egon.data.datasets.society_prognosis import SocietyPrognosis
from egon.data.datasets.storages import PumpedHydro
from egon.data.datasets.vg250 import Vg250
from egon.data.datasets.vg250_mv_grid_districts import Vg250MvGridDistricts
from egon.data.datasets.zensus_mv_grid_districts import ZensusMvGridDistricts
from egon.data.datasets.zensus_vg250 import ZensusVg250
<<<<<<< HEAD
=======
from egon.data.processing.gas_areas import GasAreas
from egon.data.processing.power_to_h2 import PowertoH2
import egon.data.datasets.gas_grid as gas_grid
>>>>>>> 50c9a79d
import egon.data.importing.zensus as import_zs
import egon.data.processing.loadarea as loadarea
import egon.data.processing.substation as substation

with airflow.DAG(
    "egon-data-processing-pipeline",
    description="The eGo^N data processing DAG.",
    default_args={"start_date": days_ago(1)},
    template_searchpath=[
        os.path.abspath(
            os.path.join(
                os.path.dirname(__file__), "..", "..", "processing", "vg250"
            )
        )
    ],
    is_paused_upon_creation=False,
    schedule_interval=None,
) as pipeline:

    tasks = pipeline.task_dict

    database_setup = database.Setup()
    database_setup.insert_into(pipeline)
    setup = tasks["database.setup"]

    osm = OpenStreetMap(dependencies=[setup])
    osm.insert_into(pipeline)
    osm_add_metadata = tasks["osm.add-metadata"]
    osm_download = tasks["osm.download"]

    data_bundle = DataBundle(dependencies=[setup])
    data_bundle.insert_into(pipeline)
    download_data_bundle = tasks["data_bundle.download"]

    # VG250 (Verwaltungsgebiete 250) data import
    vg250 = Vg250(dependencies=[setup])
    vg250.insert_into(pipeline)
    vg250_clean_and_prepare = tasks["vg250.cleaning-and-preperation"]

    # Scenario table
    scenario_parameters = ScenarioParameters(dependencies=[setup])
    scenario_input_import = tasks["scenario_parameters.insert-scenarios"]

    # Zensus import
    zensus_download_population = PythonOperator(
        task_id="download-zensus-population",
        python_callable=import_zs.download_zensus_pop,
    )

    zensus_download_misc = PythonOperator(
        task_id="download-zensus-misc",
        python_callable=import_zs.download_zensus_misc,
    )

    zensus_tables = PythonOperator(
        task_id="create-zensus-tables",
        python_callable=import_zs.create_zensus_tables,
    )

    population_import = PythonOperator(
        task_id="import-zensus-population",
        python_callable=import_zs.population_to_postgres,
    )

    zensus_misc_import = PythonOperator(
        task_id="import-zensus-misc",
        python_callable=import_zs.zensus_misc_to_postgres,
    )
    setup >> zensus_download_population >> zensus_download_misc
    zensus_download_misc >> zensus_tables >> population_import
    vg250_clean_and_prepare >> population_import
    population_import >> zensus_misc_import

    # Combine Zensus and VG250 data
    zensus_vg250 = ZensusVg250(dependencies=[vg250, population_import])
    zensus_inside_ger = tasks["zensus_vg250.inside-germany"]

    zensus_inside_ger >> zensus_misc_import

    # DemandRegio data import
    demandregio = DemandRegio(
        dependencies=[setup, vg250, scenario_parameters, data_bundle]
    )
    demandregio_demand_cts_ind = tasks["demandregio.insert-cts-ind-demands"]

    # Society prognosis
    society_prognosis = SocietyPrognosis(
        dependencies=[
            demandregio,
            zensus_vg250,
            population_import,
            zensus_misc_import,
        ]
    )

    # Distribute household electrical demands to zensus cells
    household_electricity_demand_annual = HouseholdElectricityDemand(
        dependencies=[
            demandregio,
            zensus_vg250,
            zensus_tables,
            society_prognosis,
        ]
    )

    elec_household_demands_zensus = tasks[
        "electricity_demand.distribute-household-demands"
    ]

    saltcavern_storage = SaltcavernData(dependencies=[data_bundle, vg250])

    # NEP data import
    scenario_capacities = ScenarioCapacities(
        dependencies=[setup, vg250, data_bundle]
    )
    nep_insert_data = tasks["scenario_capacities.insert-data-nep"]

    population_import >> nep_insert_data

    # setting etrago input tables

    setup_etrago = EtragoSetup(dependencies=[setup])
    etrago_input_data = tasks["etrago_setup.create-tables"]

    # Retrieve MaStR data
    mastr_data = mastr_data_setup(dependencies=[setup])
    mastr_data.insert_into(pipeline)
    retrieve_mastr_data = tasks["mastr.download-mastr-data"]

    # Substation extraction
    substation_tables = PythonOperator(
        task_id="create_substation_tables",
        python_callable=substation.create_tables,
    )

    substation_functions = PythonOperator(
        task_id="substation_functions",
        python_callable=substation.create_sql_functions,
    )

    hvmv_substation_extraction = PostgresOperator(
        task_id="hvmv_substation_extraction",
        sql=resources.read_text(substation, "hvmv_substation.sql"),
        postgres_conn_id="egon_data",
        autocommit=True,
    )

    ehv_substation_extraction = PostgresOperator(
        task_id="ehv_substation_extraction",
        sql=resources.read_text(substation, "ehv_substation.sql"),
        postgres_conn_id="egon_data",
        autocommit=True,
    )

    osm_add_metadata >> substation_tables >> substation_functions
    substation_functions >> hvmv_substation_extraction
    substation_functions >> ehv_substation_extraction
    vg250_clean_and_prepare >> hvmv_substation_extraction
    vg250_clean_and_prepare >> ehv_substation_extraction

    # osmTGmod ehv/hv grid model generation
    osmtgmod = Osmtgmod(
        dependencies=[
            osm_download,
            ehv_substation_extraction,
            hvmv_substation_extraction,
            setup_etrago,
        ]
    )
    osmtgmod.insert_into(pipeline)
    osmtgmod_pypsa = tasks["osmtgmod.to-pypsa"]
    osmtgmod_substation = tasks["osmtgmod_substation"]

    # create Voronoi for MV grid districts
    create_voronoi_substation = PythonOperator(
        task_id="create-voronoi-substations",
        python_callable=substation.create_voronoi,
    )
    osmtgmod_substation >> create_voronoi_substation

    # MV grid districts
    mv_grid_districts = mv_grid_districts_setup(
        dependencies=[create_voronoi_substation]
    )
    mv_grid_districts.insert_into(pipeline)
    define_mv_grid_districts = tasks[
        "mv_grid_districts.define-mv-grid-districts"
    ]

    # Import potential areas for wind onshore and ground-mounted PV
    re_potential_areas = re_potential_area_setup(dependencies=[setup])
    re_potential_areas.insert_into(pipeline)

    # Future heat demand calculation based on Peta5_0_1 data
    heat_demand_Germany = HeatDemandImport(
        dependencies=[vg250, scenario_parameters, zensus_vg250]
    )

    # Gas grid import
    gas_grid_insert_data = GasNodesandPipes(
        dependencies=[etrago_input_data, download_data_bundle, osmtgmod_pypsa]
    )

    # Insert hydrogen buses
    insert_hydrogen_buses = HydrogenBusEtrago(
        dependencies=[
            saltcavern_storage,
            gas_grid_insert_data,
            create_voronoi_substation
        ]
    )

    # H2 steel tanks and saltcavern storage
    insert_H2_storage = HydrogenStoreEtrago(
        dependencies=[insert_hydrogen_buses])

    # Power-to-gas-to-power chain installations
    insert_power_to_h2_installations = HydrogenPowerLinkEtrago(
        dependencies=[insert_hydrogen_buses, ]
    )

    # Link between methane grid and respective hydrogen buses
    insert_h2_to_ch4_grid_links = HydrogenMethaneLinkEtrago(
        dependencies=[insert_hydrogen_buses, ]
    )

    # Create gas voronoi
    create_gas_polygons = GasAreas(
        dependencies=[insert_hydrogen_buses, vg250_clean_and_prepare]
    )

    # Gas prod import
    gas_production_insert_data = CH4Production(
        dependencies=[create_gas_polygons]
    )

    # CH4 storages import
    insert_data_ch4_storages = CH4Storages(
        dependencies=[create_gas_polygons])

    # Insert industrial gas demand
    industrial_gas_demand = IndustrialGasDemand(
        dependencies=[create_gas_polygons]
    )

    # Extract landuse areas from osm data set
    create_landuse_table = PythonOperator(
        task_id="create-landuse-table",
        python_callable=loadarea.create_landuse_table,
    )

    landuse_extraction = PostgresOperator(
        task_id="extract-osm_landuse",
        sql=resources.read_text(loadarea, "osm_landuse_extraction.sql"),
        postgres_conn_id="egon_data",
        autocommit=True,
    )
    setup >> create_landuse_table
    create_landuse_table >> landuse_extraction
    osm_add_metadata >> landuse_extraction
    vg250_clean_and_prepare >> landuse_extraction

    # Import weather data
    weather_data = WeatherData(
        dependencies=[setup, scenario_parameters, vg250]
    )
    download_weather_data = tasks["era5.download-era5"]

    renewable_feedin = RenewableFeedin(dependencies=[weather_data, vg250])

    feedin_wind_onshore = tasks["renewable_feedin.wind"]
    feedin_pv = tasks["renewable_feedin.pv"]
    feedin_solar_thermal = tasks["renewable_feedin.solar-thermal"]

    # District heating areas demarcation
    district_heating_areas = DistrictHeatingAreas(
        dependencies=[heat_demand_Germany, scenario_parameters]
    )
    import_district_heating_areas = tasks["district_heating_areas.demarcation"]

    zensus_misc_import >> import_district_heating_areas

    # Calculate dynamic line rating for HV trans lines
    dlr = Calculate_dlr(
        dependencies=[osmtgmod_pypsa,
                      download_data_bundle,
                      download_weather_data,
            ]
    )

    # Map zensus grid districts
    zensus_mv_grid_districts = ZensusMvGridDistricts(
        dependencies=[population_import, mv_grid_districts]
    )

    map_zensus_grid_districts = tasks["zensus_mv_grid_districts.mapping"]

    # Map federal states to mv_grid_districts
    vg250_mv_grid_districts = Vg250MvGridDistricts(
        dependencies=[vg250, mv_grid_districts]
    )

    # Distribute electrical CTS demands to zensus grid
    cts_electricity_demand_annual = CtsElectricityDemand(
        dependencies=[
            demandregio,
            zensus_vg250,
            zensus_mv_grid_districts,
            heat_demand_Germany,
            etrago_input_data,
            household_electricity_demand_annual,
        ]
    )

    elec_cts_demands_zensus = tasks[
        "electricity_demand.distribute-cts-demands"
    ]

    mv_hh_electricity_load_2035 = PythonOperator(
        task_id="MV-hh-electricity-load-2035",
        python_callable=mv_grid_district_HH_electricity_load,
        op_args=["eGon2035", 2035, "0.0.0"],
        op_kwargs={"drop_table": True},
    )

    mv_hh_electricity_load_2050 = PythonOperator(
        task_id="MV-hh-electricity-load-2050",
        python_callable=mv_grid_district_HH_electricity_load,
        op_args=["eGon100RE", 2050, "0.0.0"],
    )

    hh_demand = hh_demand_setup(
        dependencies=[
            vg250_clean_and_prepare,
            zensus_misc_import,
            map_zensus_grid_districts,
            zensus_inside_ger,
            demandregio,
        ],
        tasks=(
            houseprofiles_in_census_cells,
            mv_hh_electricity_load_2035,
            mv_hh_electricity_load_2050,
        ),
    )
    hh_demand.insert_into(pipeline)
    householdprofiles_in_cencus_cells = tasks[
        "hh_demand_profiles.houseprofiles-in-census-cells"
    ]
    mv_hh_electricity_load_2035 = tasks["MV-hh-electricity-load-2035"]
    mv_hh_electricity_load_2050 = tasks["MV-hh-electricity-load-2050"]

    # Industry

    industrial_sites = MergeIndustrialSites(
        dependencies=[setup, vg250_clean_and_prepare, data_bundle]
    )

    demand_curves_industry = IndustrialDemandCurves(
        dependencies=[
            define_mv_grid_districts,
            industrial_sites,
            demandregio_demand_cts_ind,
            osm,
            landuse_extraction,
        ]
    )

    # Electrical loads to eTraGo

    electrical_load_etrago = ElectricalLoadEtrago(
        dependencies=[demand_curves_industry, cts_electricity_demand_annual]
    )

    # CHP locations
    chp = Chp(dependencies=[mv_grid_districts, mastr_data, industrial_sites, create_gas_polygons])

    chp_locations_nep = tasks["chp.insert-chp-egon2035"]
    chp_heat_bus = tasks["chp.assign-heat-bus"]

    nep_insert_data >> chp_locations_nep
    import_district_heating_areas >> chp_locations_nep

    # Power plants
    power_plants = PowerPlants(
        dependencies=[
            setup,
            renewable_feedin,
            mv_grid_districts,
            mastr_data,
            re_potential_areas,
            scenario_parameters,
            scenario_capacities,
            Vg250MvGridDistricts,
            chp,
        ]
    )

    power_plant_import = tasks["power_plants.insert-hydro-biomass"]
    generate_wind_farms = tasks["power_plants.wind_farms.insert"]
    generate_pv_ground_mounted = tasks["power_plants.pv_ground_mounted.insert"]
    solar_rooftop_etrago = tasks[
        "power_plants.pv_rooftop.pv-rooftop-per-mv-grid"
    ]

    hvmv_substation_extraction >> generate_wind_farms
    hvmv_substation_extraction >> generate_pv_ground_mounted
    feedin_pv >> solar_rooftop_etrago
    elec_cts_demands_zensus >> solar_rooftop_etrago
    elec_household_demands_zensus >> solar_rooftop_etrago
    etrago_input_data >> solar_rooftop_etrago
    map_zensus_grid_districts >> solar_rooftop_etrago

    # Heat supply
    heat_supply = HeatSupply(
        dependencies=[
            data_bundle,
            zensus_mv_grid_districts,
            district_heating_areas,
            zensus_mv_grid_districts,
            chp,
        ]
    )

    # Heat to eTraGo
    heat_etrago = HeatEtrago(
        dependencies=[heat_supply, mv_grid_districts, setup_etrago]
    )

    heat_etrago_buses = tasks["heat_etrago.buses"]
    heat_etrago_supply = tasks["heat_etrago.supply"]

    # CHP to eTraGo
    chp_etrago = ChpEtrago(dependencies=[chp, heat_etrago])

    # DSM 
    components_dsm =  dsm_Potential(
        dependencies = [cts_electricity_demand_annual, 
                        demand_curves_industry,
                        osmtgmod_pypsa])

    # Pumped hydro units

    pumped_hydro = PumpedHydro(
        dependencies=[
            setup,
            mv_grid_districts,
            mastr_data,
            scenario_parameters,
            scenario_capacities,
            Vg250MvGridDistricts,
            power_plants,
        ]
    )

    # Heat time Series
    heat_time_series = HeatTimeSeries(
        dependencies=[
            data_bundle,
            demandregio,
            heat_demand_Germany,
            import_district_heating_areas,
            import_district_heating_areas,
            vg250,
            map_zensus_grid_districts,
        ]
    )

    # HTS to etrago table
    hts_etrago_table = HtsEtragoTable(
                        dependencies = [heat_time_series,mv_grid_districts,
                                        district_heating_areas,heat_etrago])<|MERGE_RESOLUTION|>--- conflicted
+++ resolved
@@ -24,12 +24,9 @@
 from egon.data.datasets.electricity_demand_etrago import ElectricalLoadEtrago
 from egon.data.datasets.era5 import WeatherData
 from egon.data.datasets.etrago_setup import EtragoSetup
-<<<<<<< HEAD
 from egon.data.datasets.gas_prod import CH4Production
 from egon.data.datasets.gas_areas import GasAreas
 from egon.data.datasets.ch4_storages import CH4Storages
-=======
->>>>>>> 50c9a79d
 from egon.data.datasets.gas_grid import GasNodesandPipes
 from egon.data.datasets.gas_prod import CH4Production
 from egon.data.datasets.heat_demand import HeatDemandImport
@@ -64,12 +61,6 @@
 from egon.data.datasets.vg250_mv_grid_districts import Vg250MvGridDistricts
 from egon.data.datasets.zensus_mv_grid_districts import ZensusMvGridDistricts
 from egon.data.datasets.zensus_vg250 import ZensusVg250
-<<<<<<< HEAD
-=======
-from egon.data.processing.gas_areas import GasAreas
-from egon.data.processing.power_to_h2 import PowertoH2
-import egon.data.datasets.gas_grid as gas_grid
->>>>>>> 50c9a79d
 import egon.data.importing.zensus as import_zs
 import egon.data.processing.loadarea as loadarea
 import egon.data.processing.substation as substation
@@ -505,9 +496,9 @@
     # CHP to eTraGo
     chp_etrago = ChpEtrago(dependencies=[chp, heat_etrago])
 
-    # DSM 
+    # DSM
     components_dsm =  dsm_Potential(
-        dependencies = [cts_electricity_demand_annual, 
+        dependencies = [cts_electricity_demand_annual,
                         demand_curves_industry,
                         osmtgmod_pypsa])
 

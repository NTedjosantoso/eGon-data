--- conflicted
+++ resolved
@@ -32,16 +32,8 @@
 from egon.data.datasets.heat_etrago import HeatEtrago
 from egon.data.datasets.heat_etrago.hts_etrago import HtsEtragoTable
 from egon.data.datasets.heat_supply import HeatSupply
-<<<<<<< HEAD
 from egon.data.datasets.electricity_demand_timeseries import hh_profiles
 from egon.data.datasets.electricity_demand_timeseries import hh_buildings
-=======
-from egon.data.datasets.hh_demand_profiles import (
-    hh_demand_setup,
-    houseprofiles_in_census_cells,
-    mv_grid_district_HH_electricity_load,
-)
->>>>>>> 3dcf440a
 from egon.data.datasets.industrial_gas_demand import IndustrialGasDemand
 from egon.data.datasets.industrial_sites import MergeIndustrialSites
 from egon.data.datasets.industry import IndustrialDemandCurves
@@ -369,40 +361,6 @@
         "electricity_demand.distribute-cts-demands"
     ]
 
-<<<<<<< HEAD
-    # Power plants
-    power_plants = PowerPlants(
-        dependencies=[
-            setup,
-            renewable_feedin,
-            mv_grid_districts,
-            mastr_data,
-            re_potential_areas,
-            scenario_parameters,
-            scenario_capacities,
-            Vg250MvGridDistricts,
-        ]
-    )
-
-    power_plant_import = tasks["power_plants.insert-hydro-biomass"]
-    generate_wind_farms = tasks["power_plants.wind_farms.insert"]
-    generate_pv_ground_mounted = tasks["power_plants.pv_ground_mounted.insert"]
-    solar_rooftop_etrago = tasks[
-        "power_plants.pv_rooftop.pv-rooftop-per-mv-grid"
-    ]
-    generate_wind_offshore = tasks["power_plants.wind_offshore.insert"]
-
-    hvmv_substation_extraction >> generate_wind_farms
-    hvmv_substation_extraction >> generate_pv_ground_mounted
-    feedin_pv >> solar_rooftop_etrago
-    elec_cts_demands_zensus >> solar_rooftop_etrago
-    elec_household_demands_zensus >> solar_rooftop_etrago
-    etrago_input_data >> solar_rooftop_etrago
-    map_zensus_grid_districts >> solar_rooftop_etrago
-
-    # Household electricity demand profiles
-=======
->>>>>>> 3dcf440a
     mv_hh_electricity_load_2035 = PythonOperator(
         task_id="MV-hh-electricity-load-2035",
         python_callable=hh_profiles.mv_grid_district_HH_electricity_load,

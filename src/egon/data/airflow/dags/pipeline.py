--- conflicted
+++ resolved
@@ -14,28 +14,27 @@
 import egon.data.importing.etrago as etrago
 import egon.data.importing.heat_demand_data as import_hd
 import egon.data.importing.mastr as mastr
-import egon.data.importing.nep_input_data as nep_input
 import egon.data.importing.openstreetmap as import_osm
 import egon.data.importing.re_potential_areas as re_potential_areas
 import egon.data.importing.vg250 as import_vg250
-import egon.data.importing.zensus as import_zs
 import egon.data.processing.demandregio as process_dr
 import egon.data.processing.openstreetmap as process_osm
+import egon.data.importing.zensus as import_zs
+import egon.data.processing.zensus as process_zs
 import egon.data.processing.osmtgmod as osmtgmod
 import egon.data.processing.power_plants as power_plants
+import egon.data.importing.nep_input_data as nep_input
+import egon.data.importing.etrago as etrago
+import egon.data.importing.mastr as mastr
 import egon.data.processing.substation as substation
-<<<<<<< HEAD
 import egon.data.processing.zensus_vg250.zensus_population_inside_germany as zensus_vg250
 import egon.data.importing.re_potential_areas as re_potential_areas
 import egon.data.importing.heat_demand_data as import_hd
-import egon.data.processing.osmtgmod as osmtgmod
-import egon.data.processing.demandregio as process_dr
+
+
 import egon.data.importing.industrial_sites as industrial_sites
 from egon.data import db
 
-=======
-import egon.data.processing.zensus as process_zs
->>>>>>> 7ce2fe64
 
 with airflow.DAG(
     "egon-data-processing-pipeline",
@@ -309,10 +308,6 @@
         task_id="run_osmtgmod",
         python_callable=osmtgmod.run_osmtgmod,
     )
-<<<<<<< HEAD
-
-=======
->>>>>>> 7ce2fe64
 
     osmtgmod_pypsa = PythonOperator(
         task_id="osmtgmod_pypsa",
@@ -361,7 +356,6 @@
     nep_insert_data >> power_plant_import
     retrieve_mastr_data >> power_plant_import
 
-<<<<<<< HEAD
     # Import and merge data on industrial sites from different sources
 
     industrial_sites_import = PythonOperator(
@@ -380,8 +374,8 @@
     )
     vg250_clean_and_prepare >> industrial_sites_import
     industrial_sites_import >> industrial_sites_merge >> industrial_sites_nuts
-=======
-    # Districute electrical CTS demands to zensus grid
+
+# Districute electrical CTS demands to zensus grid
 
     elec_cts_demands_zensus = PythonOperator(
         task_id="electrical-cts-demands-zensus",
@@ -391,5 +385,4 @@
     processed_dr_tables >> elec_cts_demands_zensus
     heat_demand_import >> elec_cts_demands_zensus
     demandregio_demand_cts_ind >> elec_cts_demands_zensus
-    map_zensus_vg250 >> elec_cts_demands_zensus
->>>>>>> 7ce2fe64
+    map_zensus_vg250 >> elec_cts_demands_zensus
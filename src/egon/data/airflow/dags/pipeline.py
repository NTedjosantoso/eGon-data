--- conflicted
+++ resolved
@@ -272,24 +272,7 @@
         dependencies=[vg250, mv_grid_districts]
     )
 
-<<<<<<< HEAD
     hh_demand_profiles_setup = hh_profiles.HouseholdDemands(
-=======
-    mv_hh_electricity_load_2035 = PythonOperator(
-        task_id="MV-hh-electricity-load-2035",
-        python_callable=hh_profiles.mv_grid_district_HH_electricity_load,
-        op_args=["eGon2035", 2035],
-        op_kwargs={"drop_table": True},
-    )
-
-    mv_hh_electricity_load_2050 = PythonOperator(
-        task_id="MV-hh-electricity-load-2050",
-        python_callable=hh_profiles.mv_grid_district_HH_electricity_load,
-        op_args=["eGon100RE", 2050],
-    )
-
-    hh_demand_profiles_setup = hh_profiles.setup(
->>>>>>> 0904fe83
         dependencies=[
             vg250_clean_and_prepare,
             zensus_miscellaneous,

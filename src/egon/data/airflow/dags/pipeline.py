--- conflicted
+++ resolved
@@ -2,9 +2,7 @@
 
 from airflow.utils.dates import days_ago
 import airflow
-import importlib_resources as resources
-
-from egon.data import db
+
 from egon.data.config import set_numexpr_threads
 from egon.data.datasets import database
 from egon.data.datasets.calculate_dlr import Calculate_dlr
@@ -259,41 +257,7 @@
         dependencies=[vg250, mv_grid_districts]
     )
 
-<<<<<<< HEAD
-    # Distribute electrical CTS demands to zensus grid
-    cts_electricity_demand_annual = CtsElectricityDemand(
-        dependencies=[
-            demandregio,
-            zensus_vg250,
-            zensus_mv_grid_districts,
-            heat_demand_Germany,
-            etrago_input_data,
-            household_electricity_demand_annual,
-        ]
-    )
-
-    elec_cts_demands_zensus = tasks[
-        "electricity_demand.distribute-cts-demands"
-    ]
-
     hh_demand_profiles_setup = hh_profiles.HouseholdDemands(
-=======
-    #
-    mv_hh_electricity_load_2035 = PythonOperator(
-        task_id="MV-hh-electricity-load-2035",
-        python_callable=hh_profiles.mv_grid_district_HH_electricity_load,
-        op_args=["eGon2035", 2035],
-        op_kwargs={"drop_table": True},
-    )
-
-    mv_hh_electricity_load_2050 = PythonOperator(
-        task_id="MV-hh-electricity-load-2050",
-        python_callable=hh_profiles.mv_grid_district_HH_electricity_load,
-        op_args=["eGon100RE", 2050],
-    )
-
-    hh_demand_profiles_setup = hh_profiles.setup(
->>>>>>> 3983dac0
         dependencies=[
             vg250_clean_and_prepare,
             zensus_miscellaneous,

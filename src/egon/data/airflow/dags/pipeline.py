import os

from airflow.operators.postgres_operator import PostgresOperator
from airflow.operators.python_operator import PythonOperator
from airflow.utils.dates import days_ago
import importlib_resources as resources

from egon.data.datasets import database
from egon.data.datasets.chp import Chp
from egon.data.datasets.data_bundle import DataBundle
from egon.data.datasets.demandregio import DemandRegio
from egon.data.datasets.district_heating_areas import DistrictHeatingAreas
from egon.data.datasets.electricity_demand import (
    CtsElectricityDemand,
    HouseholdElectricityDemand,
)
from egon.data.datasets.electricity_demand_etrago import ElectricalLoadEtrago
from egon.data.datasets.era5 import WeatherData
from egon.data.datasets.etrago_setup import EtragoSetup
from egon.data.datasets.heat_demand import HeatDemandImport
from egon.data.datasets.heat_etrago import HeatEtrago
from egon.data.datasets.heat_supply import HeatSupply
from egon.data.datasets.industry import IndustrialDemandCurves
from egon.data.datasets.industrial_sites import MergeIndustrialSites
from egon.data.datasets.renewable_feedin import RenewableFeedin
from egon.data.datasets.osm import OpenStreetMap
from egon.data.datasets.hh_demand_profiles import hh_demand_setup, mv_grid_district_HH_electricity_load, \
    houseprofiles_in_census_cells
from egon.data.datasets.osmtgmod import Osmtgmod
from egon.data.datasets.mastr import mastr_data_setup
from egon.data.datasets.re_potential_areas import re_potential_area_setup
from egon.data.datasets.society_prognosis import SocietyPrognosis
from egon.data.datasets.mv_grid_districts import mv_grid_districts_setup
from egon.data.datasets.power_plants import PowerPlants
from egon.data.datasets.scenario_capacities import ScenarioCapacities
from egon.data.datasets.scenario_parameters import ScenarioParameters
from egon.data.datasets.vg250 import Vg250
from egon.data.datasets.vg250_mv_grid_districts import Vg250MvGridDistricts
from egon.data.datasets.zensus_mv_grid_districts import ZensusMvGridDistricts
from egon.data.datasets.zensus_vg250 import ZensusVg250
from egon.data.datasets.gas_prod import GasProduction
import airflow

import egon.data.importing.zensus as import_zs
import egon.data.importing.gas_grid as gas_grid
import egon.data.processing.power2gas as power2gas
import egon.data.processing.substation as substation
import egon.data.processing.gas_areas as gas_areas
import egon.data.processing.loadarea as loadarea
import egon.data.processing.calculate_dlr as dlr



from egon.data import db


with airflow.DAG(
    "egon-data-processing-pipeline",
    description="The eGo^N data processing DAG.",
    default_args={"start_date": days_ago(1)},
    template_searchpath=[
        os.path.abspath(
            os.path.join(
                os.path.dirname(__file__), "..", "..", "processing", "vg250"
            )
        )
    ],
    is_paused_upon_creation=False,
    schedule_interval=None,
) as pipeline:

    tasks = pipeline.task_dict

    database_setup = database.Setup()
    database_setup.insert_into(pipeline)
    setup = tasks["database.setup"]

    osm = OpenStreetMap(dependencies=[setup])
    osm.insert_into(pipeline)
    osm_add_metadata = tasks["osm.add-metadata"]
    osm_download = tasks["osm.download"]

    data_bundle = DataBundle(dependencies=[setup])
    data_bundle.insert_into(pipeline)
    download_data_bundle = tasks["data_bundle.download"]

    # VG250 (Verwaltungsgebiete 250) data import
    vg250 = Vg250(dependencies=[setup])
    vg250.insert_into(pipeline)
    vg250_clean_and_prepare = tasks["vg250.cleaning-and-preperation"]

    # Scenario table
    scenario_parameters = ScenarioParameters(dependencies=[setup])
    scenario_input_import = tasks["scenario_parameters.insert-scenarios"]

    # Zensus import
    zensus_download_population = PythonOperator(
        task_id="download-zensus-population",
        python_callable=import_zs.download_zensus_pop,
    )

    zensus_download_misc = PythonOperator(
        task_id="download-zensus-misc",
        python_callable=import_zs.download_zensus_misc,
    )

    zensus_tables = PythonOperator(
        task_id="create-zensus-tables",
        python_callable=import_zs.create_zensus_tables,
    )

    population_import = PythonOperator(
        task_id="import-zensus-population",
        python_callable=import_zs.population_to_postgres,
    )

    zensus_misc_import = PythonOperator(
        task_id="import-zensus-misc",
        python_callable=import_zs.zensus_misc_to_postgres,
    )
    setup >> zensus_download_population >> zensus_download_misc
    zensus_download_misc >> zensus_tables >> population_import
    vg250_clean_and_prepare >> population_import
    population_import >> zensus_misc_import

    # Combine Zensus and VG250 data
    zensus_vg250 = ZensusVg250(
        dependencies=[vg250, population_import])
    zensus_inside_ger = tasks['zensus_vg250.inside-germany']

    # DemandRegio data import
    demandregio = DemandRegio(dependencies=[
        setup, vg250, scenario_parameters, data_bundle])
    demandregio_demand_cts_ind = tasks['demandregio.insert-cts-ind-demands']


    # Society prognosis
    society_prognosis = SocietyPrognosis(dependencies=[
        demandregio,
        zensus_vg250,
        population_import,
        zensus_misc_import])

    # Distribute household electrical demands to zensus cells
    household_electricity_demand_annual = HouseholdElectricityDemand(
        dependencies=[
            demandregio,
            zensus_vg250,
            zensus_tables,
            society_prognosis,
        ]
    )

    elec_household_demands_zensus = tasks[
        "electricity_demand.distribute-household-demands"
    ]

    # NEP data import
    scenario_capacities = ScenarioCapacities(
        dependencies=[setup, vg250, data_bundle]
    )
    nep_insert_data = tasks["scenario_capacities.insert-data-nep"]

    population_import >> nep_insert_data

    # setting etrago input tables

    setup_etrago = EtragoSetup(
        dependencies=[setup])
    etrago_input_data = tasks["etrago_setup.create-tables"]

    # Retrieve MaStR data
    mastr_data = mastr_data_setup(dependencies=[setup])
    mastr_data.insert_into(pipeline)
    retrieve_mastr_data = tasks["mastr.download-mastr-data"]

    # Substation extraction
    substation_tables = PythonOperator(
        task_id="create_substation_tables",
        python_callable=substation.create_tables,
    )

    substation_functions = PythonOperator(
        task_id="substation_functions",
        python_callable=substation.create_sql_functions,
    )

    hvmv_substation_extraction = PostgresOperator(
        task_id="hvmv_substation_extraction",
        sql=resources.read_text(substation, "hvmv_substation.sql"),
        postgres_conn_id="egon_data",
        autocommit=True,
    )

    ehv_substation_extraction = PostgresOperator(
        task_id="ehv_substation_extraction",
        sql=resources.read_text(substation, "ehv_substation.sql"),
        postgres_conn_id="egon_data",
        autocommit=True,
    )


    osm_add_metadata >> substation_tables >> substation_functions
    substation_functions >> hvmv_substation_extraction
    substation_functions >> ehv_substation_extraction
    vg250_clean_and_prepare >> hvmv_substation_extraction
    vg250_clean_and_prepare >> ehv_substation_extraction

    # osmTGmod ehv/hv grid model generation
    osmtgmod = Osmtgmod(dependencies=[osm_download,
                                         ehv_substation_extraction,
                                         hvmv_substation_extraction,
                                         setup_etrago])
    osmtgmod.insert_into(pipeline)
    osmtgmod_pypsa = tasks["osmtgmod.to-pypsa"]
    osmtgmod_substation = tasks["osmtgmod_substation"]

    # create Voronoi for MV grid districts
    create_voronoi_substation = PythonOperator(
        task_id="create-voronoi-substations",
        python_callable=substation.create_voronoi,
    )
    osmtgmod_substation >> create_voronoi_substation

    # MV grid districts
    mv_grid_districts = mv_grid_districts_setup(
        dependencies=[create_voronoi_substation]
    )
    mv_grid_districts.insert_into(pipeline)
    define_mv_grid_districts = tasks[
        "mv_grid_districts.define-mv-grid-districts"
    ]

    # Import potential areas for wind onshore and ground-mounted PV
    re_potential_areas = re_potential_area_setup(dependencies=[setup])
    re_potential_areas.insert_into(pipeline)

    # Future heat demand calculation based on Peta5_0_1 data
    heat_demand_Germany = HeatDemandImport(
        dependencies=[vg250, scenario_parameters, zensus_vg250])

    # Distribute electrical CTS demands to zensus grid
    cts_electricity_demand_annual = CtsElectricityDemand(
        dependencies=[
            demandregio,
            zensus_vg250,
            heat_demand_Germany,
            etrago_input_data,
            household_electricity_demand_annual,
        ]
    )

    elec_cts_demands_zensus = tasks[
        'electricity_demand.distribute-cts-demands']

    # Gas grid import
    gas_grid_insert_data = PythonOperator(
        task_id="insert-gas-grid",
        python_callable=gas_grid.insert_gas_data,
    )

    etrago_input_data >> gas_grid_insert_data
    download_data_bundle >> gas_grid_insert_data
    osmtgmod_pypsa >> gas_grid_insert_data

    # Power-to-gas installations creation
    insert_power2gas_installations = PythonOperator(
        task_id="insert-power-to-gas-installations",
        python_callable=power2gas.insert_power2gas,
    )

    gas_grid_insert_data >> insert_power2gas_installations

    # Create gas voronoi
    create_gas_polygons = PythonOperator(
        task_id="create-gas-voronoi",
        python_callable=gas_areas.create_voronoi,
    )

    gas_grid_insert_data  >> create_gas_polygons
    vg250_clean_and_prepare >> create_gas_polygons

    # Gas prod import
    gas_production_insert_data = GasProduction(
        dependencies=[create_gas_polygons])

    # Extract landuse areas from osm data set
    create_landuse_table = PythonOperator(
        task_id="create-landuse-table",
        python_callable=loadarea.create_landuse_table
    )

    landuse_extraction = PostgresOperator(
        task_id="extract-osm_landuse",
        sql=resources.read_text(loadarea, "osm_landuse_extraction.sql"),
        postgres_conn_id="egon_data",
        autocommit=True,
    )
    setup >> create_landuse_table
    create_landuse_table >> landuse_extraction
    osm_add_metadata >> landuse_extraction
    vg250_clean_and_prepare >> landuse_extraction

    # Import weather data
    weather_data = WeatherData(dependencies=[setup, scenario_parameters, vg250])
    download_weather_data = tasks["era5.download-era5"]

    renewable_feedin = RenewableFeedin(dependencies=[weather_data, vg250])

    feedin_wind_onshore = tasks["renewable_feedin.wind"]
    feedin_pv = tasks["renewable_feedin.pv"]
    feedin_solar_thermal = tasks["renewable_feedin.solar-thermal"]

    # District heating areas demarcation
    district_heating_areas = DistrictHeatingAreas(
        dependencies=[heat_demand_Germany, scenario_parameters])
    import_district_heating_areas = tasks[
        "district_heating_areas.demarcation"]

    zensus_misc_import >> import_district_heating_areas

    # Calculate dynamic line rating for HV trans lines
    calculate_dlr = PythonOperator(
        task_id="calculate_dlr",
        python_callable=dlr.Calculate_DLR,
    )
    osmtgmod_pypsa >> calculate_dlr
    download_data_bundle >> calculate_dlr
    download_weather_data >> calculate_dlr

    # Map zensus grid districts
    zensus_mv_grid_districts = ZensusMvGridDistricts(
        dependencies=[population_import, mv_grid_districts]
    )

    map_zensus_grid_districts = tasks["zensus_mv_grid_districts.mapping"]

    # Map federal states to mv_grid_districts
    vg250_mv_grid_districts = Vg250MvGridDistricts(
        dependencies=[vg250, mv_grid_districts]
    )

    # Power plants
    power_plants = PowerPlants(
        dependencies=[
            setup,
            renewable_feedin,
            mv_grid_districts,
            mastr_data,
            re_potential_areas,
            scenario_parameters,
            scenario_capacities,
            Vg250MvGridDistricts,
        ]
    )

    power_plant_import = tasks["power_plants.insert-hydro-biomass"]
    generate_wind_farms = tasks["power_plants.wind_farms.insert"]
    generate_pv_ground_mounted = tasks["power_plants.pv_ground_mounted.insert"]
    solar_rooftop_etrago = tasks[
        "power_plants.pv_rooftop.pv-rooftop-per-mv-grid"
    ]

    hvmv_substation_extraction >> generate_wind_farms
    hvmv_substation_extraction >> generate_pv_ground_mounted
    feedin_pv >> solar_rooftop_etrago
    elec_cts_demands_zensus >> solar_rooftop_etrago
    elec_household_demands_zensus >> solar_rooftop_etrago
    etrago_input_data >> solar_rooftop_etrago
    map_zensus_grid_districts >> solar_rooftop_etrago

<<<<<<< HEAD
    mv_hh_electricity_load_2035 = PythonOperator(
        task_id="MV-hh-electricity-load-2035",
        python_callable=mv_grid_district_HH_electricity_load,
        op_args=["eGon2035", 2035, "0.0.0"],
        op_kwargs={"drop_table": True},
    )

    mv_hh_electricity_load_2050 = PythonOperator(
        task_id="MV-hh-electricity-load-2050",
        python_callable=mv_grid_district_HH_electricity_load,
        op_args=["eGon100RE", 2050, "0.0.0"],
    )

    hh_demand = hh_demand_setup(dependencies=[
        vg250_clean_and_prepare,
        zensus_misc_import,
        map_zensus_grid_districts,
        zensus_inside_ger,
        demandregio,
    ],
        tasks=(houseprofiles_in_census_cells,
               mv_hh_electricity_load_2035,
               mv_hh_electricity_load_2050,)
    )
    hh_demand.insert_into(pipeline)
    householdprofiles_in_cencus_cells = tasks["hh_demand_profiles.houseprofiles-in-census-cells"]
    mv_hh_electricity_load_2035 = tasks["MV-hh-electricity-load-2035"]
    mv_hh_electricity_load_2050 = tasks["MV-hh-electricity-load-2050"]
=======
    # CHP locations
    chp = Chp(
        dependencies=[mv_grid_districts,
                      mastr_data])

    chp_locations_nep = tasks["chp.insert-chp-egon2035"]
    chp_heat_bus = tasks["chp.assign-heat-bus"]

    nep_insert_data >> chp_locations_nep
    create_gas_polygons >> chp_locations_nep
    import_district_heating_areas >> chp_locations_nep
>>>>>>> aa794a54

    # Heat supply
    heat_supply = HeatSupply(
        dependencies=[data_bundle, zensus_mv_grid_districts,
                      district_heating_areas, power_plants,
                      zensus_mv_grid_districts, chp])

    # Heat to eTraGo
    heat_etrago = HeatEtrago(
        dependencies=[heat_supply, mv_grid_districts, setup_etrago])

    heat_etrago_buses = tasks["heat_etrago.buses"]
    heat_etrago_supply = tasks["heat_etrago.supply"]

    # Industry

    industrial_sites = MergeIndustrialSites(
        dependencies=[setup, vg250_clean_and_prepare]
    )

    demand_curves_industry = IndustrialDemandCurves(
        dependencies=[
            define_mv_grid_districts,
            industrial_sites,
            demandregio_demand_cts_ind,
            osm,
            landuse_extraction,
        ]
    )

    # Electrical loads to eTraGo

    electrical_load_etrago = ElectricalLoadEtrago(
        dependencies=[demand_curves_industry, cts_electricity_demand_annual]
    )<|MERGE_RESOLUTION|>--- conflicted
+++ resolved
@@ -369,7 +369,6 @@
     etrago_input_data >> solar_rooftop_etrago
     map_zensus_grid_districts >> solar_rooftop_etrago
 
-<<<<<<< HEAD
     mv_hh_electricity_load_2035 = PythonOperator(
         task_id="MV-hh-electricity-load-2035",
         python_callable=mv_grid_district_HH_electricity_load,
@@ -398,7 +397,7 @@
     householdprofiles_in_cencus_cells = tasks["hh_demand_profiles.houseprofiles-in-census-cells"]
     mv_hh_electricity_load_2035 = tasks["MV-hh-electricity-load-2035"]
     mv_hh_electricity_load_2050 = tasks["MV-hh-electricity-load-2050"]
-=======
+
     # CHP locations
     chp = Chp(
         dependencies=[mv_grid_districts,
@@ -410,7 +409,6 @@
     nep_insert_data >> chp_locations_nep
     create_gas_polygons >> chp_locations_nep
     import_district_heating_areas >> chp_locations_nep
->>>>>>> aa794a54
 
     # Heat supply
     heat_supply = HeatSupply(

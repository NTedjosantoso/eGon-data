import os

from airflow.operators.postgres_operator import PostgresOperator
from airflow.operators.python_operator import PythonOperator
from airflow.utils.dates import days_ago
import airflow
import importlib_resources as resources

from egon.data import db
from egon.data.config import set_numexpr_threads
from egon.data.datasets import database
from egon.data.datasets.saltcavern import SaltcavernData
from egon.data.datasets.calculate_dlr import Calculate_dlr
from egon.data.datasets.ch4_storages import CH4Storages
from egon.data.datasets.chp import Chp
from egon.data.datasets.chp_etrago import ChpEtrago
from egon.data.datasets.data_bundle import DataBundle
from egon.data.datasets.demandregio import DemandRegio
from egon.data.datasets.district_heating_areas import DistrictHeatingAreas
from egon.data.datasets.DSM_cts_ind import dsm_Potential
from egon.data.datasets.electrical_neighbours import ElectricalNeighbours
from egon.data.datasets.electricity_demand import (
    CtsElectricityDemand,
    HouseholdElectricityDemand,
)
from egon.data.datasets.electricity_demand_etrago import ElectricalLoadEtrago
from egon.data.datasets.era5 import WeatherData
from egon.data.datasets.etrago_setup import EtragoSetup
from egon.data.datasets.fill_etrago_gen import Egon_etrago_gen
from egon.data.datasets.gas_areas import GasAreas
from egon.data.datasets.gas_grid import GasNodesandPipes
from egon.data.datasets.gas_prod import CH4Production
from egon.data.datasets.heat_demand import HeatDemandImport
from egon.data.datasets.heat_demand_europe import HeatDemandEurope
from egon.data.datasets.heat_demand_timeseries.HTS import HeatTimeSeries
from egon.data.datasets.heat_etrago import HeatEtrago
from egon.data.datasets.heat_etrago.hts_etrago import HtsEtragoTable
from egon.data.datasets.heat_supply import HeatSupply
<<<<<<< HEAD
from egon.data.datasets.electricity_demand_timeseries import hh_profiles
from egon.data.datasets.electricity_demand_timeseries import hh_buildings
=======
from egon.data.datasets.hydrogen_etrago import (
    HydrogenBusEtrago, HydrogenStoreEtrago, HydrogenMethaneLinkEtrago,
    HydrogenPowerLinkEtrago
)
from egon.data.datasets.hh_demand_profiles import (
    hh_demand_setup,
    houseprofiles_in_census_cells,
    mv_grid_district_HH_electricity_load,
)
>>>>>>> 0730acfa
from egon.data.datasets.industrial_gas_demand import IndustrialGasDemand
from egon.data.datasets.industrial_sites import MergeIndustrialSites
from egon.data.datasets.industry import IndustrialDemandCurves
from egon.data.datasets.loadarea import LoadArea
from egon.data.datasets.mastr import mastr_data_setup
from egon.data.datasets.mv_grid_districts import mv_grid_districts_setup
from egon.data.datasets.osm import OpenStreetMap
from egon.data.datasets.osm_buildings_streets import OsmBuildingsStreets
from egon.data.datasets.osmtgmod import Osmtgmod
from egon.data.datasets.power_plants import PowerPlants
from egon.data.datasets.pypsaeursec import PypsaEurSec
from egon.data.datasets.re_potential_areas import re_potential_area_setup
from egon.data.datasets.renewable_feedin import RenewableFeedin
from egon.data.datasets.scenario_capacities import ScenarioCapacities
from egon.data.datasets.scenario_parameters import ScenarioParameters
from egon.data.datasets.society_prognosis import SocietyPrognosis
from egon.data.datasets.storages import PumpedHydro
from egon.data.datasets.storages_etrago import StorageEtrago
from egon.data.datasets.substation import SubstationExtraction
from egon.data.datasets.substation_voronoi import SubstationVoronoi
from egon.data.datasets.tyndp import Tyndp
from egon.data.datasets.vg250 import Vg250
from egon.data.datasets.vg250_mv_grid_districts import Vg250MvGridDistricts
from egon.data.datasets.zensus import ZensusPopulation, ZensusMiscellaneous
from egon.data.datasets.zensus_mv_grid_districts import ZensusMvGridDistricts
from egon.data.datasets.zensus_vg250 import ZensusVg250

# Set number of threads used by numpy and pandas
set_numexpr_threads()

with airflow.DAG(
    "egon-data-processing-pipeline",
    description="The eGo^N data processing DAG.",
    default_args={"start_date": days_ago(1)},
    template_searchpath=[
        os.path.abspath(
            os.path.join(
                os.path.dirname(__file__), "..", "..", "processing", "vg250"
            )
        )
    ],
    is_paused_upon_creation=False,
    schedule_interval=None,
) as pipeline:

    tasks = pipeline.task_dict

    database_setup = database.Setup()
    database_setup.insert_into(pipeline)
    setup = tasks["database.setup"]

    osm = OpenStreetMap(dependencies=[setup])
    osm.insert_into(pipeline)
    osm_add_metadata = tasks["osm.add-metadata"]
    osm_download = tasks["osm.download"]

    data_bundle = DataBundle(dependencies=[setup])
    data_bundle.insert_into(pipeline)
    download_data_bundle = tasks["data_bundle.download"]

    # VG250 (Verwaltungsgebiete 250) data import
    vg250 = Vg250(dependencies=[setup])
    vg250.insert_into(pipeline)
    vg250_clean_and_prepare = tasks["vg250.cleaning-and-preperation"]

    # Scenario table
    scenario_parameters = ScenarioParameters(dependencies=[setup])
    scenario_input_import = tasks["scenario_parameters.insert-scenarios"]

    tyndp_data = Tyndp(dependencies=[setup])

    # Zensus population import
    zensus_population = ZensusPopulation(dependencies=[setup, vg250])

    # Combine Zensus and VG250 data
    zensus_vg250 = ZensusVg250(dependencies=[vg250, zensus_population])

    # Download and import zensus data on households, buildings and apartments
    zensus_miscellaneous = ZensusMiscellaneous(
        dependencies=[zensus_population, zensus_vg250]
    )

    # DemandRegio data import
    demandregio = DemandRegio(
        dependencies=[setup, vg250, scenario_parameters, data_bundle]
    )
    demandregio_demand_cts_ind = tasks["demandregio.insert-cts-ind-demands"]

    # Society prognosis
    society_prognosis = SocietyPrognosis(
        dependencies=[demandregio, zensus_vg250, zensus_population]
    )

    # OSM buildings, streets, amenities
    osm_buildings_streets = OsmBuildingsStreets(
        dependencies=[osm, zensus_misc_import]
    )
    osm_buildings_streets.insert_into(pipeline)
    osm_buildings_streets_preprocessing = tasks["osm_buildings_streets.preprocessing"]


    # Distribute household electrical demands to zensus cells
    household_electricity_demand_annual = HouseholdElectricityDemand(
        dependencies=[
            demandregio,
            zensus_vg250,
            zensus_miscellaneous,
            society_prognosis,
        ]
    )

    elec_household_demands_zensus = tasks[
        "electricity_demand.distribute-household-demands"
    ]

    saltcavern_storage = SaltcavernData(dependencies=[data_bundle, vg250])

    # NEP data import
    scenario_capacities = ScenarioCapacities(
        dependencies=[setup, vg250, data_bundle, zensus_population]
    )

    # setting etrago input tables

    setup_etrago = EtragoSetup(dependencies=[setup])
    etrago_input_data = tasks["etrago_setup.create-tables"]

    # Retrieve MaStR data
    mastr_data = mastr_data_setup(dependencies=[setup])
    mastr_data.insert_into(pipeline)
    retrieve_mastr_data = tasks["mastr.download-mastr-data"]

    substation_extraction = SubstationExtraction(
        dependencies=[osm_add_metadata, vg250_clean_and_prepare]
    )

    # osmTGmod ehv/hv grid model generation
    osmtgmod = Osmtgmod(
        dependencies=[osm_download, substation_extraction, setup_etrago]
    )
    osmtgmod.insert_into(pipeline)
    osmtgmod_pypsa = tasks["osmtgmod.to-pypsa"]
    osmtgmod_substation = tasks["osmtgmod_substation"]

    # create Voronoi polygons
    substation_voronoi = SubstationVoronoi(
        dependencies=[osmtgmod_substation, vg250]
    )

    # MV grid districts
    mv_grid_districts = mv_grid_districts_setup(
        dependencies=[substation_voronoi]
    )
    mv_grid_districts.insert_into(pipeline)
    define_mv_grid_districts = tasks[
        "mv_grid_districts.define-mv-grid-districts"
    ]

    # Import potential areas for wind onshore and ground-mounted PV
    re_potential_areas = re_potential_area_setup(dependencies=[setup])
    re_potential_areas.insert_into(pipeline)

    # Future heat demand calculation based on Peta5_0_1 data
    heat_demand_Germany = HeatDemandImport(
        dependencies=[vg250, scenario_parameters, zensus_vg250]
    )

    # Future national heat demands for foreign countries based on Hotmaps
    # download only, processing in PyPSA-Eur-Sec fork
    hd_abroad = HeatDemandEurope(dependencies=[setup])
    hd_abroad.insert_into(pipeline)
    heat_demands_abroad_download = tasks["heat_demand_europe.download"]

    # Gas grid import
    gas_grid_insert_data = GasNodesandPipes(
        dependencies=[etrago_input_data, download_data_bundle, osmtgmod_pypsa]
    )

    # Insert hydrogen buses
    insert_hydrogen_buses = HydrogenBusEtrago(
        dependencies=[
            saltcavern_storage,
            gas_grid_insert_data,
            substation_voronoi
        ]
    )

    # H2 steel tanks and saltcavern storage
    insert_H2_storage = HydrogenStoreEtrago(
        dependencies=[insert_hydrogen_buses])

    # Power-to-gas-to-power chain installations
    insert_power_to_h2_installations = HydrogenPowerLinkEtrago(
        dependencies=[insert_hydrogen_buses, ]
    )

    # Link between methane grid and respective hydrogen buses
    insert_h2_to_ch4_grid_links = HydrogenMethaneLinkEtrago(
        dependencies=[insert_hydrogen_buses, ]
    )

    # Create gas voronoi
    create_gas_polygons = GasAreas(
        dependencies=[insert_hydrogen_buses, vg250_clean_and_prepare]
    )

    # Gas prod import
    gas_production_insert_data = CH4Production(
        dependencies=[create_gas_polygons]
    )

    # CH4 storages import
    insert_data_ch4_storages = CH4Storages(
	dependencies=[create_gas_polygons]
    )

    # Insert industrial gas demand
    industrial_gas_demand = IndustrialGasDemand(
        dependencies=[create_gas_polygons]
    )

    # Extract landuse areas from osm data set
    load_area = LoadArea(dependencies=[osm, vg250])

    # Import weather data
    weather_data = WeatherData(
        dependencies=[setup, scenario_parameters, vg250]
    )
    download_weather_data = tasks["era5.download-era5"]

    renewable_feedin = RenewableFeedin(dependencies=[weather_data, vg250])

    feedin_wind_onshore = tasks["renewable_feedin.wind"]
    feedin_pv = tasks["renewable_feedin.pv"]
    feedin_solar_thermal = tasks["renewable_feedin.solar-thermal"]

    # District heating areas demarcation
    district_heating_areas = DistrictHeatingAreas(
        dependencies=[
            heat_demand_Germany,
            scenario_parameters,
            zensus_miscellaneous,
        ]
    )
    import_district_heating_areas = tasks["district_heating_areas.demarcation"]

    # Calculate dynamic line rating for HV trans lines
    dlr = Calculate_dlr(
        dependencies=[
            osmtgmod_pypsa,
            download_data_bundle,
            download_weather_data,
        ]
    )

    # Map zensus grid districts
    zensus_mv_grid_districts = ZensusMvGridDistricts(
        dependencies=[zensus_population, mv_grid_districts]
    )

    map_zensus_grid_districts = tasks["zensus_mv_grid_districts.mapping"]

    # Map federal states to mv_grid_districts
    vg250_mv_grid_districts = Vg250MvGridDistricts(
        dependencies=[vg250, mv_grid_districts]
    )

    # Distribute electrical CTS demands to zensus grid
    cts_electricity_demand_annual = CtsElectricityDemand(
        dependencies=[
            demandregio,
            zensus_vg250,
            zensus_mv_grid_districts,
            heat_demand_Germany,
            etrago_input_data,
            household_electricity_demand_annual,
        ]
    )

    elec_cts_demands_zensus = tasks[
        "electricity_demand.distribute-cts-demands"
    ]

    mv_hh_electricity_load_2035 = PythonOperator(
        task_id="MV-hh-electricity-load-2035",
        python_callable=hh_profiles.mv_grid_district_HH_electricity_load,
        op_args=["eGon2035", 2035],
        op_kwargs={"drop_table": True},
    )

    mv_hh_electricity_load_2050 = PythonOperator(
        task_id="MV-hh-electricity-load-2050",
        python_callable=hh_profiles.mv_grid_district_HH_electricity_load,
        op_args=["eGon100RE", 2050],
    )

    hh_demand_profiles_setup = hh_profiles.setup(
        dependencies=[
            vg250_clean_and_prepare,
            zensus_miscellaneous,
            map_zensus_grid_districts,
            zensus_vg250,
            demandregio,
            osm_buildings_streets_preprocessing,
        ],
        tasks=(hh_profiles.houseprofiles_in_census_cells,
               mv_hh_electricity_load_2035,
               mv_hh_electricity_load_2050,
               )
    )
    hh_demand_profiles_setup.insert_into(pipeline)
    householdprofiles_in_cencus_cells = tasks[
        "electricity_demand_timeseries.hh_profiles.houseprofiles-in-census-cells"
    ]
    mv_hh_electricity_load_2035 = tasks["MV-hh-electricity-load-2035"]
    mv_hh_electricity_load_2050 = tasks["MV-hh-electricity-load-2050"]

    # Household electricity demand buildings
    hh_demand_buildings_setup = hh_buildings.setup(
        dependencies=[householdprofiles_in_cencus_cells],
    )

    hh_demand_buildings_setup.insert_into(pipeline)
    map_houseprofiles_to_buildings = tasks["electricity_demand_timeseries.hh_buildings.map-houseprofiles-to-buildings"]

    # Industry

    industrial_sites = MergeIndustrialSites(
        dependencies=[setup, vg250_clean_and_prepare, data_bundle]
    )

    demand_curves_industry = IndustrialDemandCurves(
        dependencies=[
            define_mv_grid_districts,
            industrial_sites,
            demandregio_demand_cts_ind,
            osm,
            load_area,
        ]
    )

    # Electrical loads to eTraGo

    electrical_load_etrago = ElectricalLoadEtrago(
        dependencies=[
            demand_curves_industry,
            cts_electricity_demand_annual,
            hh_demand,
            ]
    )

    # run pypsa-eur-sec
    run_pypsaeursec = PypsaEurSec(
        dependencies=[
            weather_data,
            hd_abroad,
            osmtgmod,
            setup_etrago,
            data_bundle,
        ]
    )

    foreign_lines = ElectricalNeighbours(
        dependencies=[run_pypsaeursec, tyndp_data]
    )

    # CHP locations
    chp = Chp(
        dependencies=[
            mv_grid_districts,
            mastr_data,
            industrial_sites,
            create_gas_polygons,
        ]
    )

    chp_locations_nep = tasks["chp.insert-chp-egon2035"]
    chp_heat_bus = tasks["chp.assign-heat-bus"]

    import_district_heating_areas >> chp_locations_nep

    # Power plants
    power_plants = PowerPlants(
        dependencies=[
            setup,
            renewable_feedin,
            substation_extraction,
            mv_grid_districts,
            mastr_data,
            re_potential_areas,
            scenario_parameters,
            scenario_capacities,
            Vg250MvGridDistricts,
            chp,
        ]
    )

    power_plant_import = tasks["power_plants.insert-hydro-biomass"]
    generate_wind_farms = tasks["power_plants.wind_farms.insert"]
    generate_pv_ground_mounted = tasks["power_plants.pv_ground_mounted.insert"]
    solar_rooftop_etrago = tasks[
        "power_plants.pv_rooftop.pv-rooftop-per-mv-grid"
    ]

    feedin_pv >> solar_rooftop_etrago
    elec_cts_demands_zensus >> solar_rooftop_etrago
    elec_household_demands_zensus >> solar_rooftop_etrago
    etrago_input_data >> solar_rooftop_etrago
    map_zensus_grid_districts >> solar_rooftop_etrago

    # Fill eTraGo Generators tables
    fill_etrago_generators = Egon_etrago_gen(
        dependencies=[power_plants, weather_data]
    )

    # Heat supply
    heat_supply = HeatSupply(
        dependencies=[
            data_bundle,
            zensus_mv_grid_districts,
            district_heating_areas,
            zensus_mv_grid_districts,
            chp,
        ]
    )

    # Heat to eTraGo
    heat_etrago = HeatEtrago(
        dependencies=[
            heat_supply,
            mv_grid_districts,
            setup_etrago,
            renewable_feedin,
        ]
    )

    heat_etrago_buses = tasks["heat_etrago.buses"]
    heat_etrago_supply = tasks["heat_etrago.supply"]

    # CHP to eTraGo
    chp_etrago = ChpEtrago(dependencies=[chp, heat_etrago])

    # DSM
<<<<<<< HEAD
    components_dsm =  dsm_Potential(
        dependencies = [cts_electricity_demand_annual,
                        demand_curves_industry,
                        osmtgmod_pypsa])
=======
    components_dsm = dsm_Potential(
        dependencies=[
            cts_electricity_demand_annual,
            demand_curves_industry,
            osmtgmod_pypsa,
        ]
    )
>>>>>>> 0730acfa

    # Pumped hydro units

    pumped_hydro = PumpedHydro(
        dependencies=[
            setup,
            mv_grid_districts,
            mastr_data,
            scenario_parameters,
            scenario_capacities,
            Vg250MvGridDistricts,
            power_plants,
        ]
    )

    # Heat time Series
    heat_time_series = HeatTimeSeries(
        dependencies=[
            data_bundle,
            demandregio,
            heat_demand_Germany,
            import_district_heating_areas,
            import_district_heating_areas,
            vg250,
            map_zensus_grid_districts,
        ]
    )

    # HTS to etrago table
    hts_etrago_table = HtsEtragoTable(
        dependencies=[
            heat_time_series,
            mv_grid_districts,
            district_heating_areas,
            heat_etrago,
        ]
    )

    # Storages to eTrago

    storage_etrago = StorageEtrago(
        dependencies=[
            pumped_hydro,
            setup_etrago,
            scenario_parameters,
        ]
    )<|MERGE_RESOLUTION|>--- conflicted
+++ resolved
@@ -36,20 +36,12 @@
 from egon.data.datasets.heat_etrago import HeatEtrago
 from egon.data.datasets.heat_etrago.hts_etrago import HtsEtragoTable
 from egon.data.datasets.heat_supply import HeatSupply
-<<<<<<< HEAD
 from egon.data.datasets.electricity_demand_timeseries import hh_profiles
 from egon.data.datasets.electricity_demand_timeseries import hh_buildings
-=======
 from egon.data.datasets.hydrogen_etrago import (
     HydrogenBusEtrago, HydrogenStoreEtrago, HydrogenMethaneLinkEtrago,
     HydrogenPowerLinkEtrago
 )
-from egon.data.datasets.hh_demand_profiles import (
-    hh_demand_setup,
-    houseprofiles_in_census_cells,
-    mv_grid_district_HH_electricity_load,
-)
->>>>>>> 0730acfa
 from egon.data.datasets.industrial_gas_demand import IndustrialGasDemand
 from egon.data.datasets.industrial_sites import MergeIndustrialSites
 from egon.data.datasets.industry import IndustrialDemandCurves
@@ -145,7 +137,7 @@
 
     # OSM buildings, streets, amenities
     osm_buildings_streets = OsmBuildingsStreets(
-        dependencies=[osm, zensus_misc_import]
+        dependencies=[osm, zensus_miscellaneous]
     )
     osm_buildings_streets.insert_into(pipeline)
     osm_buildings_streets_preprocessing = tasks["osm_buildings_streets.preprocessing"]
@@ -397,7 +389,7 @@
         dependencies=[
             demand_curves_industry,
             cts_electricity_demand_annual,
-            hh_demand,
+            hh_demand_buildings_setup,
             ]
     )
 
@@ -493,12 +485,6 @@
     chp_etrago = ChpEtrago(dependencies=[chp, heat_etrago])
 
     # DSM
-<<<<<<< HEAD
-    components_dsm =  dsm_Potential(
-        dependencies = [cts_electricity_demand_annual,
-                        demand_curves_industry,
-                        osmtgmod_pypsa])
-=======
     components_dsm = dsm_Potential(
         dependencies=[
             cts_electricity_demand_annual,
@@ -506,7 +492,6 @@
             osmtgmod_pypsa,
         ]
     )
->>>>>>> 0730acfa
 
     # Pumped hydro units
 

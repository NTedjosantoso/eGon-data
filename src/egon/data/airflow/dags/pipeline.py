import os

from airflow.utils.dates import days_ago
import airflow

from egon.data.config import set_numexpr_threads
from egon.data.datasets import database
from egon.data.datasets.calculate_dlr import Calculate_dlr
from egon.data.datasets.ch4_storages import CH4Storages
from egon.data.datasets.chp import Chp
from egon.data.datasets.chp_etrago import ChpEtrago
from egon.data.datasets.data_bundle import DataBundle
from egon.data.datasets.demandregio import DemandRegio
from egon.data.datasets.district_heating_areas import DistrictHeatingAreas
from egon.data.datasets.DSM_cts_ind import dsm_Potential
from egon.data.datasets.electrical_neighbours import ElectricalNeighbours
from egon.data.datasets.gas_neighbours import GasNeighbours
from egon.data.datasets.electricity_demand import (
    CtsElectricityDemand,
    HouseholdElectricityDemand,
)
from egon.data.datasets.electricity_demand_etrago import ElectricalLoadEtrago
from egon.data.datasets.electricity_demand_timeseries import (
    hh_buildings,
    hh_profiles,
)
from egon.data.datasets.emobility.motorized_individual_travel import (
    MotorizedIndividualTravel,
)
from egon.data.datasets.era5 import WeatherData
from egon.data.datasets.etrago_setup import EtragoSetup
from egon.data.datasets.fill_etrago_gen import Egon_etrago_gen
from egon.data.datasets.fix_ehv_subnetworks import FixEhvSubnetworks
from egon.data.datasets.gas_aggregation import GasAggregation
from egon.data.datasets.gas_areas import GasAreaseGon100RE, GasAreaseGon2035
from egon.data.datasets.gas_grid import GasNodesandPipes
from egon.data.datasets.gas_prod import CH4Production
from egon.data.datasets.heat_demand import HeatDemandImport
from egon.data.datasets.heat_demand_europe import HeatDemandEurope
from egon.data.datasets.heat_demand_timeseries.HTS import HeatTimeSeries
from egon.data.datasets.heat_etrago import HeatEtrago
from egon.data.datasets.heat_etrago.hts_etrago import HtsEtragoTable
from egon.data.datasets.heat_supply import HeatSupply
from egon.data.datasets.hydrogen_etrago import (
    HydrogenBusEtrago,
    HydrogenGridEtrago,
    HydrogenMethaneLinkEtrago,
    HydrogenPowerLinkEtrago,
    HydrogenStoreEtrago,
)
from egon.data.datasets.industrial_gas_demand import (
    IndustrialGasDemand,
    IndustrialGasDemandeGon100RE,
    IndustrialGasDemandeGon2035,
)
from egon.data.datasets.industrial_sites import MergeIndustrialSites
from egon.data.datasets.industry import IndustrialDemandCurves
from egon.data.datasets.loadarea import LoadArea
from egon.data.datasets.mastr import mastr_data_setup
from egon.data.datasets.mv_grid_districts import mv_grid_districts_setup
from egon.data.datasets.osm import OpenStreetMap
from egon.data.datasets.osm_buildings_streets import OsmBuildingsStreets
from egon.data.datasets.osmtgmod import Osmtgmod
from egon.data.datasets.power_etrago import OpenCycleGasTurbineEtrago
from egon.data.datasets.power_plants import PowerPlants
from egon.data.datasets.pypsaeursec import PypsaEurSec
from egon.data.datasets.re_potential_areas import re_potential_area_setup
from egon.data.datasets.renewable_feedin import RenewableFeedin
from egon.data.datasets.saltcavern import SaltcavernData
from egon.data.datasets.scenario_capacities import ScenarioCapacities
from egon.data.datasets.scenario_parameters import ScenarioParameters
from egon.data.datasets.society_prognosis import SocietyPrognosis
from egon.data.datasets.storages import PumpedHydro
from egon.data.datasets.storages_etrago import StorageEtrago
from egon.data.datasets.substation import SubstationExtraction
from egon.data.datasets.substation_voronoi import SubstationVoronoi
from egon.data.datasets.tyndp import Tyndp
from egon.data.datasets.vg250 import Vg250
from egon.data.datasets.vg250_mv_grid_districts import Vg250MvGridDistricts
from egon.data.datasets.zensus import ZensusMiscellaneous, ZensusPopulation
from egon.data.datasets.zensus_mv_grid_districts import ZensusMvGridDistricts
from egon.data.datasets.zensus_vg250 import ZensusVg250

# Set number of threads used by numpy and pandas
set_numexpr_threads()

with airflow.DAG(
    "egon-data-processing-pipeline",
    description="The eGo^N data processing DAG.",
    default_args={"start_date": days_ago(1)},
    template_searchpath=[
        os.path.abspath(
            os.path.join(
                os.path.dirname(__file__), "..", "..", "processing", "vg250"
            )
        )
    ],
    is_paused_upon_creation=False,
    schedule_interval=None,
) as pipeline:

    tasks = pipeline.task_dict

    setup = database.Setup()

    osm = OpenStreetMap(dependencies=[setup])

    data_bundle = DataBundle(dependencies=[setup])

    # Import VG250 (Verwaltungsgebiete 250) data
    vg250 = Vg250(dependencies=[setup])

    # Scenario table
    scenario_parameters = ScenarioParameters(dependencies=[setup])

    # Download TYNDP data
    tyndp_data = Tyndp(dependencies=[setup])

    # Import zensus population
    zensus_population = ZensusPopulation(dependencies=[setup, vg250])

    # Combine zensus and VG250 data
    zensus_vg250 = ZensusVg250(dependencies=[vg250, zensus_population])

    # Download and import zensus data on households, buildings and apartments
    zensus_miscellaneous = ZensusMiscellaneous(
        dependencies=[zensus_population, zensus_vg250]
    )

    # Import DemandRegio data
    demandregio = DemandRegio(
        dependencies=[data_bundle, scenario_parameters, setup, vg250]
    )

    # Society prognosis
    society_prognosis = SocietyPrognosis(
        dependencies=[demandregio, zensus_miscellaneous]
    )

    # OSM (OpenStreetMap) buildings, streets and amenities
    osm_buildings_streets = OsmBuildingsStreets(
        dependencies=[osm, zensus_miscellaneous]
    )

    # Import saltcavern storage potentials
    saltcavern_storage = SaltcavernData(dependencies=[data_bundle, vg250])

    # Import weather data
    weather_data = WeatherData(
        dependencies=[scenario_parameters, setup, vg250]
    )

    # Future national heat demands for foreign countries based on Hotmaps
    # download only, processing in PyPSA-Eur-Sec fork
    hd_abroad = HeatDemandEurope(dependencies=[setup])

    # Set eTraGo input tables
    setup_etrago = EtragoSetup(dependencies=[setup])

    substation_extraction = SubstationExtraction(dependencies=[osm, vg250])

    # Generate the osmTGmod ehv/hv grid model
    osmtgmod = Osmtgmod(
        dependencies=[
            scenario_parameters,
            setup_etrago,
            substation_extraction,
            tasks["osm.download"],
        ]
    )

    # Fix eHV subnetworks in Germany manually
    fix_subnetworks = FixEhvSubnetworks(dependencies=[osmtgmod])

    # Run pypsa-eur-sec
    run_pypsaeursec = PypsaEurSec(
        dependencies=[
            data_bundle,
            hd_abroad,
            osmtgmod,
            setup_etrago,
            weather_data,
        ]
    )

    # Import NEP (Netzentwicklungsplan) data
    scenario_capacities = ScenarioCapacities(
        dependencies=[
            data_bundle,
            run_pypsaeursec,
            setup,
            vg250,
            zensus_population,
        ]
    )

    # Retrieve MaStR (Marktstammdatenregister) data
    mastr_data = mastr_data_setup(dependencies=[setup])

    # Create Voronoi polygons
    substation_voronoi = SubstationVoronoi(
        dependencies=[tasks["osmtgmod_substation"], vg250]
    )

    # MV (medium voltage) grid districts
    mv_grid_districts = mv_grid_districts_setup(
        dependencies=[substation_voronoi]
    )

    # Import potential areas for wind onshore and ground-mounted PV
    re_potential_areas = re_potential_area_setup(
        dependencies=[data_bundle, setup]
    )

    # Calculate future heat demand based on Peta5_0_1 data
    heat_demand_Germany = HeatDemandImport(
        dependencies=[scenario_parameters, vg250, zensus_vg250]
    )

    # Download industrial gas demand
    industrial_gas_demand = IndustrialGasDemand(
        dependencies=[scenario_parameters]
    )

    # Extract landuse areas from the `osm` dataset
    load_area = LoadArea(dependencies=[osm, vg250])

    # Calculate feedin from renewables
    renewable_feedin = RenewableFeedin(dependencies=[vg250, weather_data])

    # Demarcate district heating areas
    district_heating_areas = DistrictHeatingAreas(
        dependencies=[
            heat_demand_Germany,
            scenario_parameters,
            zensus_miscellaneous,
        ]
    )

<<<<<<< HEAD
    # Calculate dynamic line rating for HV (high voltage) transmission lines
    dlr = Calculate_dlr(dependencies=[data_bundle, osmtgmod, weather_data])
=======
    # TODO: What does "trans" stand for?
    # Calculate dynamic line rating for HV (high voltage) trans lines
    dlr = Calculate_dlr(
        dependencies=[data_bundle, osmtgmod, weather_data, fix_subnetworks]
    )
>>>>>>> f0114073

    # Map zensus grid districts
    zensus_mv_grid_districts = ZensusMvGridDistricts(
        dependencies=[mv_grid_districts, zensus_population]
    )

    # Map federal states to mv_grid_districts
    vg250_mv_grid_districts = Vg250MvGridDistricts(
        dependencies=[mv_grid_districts, vg250]
    )

    # Create household demand profiles on zensus level
    hh_demand_profiles_setup = hh_profiles.HouseholdDemands(
        dependencies=[
            demandregio,
            tasks[
                "osm_buildings_streets"
                ".create-buildings-residential-zensus-mapping"
            ],
            vg250,
            zensus_miscellaneous,
            zensus_mv_grid_districts,
            zensus_vg250,
        ]
    )

    # Household electricity demand buildings
    hh_demand_buildings_setup = hh_buildings.setup(
        dependencies=[
            tasks[
                "electricity_demand_timeseries"
                ".hh_profiles"
                ".houseprofiles-in-census-cells"
            ]
        ]
    )

    # Get household electrical demands for cencus cells
    household_electricity_demand_annual = HouseholdElectricityDemand(
        dependencies=[
            tasks[
                "electricity_demand_timeseries"
                ".hh_buildings"
                ".map-houseprofiles-to-buildings"
            ]
        ]
    )

    # Distribute electrical CTS demands to zensus grid
    cts_electricity_demand_annual = CtsElectricityDemand(
        dependencies=[
            demandregio,
            heat_demand_Germany,
            household_electricity_demand_annual,
            tasks["etrago_setup.create-tables"],
            zensus_mv_grid_districts,
            zensus_vg250,
        ]
    )

    # Industry
    industrial_sites = MergeIndustrialSites(
        dependencies=[data_bundle, setup, vg250]
    )
    demand_curves_industry = IndustrialDemandCurves(
        dependencies=[
            demandregio,
            industrial_sites,
            load_area,
            mv_grid_districts,
            osm,
        ]
    )

    # Electrical loads to eTraGo
    electrical_load_etrago = ElectricalLoadEtrago(
        dependencies=[
            cts_electricity_demand_annual,
            demand_curves_industry,
            hh_demand_buildings_setup,
        ]
    )

    # Deal with electrical neighbours
    foreign_lines = ElectricalNeighbours(
        dependencies=[run_pypsaeursec, tyndp_data]
    )

    # Import gas grid
    gas_grid_insert_data = GasNodesandPipes(
        dependencies=[
            data_bundle,
            foreign_lines,
            osmtgmod,
            scenario_parameters,
            tasks["etrago_setup.create-tables"],
        ]
    )

    # Gas abroad
    gas_abroad_insert_data = GasNeighbours(
        dependencies=[
            gas_grid_insert_data,
            foreign_lines,
        ]
    )

    # Insert hydrogen buses
    insert_hydrogen_buses = HydrogenBusEtrago(
        dependencies=[
            gas_grid_insert_data,
            saltcavern_storage,
            substation_voronoi,
        ]
    )

    # Create gas voronoi eGon2035
    create_gas_polygons_egon2035 = GasAreaseGon2035(
        dependencies=[insert_hydrogen_buses, vg250]
    )

    # Insert hydrogen grid
    insert_h2_grid = HydrogenGridEtrago(
        dependencies=[
            create_gas_polygons_egon2035,
            gas_grid_insert_data,
            insert_hydrogen_buses,
        ]
    )

    h2_infrastructure = [insert_h2_grid, insert_hydrogen_buses]

    # H2 steel tanks and saltcavern storage
    insert_H2_storage = HydrogenStoreEtrago(dependencies=h2_infrastructure)

    # Power-to-gas-to-power chain installations
    insert_power_to_h2_installations = HydrogenPowerLinkEtrago(
        dependencies=h2_infrastructure
    )

    # Link between methane grid and respective hydrogen buses
    insert_h2_to_ch4_grid_links = HydrogenMethaneLinkEtrago(
        dependencies=h2_infrastructure
    )

    # Create gas voronoi eGon100RE
    create_gas_polygons_egon100RE = GasAreaseGon100RE(
        dependencies=[insert_h2_grid, vg250]
    )

    # Import gas production
    gas_production_insert_data = CH4Production(
        dependencies=[create_gas_polygons_egon2035]
    )

    # Import CH4 storages
    insert_data_ch4_storages = CH4Storages(
        dependencies=[create_gas_polygons_egon2035]
    )

    # Assign industrial gas demand eGon2035
    IndustrialGasDemandeGon2035(
        dependencies=[create_gas_polygons_egon2035, industrial_gas_demand]
    )

    # Assign industrial gas demand eGon100RE
    IndustrialGasDemandeGon100RE(
        dependencies=[create_gas_polygons_egon100RE, industrial_gas_demand]
    )

    # Aggregate gas loads, stores and generators
    aggrgate_gas = GasAggregation(
        dependencies=[gas_production_insert_data, insert_data_ch4_storages]
    )

    # CHP locations
    chp = Chp(
        dependencies=[
            create_gas_polygons_egon100RE,
            create_gas_polygons_egon2035,
            demand_curves_industry,
            district_heating_areas,
            industrial_sites,
            load_area,
            mastr_data,
            mv_grid_districts,
            scenario_capacities,
        ]
    )

    # Power plants
    power_plants = PowerPlants(
        dependencies=[
            chp,
            cts_electricity_demand_annual,
            household_electricity_demand_annual,
            mastr_data,
            mv_grid_districts,
            re_potential_areas,
            renewable_feedin,
            scenario_capacities,
            scenario_parameters,
            setup,
            substation_extraction,
            tasks["etrago_setup.create-tables"],
            vg250_mv_grid_districts,
            zensus_mv_grid_districts,
        ]
    )

    create_ocgt = OpenCycleGasTurbineEtrago(
        dependencies=[create_gas_polygons_egon2035, power_plants]
    )

    # Fill eTraGo generators tables
    fill_etrago_generators = Egon_etrago_gen(
        dependencies=[power_plants, weather_data]
    )

    # Heat supply
    heat_supply = HeatSupply(
        dependencies=[
            chp,
            data_bundle,
            district_heating_areas,
            zensus_mv_grid_districts,
        ]
    )

    # Heat to eTraGo
    heat_etrago = HeatEtrago(
        dependencies=[
            heat_supply,
            mv_grid_districts,
            renewable_feedin,
            setup_etrago,
        ]
    )

    # CHP to eTraGo
    chp_etrago = ChpEtrago(dependencies=[chp, heat_etrago])

    # DSM (demand site management)
    components_dsm = dsm_Potential(
        dependencies=[
            cts_electricity_demand_annual,
            demand_curves_industry,
            osmtgmod,
        ]
    )

    # Pumped hydro units
    pumped_hydro = PumpedHydro(
        dependencies=[
            mastr_data,
            mv_grid_districts,
            power_plants,
            scenario_capacities,
            scenario_parameters,
            setup,
            vg250_mv_grid_districts,
        ]
    )

    # Heat time Series
    heat_time_series = HeatTimeSeries(
        dependencies=[
            data_bundle,
            demandregio,
            district_heating_areas,
            heat_demand_Germany,
            hh_demand_buildings_setup,
            vg250,
            weather_data,
            zensus_mv_grid_districts,
        ]
    )

    # HTS to eTraGo table
    hts_etrago_table = HtsEtragoTable(
        dependencies=[
            district_heating_areas,
            heat_etrago,
            heat_time_series,
            mv_grid_districts,
        ]
    )

    # Storages to eTraGo
    storage_etrago = StorageEtrago(
        dependencies=[pumped_hydro, scenario_parameters, setup_etrago]
    )

    # eMobility: motorized individual travel
    emobility_mit = MotorizedIndividualTravel(
        dependencies=[
            data_bundle,
            mv_grid_districts,
            scenario_parameters,
            setup_etrago,
            zensus_mv_grid_districts,
            zensus_vg250,
        ]
    )<|MERGE_RESOLUTION|>--- conflicted
+++ resolved
@@ -237,16 +237,10 @@
         ]
     )
 
-<<<<<<< HEAD
     # Calculate dynamic line rating for HV (high voltage) transmission lines
-    dlr = Calculate_dlr(dependencies=[data_bundle, osmtgmod, weather_data])
-=======
-    # TODO: What does "trans" stand for?
-    # Calculate dynamic line rating for HV (high voltage) trans lines
     dlr = Calculate_dlr(
         dependencies=[data_bundle, osmtgmod, weather_data, fix_subnetworks]
     )
->>>>>>> f0114073
 
     # Map zensus grid districts
     zensus_mv_grid_districts = ZensusMvGridDistricts(

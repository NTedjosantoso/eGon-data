import os

from airflow.operators.postgres_operator import PostgresOperator
from airflow.operators.python_operator import PythonOperator
from airflow.utils.dates import days_ago
import airflow
import importlib_resources as resources

from egon.data import db
from egon.data.config import set_numexpr_threads
from egon.data.datasets import database
from egon.data.datasets.calculate_dlr import Calculate_dlr
from egon.data.datasets.ch4_storages import CH4Storages
from egon.data.datasets.chp import Chp
from egon.data.datasets.chp_etrago import ChpEtrago
from egon.data.datasets.data_bundle import DataBundle
from egon.data.datasets.demandregio import DemandRegio
from egon.data.datasets.district_heating_areas import DistrictHeatingAreas
from egon.data.datasets.DSM_cts_ind import dsm_Potential
from egon.data.datasets.electricity_demand import (
    CtsElectricityDemand,
    HouseholdElectricityDemand,
)
from egon.data.datasets.electricity_demand_etrago import ElectricalLoadEtrago
from egon.data.datasets.era5 import WeatherData
from egon.data.datasets.etrago_setup import EtragoSetup
from egon.data.datasets.fill_etrago_gen import Egon_etrago_gen
from egon.data.datasets.gas_grid import GasNodesandPipes
from egon.data.datasets.gas_prod import CH4Production
from egon.data.datasets.heat_demand import HeatDemandImport
from egon.data.datasets.heat_demand_timeseries.HTS import HeatTimeSeries
from egon.data.datasets.heat_etrago import HeatEtrago
from egon.data.datasets.heat_etrago.hts_etrago import HtsEtragoTable
from egon.data.datasets.heat_supply import HeatSupply
from egon.data.datasets.hh_demand_profiles import (
    hh_demand_setup,
    houseprofiles_in_census_cells,
    mv_grid_district_HH_electricity_load,
)
from egon.data.datasets.industrial_gas_demand import IndustrialGasDemand
from egon.data.datasets.industrial_sites import MergeIndustrialSites
from egon.data.datasets.industry import IndustrialDemandCurves
from egon.data.datasets.loadarea import LoadArea
from egon.data.datasets.mastr import mastr_data_setup
from egon.data.datasets.mv_grid_districts import mv_grid_districts_setup
from egon.data.datasets.osm import OpenStreetMap
from egon.data.datasets.osmtgmod import Osmtgmod
from egon.data.datasets.power_plants import PowerPlants
from egon.data.datasets.re_potential_areas import re_potential_area_setup
from egon.data.datasets.renewable_feedin import RenewableFeedin
from egon.data.datasets.scenario_capacities import ScenarioCapacities
from egon.data.datasets.scenario_parameters import ScenarioParameters
from egon.data.datasets.society_prognosis import SocietyPrognosis
from egon.data.datasets.storages import PumpedHydro
from egon.data.datasets.substation import SubstationExtraction
from egon.data.datasets.substation_voronoi import SubstationVoronoi
from egon.data.datasets.vg250 import Vg250
from egon.data.datasets.vg250_mv_grid_districts import Vg250MvGridDistricts
from egon.data.datasets.zensus import (
    ZensusPopulation,
    ZensusMiscellaneous,
)
from egon.data.datasets.zensus_mv_grid_districts import ZensusMvGridDistricts
from egon.data.datasets.zensus_vg250 import ZensusVg250
from egon.data.processing.gas_areas import GasAreas
from egon.data.processing.power_to_h2 import PowertoH2
import egon.data.datasets.gas_grid as gas_grid
import egon.data.processing.gas_areas as gas_areas
import egon.data.processing.power_to_h2 as power_to_h2


# Set number of threads used by numpy and pandas
set_numexpr_threads()

with airflow.DAG(
    "egon-data-processing-pipeline",
    description="The eGo^N data processing DAG.",
    default_args={"start_date": days_ago(1)},
    template_searchpath=[
        os.path.abspath(
            os.path.join(
                os.path.dirname(__file__), "..", "..", "processing", "vg250"
            )
        )
    ],
    is_paused_upon_creation=False,
    schedule_interval=None,
) as pipeline:

    tasks = pipeline.task_dict

    database_setup = database.Setup()
    database_setup.insert_into(pipeline)
    setup = tasks["database.setup"]

    osm = OpenStreetMap(dependencies=[setup])
    osm.insert_into(pipeline)
    osm_add_metadata = tasks["osm.add-metadata"]
    osm_download = tasks["osm.download"]

    data_bundle = DataBundle(dependencies=[setup])
    data_bundle.insert_into(pipeline)
    download_data_bundle = tasks["data_bundle.download"]

    # VG250 (Verwaltungsgebiete 250) data import
    vg250 = Vg250(dependencies=[setup])
    vg250.insert_into(pipeline)
    vg250_clean_and_prepare = tasks["vg250.cleaning-and-preperation"]

    # Scenario table
    scenario_parameters = ScenarioParameters(dependencies=[setup])
    scenario_input_import = tasks["scenario_parameters.insert-scenarios"]

    # Zensus population import
    zensus_population = ZensusPopulation(dependencies=[setup, vg250])

    # Combine Zensus and VG250 data
    zensus_vg250 = ZensusVg250(dependencies=[vg250, zensus_population])

    # Download and import zensus data on households, buildings and apartments
    zensus_miscellaneous = ZensusMiscellaneous(dependencies=[zensus_population, zensus_vg250])


    # DemandRegio data import
    demandregio = DemandRegio(
        dependencies=[setup, vg250, scenario_parameters, data_bundle]
    )
    demandregio_demand_cts_ind = tasks["demandregio.insert-cts-ind-demands"]

    # Society prognosis
    society_prognosis = SocietyPrognosis(
        dependencies=[
            demandregio,
            zensus_vg250,
            zensus_population,
        ]
    )

    # Distribute household electrical demands to zensus cells
    household_electricity_demand_annual = HouseholdElectricityDemand(
        dependencies=[
            demandregio,
            zensus_vg250,
            zensus_miscellaneous,
            society_prognosis,
        ]
    )

    elec_household_demands_zensus = tasks[
        "electricity_demand.distribute-household-demands"
    ]

    # NEP data import
    scenario_capacities = ScenarioCapacities(
        dependencies=[setup, vg250, data_bundle, zensus_population]
    )

    # setting etrago input tables

    setup_etrago = EtragoSetup(dependencies=[setup])
    etrago_input_data = tasks["etrago_setup.create-tables"]

    # Retrieve MaStR data
    mastr_data = mastr_data_setup(dependencies=[setup])
    mastr_data.insert_into(pipeline)
    retrieve_mastr_data = tasks["mastr.download-mastr-data"]

    substation_extraction = SubstationExtraction(
        dependencies=[osm_add_metadata, vg250_clean_and_prepare]
    )

    # osmTGmod ehv/hv grid model generation
    osmtgmod = Osmtgmod(
        dependencies=[
            osm_download,
            substation_extraction,
            setup_etrago,
        ]
    )
    osmtgmod.insert_into(pipeline)
    osmtgmod_pypsa = tasks["osmtgmod.to-pypsa"]
    osmtgmod_substation = tasks["osmtgmod_substation"]

    # create Voronoi polygons
    substation_voronoi = SubstationVoronoi(
        dependencies=[
            osmtgmod_substation,
            vg250,
        ]
    )

    # MV grid districts
    mv_grid_districts = mv_grid_districts_setup(
        dependencies=[substation_voronoi]
    )
    mv_grid_districts.insert_into(pipeline)
    define_mv_grid_districts = tasks[
        "mv_grid_districts.define-mv-grid-districts"
    ]

    # Import potential areas for wind onshore and ground-mounted PV
    re_potential_areas = re_potential_area_setup(dependencies=[setup])
    re_potential_areas.insert_into(pipeline)

    # Future heat demand calculation based on Peta5_0_1 data
    heat_demand_Germany = HeatDemandImport(
        dependencies=[vg250, scenario_parameters, zensus_vg250]
    )

    # Gas grid import
    gas_grid_insert_data = GasNodesandPipes(
        dependencies=[etrago_input_data, download_data_bundle, osmtgmod_pypsa]
    )

    # Power-to-gas installations creation
    insert_power_to_h2_installations = PowertoH2(
        dependencies=[gas_grid_insert_data]
    )

    # Create gas voronoi
    create_gas_polygons = GasAreas(
        dependencies=[gas_grid_insert_data, vg250_clean_and_prepare]
    )

    # Gas prod import
    gas_production_insert_data = CH4Production(
        dependencies=[create_gas_polygons]
    )

    # CH4 storages import
    insert_data_ch4_storages = CH4Storages(dependencies=[create_gas_polygons])

    # Insert industrial gas demand
    industrial_gas_demand = IndustrialGasDemand(
        dependencies=[create_gas_polygons]
    )

    # Extract landuse areas from osm data set
    load_area = LoadArea(dependencies=[osm, vg250])

    # Import weather data
    weather_data = WeatherData(
        dependencies=[setup, scenario_parameters, vg250]
    )
    download_weather_data = tasks["era5.download-era5"]

    renewable_feedin = RenewableFeedin(dependencies=[weather_data, vg250])

    feedin_wind_onshore = tasks["renewable_feedin.wind"]
    feedin_pv = tasks["renewable_feedin.pv"]
    feedin_solar_thermal = tasks["renewable_feedin.solar-thermal"]
    
    # District heating areas demarcation
    district_heating_areas = DistrictHeatingAreas(
        dependencies=[heat_demand_Germany, scenario_parameters, zensus_miscellaneous]
    )
    import_district_heating_areas = tasks["district_heating_areas.demarcation"]


    # Calculate dynamic line rating for HV trans lines
    dlr = Calculate_dlr(
        dependencies=[
            osmtgmod_pypsa,
            download_data_bundle,
            download_weather_data,
        ]
    )

    # Map zensus grid districts
    zensus_mv_grid_districts = ZensusMvGridDistricts(
        dependencies=[zensus_population, mv_grid_districts]
    )

    map_zensus_grid_districts = tasks["zensus_mv_grid_districts.mapping"]

    # Map federal states to mv_grid_districts
    vg250_mv_grid_districts = Vg250MvGridDistricts(
        dependencies=[vg250, mv_grid_districts]
    )

    # Distribute electrical CTS demands to zensus grid
    cts_electricity_demand_annual = CtsElectricityDemand(
        dependencies=[
            demandregio,
            zensus_vg250,
            zensus_mv_grid_districts,
            heat_demand_Germany,
            etrago_input_data,
            household_electricity_demand_annual,
        ]
    )

    elec_cts_demands_zensus = tasks[
        "electricity_demand.distribute-cts-demands"
    ]

    mv_hh_electricity_load_2035 = PythonOperator(
        task_id="MV-hh-electricity-load-2035",
        python_callable=mv_grid_district_HH_electricity_load,
        op_args=["eGon2035", 2035, "0.0.0"],
        op_kwargs={"drop_table": True},
    )

    mv_hh_electricity_load_2050 = PythonOperator(
        task_id="MV-hh-electricity-load-2050",
        python_callable=mv_grid_district_HH_electricity_load,
        op_args=["eGon100RE", 2050, "0.0.0"],
    )

    hh_demand = hh_demand_setup(
        dependencies=[
            vg250_clean_and_prepare,
            zensus_miscellaneous,
            map_zensus_grid_districts,
            zensus_vg250,
            demandregio,
        ],
        tasks=(
            houseprofiles_in_census_cells,
            mv_hh_electricity_load_2035,
            mv_hh_electricity_load_2050,
        ),
    )
    hh_demand.insert_into(pipeline)
    householdprofiles_in_cencus_cells = tasks[
        "hh_demand_profiles.houseprofiles-in-census-cells"
    ]
    mv_hh_electricity_load_2035 = tasks["MV-hh-electricity-load-2035"]
    mv_hh_electricity_load_2050 = tasks["MV-hh-electricity-load-2050"]

    # Industry

    industrial_sites = MergeIndustrialSites(
        dependencies=[setup, vg250_clean_and_prepare, data_bundle]
    )

    demand_curves_industry = IndustrialDemandCurves(
        dependencies=[
            define_mv_grid_districts,
            industrial_sites,
            demandregio_demand_cts_ind,
            osm,
            load_area,
        ]
    )

    # Electrical loads to eTraGo

    electrical_load_etrago = ElectricalLoadEtrago(
        dependencies=[demand_curves_industry, cts_electricity_demand_annual]
    )

    # CHP locations
<<<<<<< HEAD
    chp = Chp(dependencies=[mv_grid_districts, mastr_data, industrial_sites, create_gas_polygons, scenario_capacities])
=======
    chp = Chp(
        dependencies=[
            mv_grid_districts,
            mastr_data,
            industrial_sites,
            create_gas_polygons,
        ]
    )
>>>>>>> 8ecade47

    chp_locations_nep = tasks["chp.insert-chp-egon2035"]
    chp_heat_bus = tasks["chp.assign-heat-bus"]

    import_district_heating_areas >> chp_locations_nep

    # Power plants
    power_plants = PowerPlants(
        dependencies=[
            setup,
            renewable_feedin,
            substation_extraction,
            mv_grid_districts,
            mastr_data,
            re_potential_areas,
            scenario_parameters,
            scenario_capacities,
            Vg250MvGridDistricts,
            chp,
        ]
    )

    power_plant_import = tasks["power_plants.insert-hydro-biomass"]
    generate_wind_farms = tasks["power_plants.wind_farms.insert"]
    generate_pv_ground_mounted = tasks["power_plants.pv_ground_mounted.insert"]
    solar_rooftop_etrago = tasks[
        "power_plants.pv_rooftop.pv-rooftop-per-mv-grid"
    ]

    feedin_pv >> solar_rooftop_etrago
    elec_cts_demands_zensus >> solar_rooftop_etrago
    elec_household_demands_zensus >> solar_rooftop_etrago
    etrago_input_data >> solar_rooftop_etrago
    map_zensus_grid_districts >> solar_rooftop_etrago

    # Fill eTraGo Generators tables
    fill_etrago_generators = Egon_etrago_gen(
        dependencies=[power_plants, weather_data])
    
    # Heat supply
    heat_supply = HeatSupply(
        dependencies=[
            data_bundle,
            zensus_mv_grid_districts,
            district_heating_areas,
            zensus_mv_grid_districts,
            chp,
        ]
    )

    # Heat to eTraGo
    heat_etrago = HeatEtrago(
        dependencies=[heat_supply, mv_grid_districts, setup_etrago, renewable_feedin]
    )

    heat_etrago_buses = tasks["heat_etrago.buses"]
    heat_etrago_supply = tasks["heat_etrago.supply"]

    # CHP to eTraGo
    chp_etrago = ChpEtrago(dependencies=[chp, heat_etrago])

    # DSM
<<<<<<< HEAD
    components_dsm =  dsm_Potential(
        dependencies = [cts_electricity_demand_annual,
                        demand_curves_industry,
                        osmtgmod_pypsa])
=======
    components_dsm = dsm_Potential(
        dependencies=[
            cts_electricity_demand_annual,
            demand_curves_industry,
            osmtgmod_pypsa,
        ]
    )
>>>>>>> 8ecade47

    # Pumped hydro units

    pumped_hydro = PumpedHydro(
        dependencies=[
            setup,
            mv_grid_districts,
            mastr_data,
            scenario_parameters,
            scenario_capacities,
            Vg250MvGridDistricts,
            power_plants,
        ]
    )

    # Heat time Series
    heat_time_series = HeatTimeSeries(
        dependencies=[
            data_bundle,
            demandregio,
            heat_demand_Germany,
            import_district_heating_areas,
            import_district_heating_areas,
            vg250,
            map_zensus_grid_districts,
        ]
    )

    # HTS to etrago table
    hts_etrago_table = HtsEtragoTable(
        dependencies=[
            heat_time_series,
            mv_grid_districts,
            district_heating_areas,
            heat_etrago,
        ]
    )<|MERGE_RESOLUTION|>--- conflicted
+++ resolved
@@ -249,7 +249,7 @@
     feedin_wind_onshore = tasks["renewable_feedin.wind"]
     feedin_pv = tasks["renewable_feedin.pv"]
     feedin_solar_thermal = tasks["renewable_feedin.solar-thermal"]
-    
+
     # District heating areas demarcation
     district_heating_areas = DistrictHeatingAreas(
         dependencies=[heat_demand_Germany, scenario_parameters, zensus_miscellaneous]
@@ -351,9 +351,6 @@
     )
 
     # CHP locations
-<<<<<<< HEAD
-    chp = Chp(dependencies=[mv_grid_districts, mastr_data, industrial_sites, create_gas_polygons, scenario_capacities])
-=======
     chp = Chp(
         dependencies=[
             mv_grid_districts,
@@ -362,7 +359,6 @@
             create_gas_polygons,
         ]
     )
->>>>>>> 8ecade47
 
     chp_locations_nep = tasks["chp.insert-chp-egon2035"]
     chp_heat_bus = tasks["chp.assign-heat-bus"]
@@ -425,12 +421,6 @@
     chp_etrago = ChpEtrago(dependencies=[chp, heat_etrago])
 
     # DSM
-<<<<<<< HEAD
-    components_dsm =  dsm_Potential(
-        dependencies = [cts_electricity_demand_annual,
-                        demand_curves_industry,
-                        osmtgmod_pypsa])
-=======
     components_dsm = dsm_Potential(
         dependencies=[
             cts_electricity_demand_annual,
@@ -438,7 +428,6 @@
             osmtgmod_pypsa,
         ]
     )
->>>>>>> 8ecade47
 
     # Pumped hydro units
 

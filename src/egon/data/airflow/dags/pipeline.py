--- conflicted
+++ resolved
@@ -5,18 +5,14 @@
 import os
 
 from egon.data.airflow.tasks import initdb
-<<<<<<< HEAD
-from egon.data.airflow.input_data_nep_scenario import setup_nep_scenario
-=======
 from egon.data.db import airflow_db_connection
 import egon.data.importing.openstreetmap as import_osm
 import egon.data.importing.vg250 as import_vg250
 import egon.data.processing.openstreetmap as process_osm
-
+from egon.data.airflow.input_data_nep_scenario import setup_nep_scenario
 
 # Prepare connection to db for operators
 airflow_db_connection()
->>>>>>> e8301014
 
 with airflow.DAG(
     "egon-data-processing-pipeline",
@@ -31,18 +27,6 @@
 ) as pipeline:
     setup = PythonOperator(task_id="initdb", python_callable=initdb)
 
-<<<<<<< HEAD
-    nep_setup = PythonOperator(task_id="nep_scenario", python_callable=setup_nep_scenario)
-    setup.set_downstream(nep_setup)
-    # If you a second task, e.g. `teardown`, which should come after `setup`
-    # you would specify this in the following way:
-    #
-    # setup.set_downstream(teardown)
-    #
-    # or
-    #
-    # teardown.set_upstream(setup)
-=======
     # Openstreetmap data import
     osm_download = PythonOperator(
         task_id="download-osm", python_callable=import_osm.download_pbf_file
@@ -85,4 +69,7 @@
     )
     setup >> vg250_download >> vg250_import >> vg250_nuts_mview
     vg250_nuts_mview >> vg250_metadata >> vg250_clean_and_prepare
->>>>>>> e8301014
+
+    # NEP data import
+    nep_setup = PythonOperator(task_id="nep_scenario", python_callable=setup_nep_scenario)
+    setup.set_downstream(nep_setup)
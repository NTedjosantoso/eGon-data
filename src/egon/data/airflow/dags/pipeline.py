import os

from airflow.operators.postgres_operator import PostgresOperator
from airflow.operators.python_operator import PythonOperator
from airflow.utils.dates import days_ago
import importlib_resources as resources

<<<<<<< HEAD
from egon.data.datasets.heat_demand_data_foreign_countries_2050 import HeatDemandAbroad

from egon.data.airflow.tasks import initdb
=======
from egon.data.datasets import database
from egon.data.datasets.data_bundle import DataBundle
from egon.data.datasets.osm import OpenStreetMap
from egon.data.datasets.vg250 import Vg250
>>>>>>> 9ffa8e3f
from egon.data.processing.zensus_vg250 import (
    zensus_population_inside_germany as zensus_vg250,
)
import airflow
import egon.data.importing.demandregio as import_dr
import egon.data.importing.demandregio.install_disaggregator as install_dr
import egon.data.importing.era5 as import_era5
import egon.data.importing.etrago as etrago
import egon.data.importing.heat_demand_data as import_hd
import egon.data.importing.industrial_sites as industrial_sites
import egon.data.importing.mastr as mastr
import egon.data.importing.nep_input_data as nep_input
import egon.data.importing.re_potential_areas as re_potential_areas
import egon.data.importing.scenarios as import_scenarios
import egon.data.importing.zensus as import_zs
<<<<<<< HEAD
import egon.data.importing.pypsaeursec as pypsaeursec
#import egon.data.importing.heat_demand_data_foreign_countries_2050 as import_heat_hd_abroad
=======
import egon.data.processing.boundaries_grid_districts as boundaries_grid_districts
>>>>>>> 9ffa8e3f
import egon.data.processing.demandregio as process_dr
import egon.data.processing.district_heating_areas as district_heating_areas
import egon.data.processing.loadarea as loadarea
import egon.data.processing.osmtgmod as osmtgmod
import egon.data.processing.power_plants as power_plants
import egon.data.processing.renewable_feedin as import_feedin
import egon.data.processing.substation as substation
import egon.data.processing.zensus_vg250.zensus_population_inside_germany as zensus_vg250
import egon.data.importing.gas_grid as gas_grid
import egon.data.processing.mv_grid_districts as mvgd
import egon.data.processing.zensus as process_zs
import egon.data.processing.zensus_grid_districts as zensus_grid_districts

from egon.data import db


with airflow.DAG(
    "egon-data-processing-pipeline",
    description="The eGo^N data processing DAG.",
    default_args={"start_date": days_ago(1)},
    template_searchpath=[
        os.path.abspath(
            os.path.join(
                os.path.dirname(__file__), "..", "..", "processing", "vg250"
            )
        )
    ],
    is_paused_upon_creation=False,
    schedule_interval=None,
) as pipeline:

    tasks = pipeline.task_dict
<<<<<<< HEAD

    # Openstreetmap data import
    osm_download = PythonOperator(
        task_id="download-osm",
        python_callable=import_osm.download_pbf_file,
    )
    osm_import = PythonOperator(
        task_id="import-osm",
        python_callable=import_osm.to_postgres,
    )
    osm_migrate = PythonOperator(
        task_id="migrate-osm",
        python_callable=process_osm.modify_tables,
    )
    osm_add_metadata = PythonOperator(
        task_id="add-osm-metadata",
        python_callable=import_osm.add_metadata,
    )
    setup >> osm_download >> osm_import >> osm_migrate >> osm_add_metadata
=======
>>>>>>> 9ffa8e3f

    database_setup = database.Setup()
    database_setup.insert_into(pipeline)
    setup = tasks["database.setup"]

    osm = OpenStreetMap(dependencies=[setup])
    osm.insert_into(pipeline)
    osm_add_metadata = tasks["osm.add-metadata"]
    osm_download = tasks["osm.download"]

    data_bundle = DataBundle(dependencies=[setup])
    data_bundle.insert_into(pipeline)
    download_data_bundle = tasks["data_bundle.download"]

    # VG250 (Verwaltungsgebiete 250) data import
    vg250 = Vg250(dependencies=[setup])
    vg250.insert_into(pipeline)
    vg250_clean_and_prepare = tasks["vg250.cleaning-and-preperation"]

    # Zensus import
    zensus_download_population = PythonOperator(
        task_id="download-zensus-population",
        python_callable=import_zs.download_zensus_pop,
    )

    zensus_download_misc = PythonOperator(
        task_id="download-zensus-misc",
        python_callable=import_zs.download_zensus_misc,
    )

    zensus_tables = PythonOperator(
        task_id="create-zensus-tables",
        python_callable=import_zs.create_zensus_tables,
    )

    population_import = PythonOperator(
        task_id="import-zensus-population",
        python_callable=import_zs.population_to_postgres,
    )

    zensus_misc_import = PythonOperator(
        task_id="import-zensus-misc",
        python_callable=import_zs.zensus_misc_to_postgres,
    )
    setup >> zensus_download_population >> zensus_download_misc
    zensus_download_misc >> zensus_tables >> population_import
    vg250_clean_and_prepare >> population_import
    population_import >> zensus_misc_import

    # Combine Zensus and VG250 data
    map_zensus_vg250 = PythonOperator(
        task_id="map_zensus_vg250",
        python_callable=zensus_vg250.map_zensus_vg250,
    )

    zensus_inside_ger = PythonOperator(
        task_id="zensus-inside-germany",
        python_callable=zensus_vg250.inside_germany,
    )

    zensus_inside_ger_metadata = PythonOperator(
        task_id="zensus-inside-germany-metadata",
        python_callable=zensus_vg250.add_metadata_zensus_inside_ger,
    )

    vg250_population = PythonOperator(
        task_id="population-in-municipalities",
        python_callable=zensus_vg250.population_in_municipalities,
    )

    vg250_population_metadata = PythonOperator(
        task_id="population-in-municipalities-metadata",
        python_callable=zensus_vg250.add_metadata_vg250_gem_pop,
    )
    [
        vg250_clean_and_prepare,
        population_import,
    ] >> map_zensus_vg250 >> zensus_inside_ger >> zensus_inside_ger_metadata
    zensus_inside_ger >> vg250_population >> vg250_population_metadata

    # Scenario table
    scenario_input_tables = PythonOperator(
        task_id="create-scenario-parameters-table",
        python_callable=import_scenarios.create_table
    )

    scenario_input_import = PythonOperator(
        task_id="import-scenario-parameters",
        python_callable=import_scenarios.insert_scenarios
    )
    setup >> scenario_input_tables >> scenario_input_import

    # DemandRegio data import
    demandregio_tables = PythonOperator(
        task_id="demandregio-tables",
        python_callable=import_dr.create_tables,
    )

    scenario_input_tables >> demandregio_tables


    demandregio_installation = PythonOperator(
        task_id="demandregio-installation",
        python_callable=install_dr.clone_and_install,
    )

    setup >> demandregio_installation

    demandregio_society = PythonOperator(
        task_id="demandregio-society",
        python_callable=import_dr.insert_society_data,
    )

    demandregio_installation >> demandregio_society
    vg250_clean_and_prepare >> demandregio_society
    demandregio_tables >> demandregio_society
    scenario_input_import >> demandregio_society

    demandregio_demand_households = PythonOperator(
        task_id="demandregio-household-demands",
        python_callable=import_dr.insert_household_demand,
    )

    demandregio_installation >> demandregio_demand_households
    vg250_clean_and_prepare >> demandregio_demand_households
    demandregio_tables >> demandregio_demand_households
    scenario_input_import >> demandregio_demand_households

    demandregio_demand_cts_ind = PythonOperator(
        task_id="demandregio-cts-industry-demands",
        python_callable=import_dr.insert_cts_ind_demands,
    )

    demandregio_installation >> demandregio_demand_cts_ind
    vg250_clean_and_prepare >> demandregio_demand_cts_ind
    demandregio_tables >> demandregio_demand_cts_ind
    scenario_input_import >> demandregio_demand_cts_ind
    download_data_bundle >> demandregio_demand_cts_ind

    # Society prognosis
    prognosis_tables = PythonOperator(
        task_id="create-prognosis-tables",
        python_callable=process_zs.create_tables,
    )

    setup >> prognosis_tables

    population_prognosis = PythonOperator(
        task_id="zensus-population-prognosis",
        python_callable=process_zs.population_prognosis_to_zensus,
    )

    prognosis_tables >> population_prognosis
    map_zensus_vg250 >> population_prognosis
    demandregio_society >> population_prognosis
    population_import >> population_prognosis

    household_prognosis = PythonOperator(
        task_id="zensus-household-prognosis",
        python_callable=process_zs.household_prognosis_to_zensus,
    )
    prognosis_tables >> household_prognosis
    map_zensus_vg250 >> household_prognosis
    demandregio_society >> household_prognosis
    zensus_misc_import >> household_prognosis


    # Distribute electrical demands to zensus cells
    processed_dr_tables = PythonOperator(
        task_id="create-demand-tables",
        python_callable=process_dr.create_tables,
    )

    elec_household_demands_zensus = PythonOperator(
        task_id="electrical-household-demands-zensus",
        python_callable=process_dr.distribute_household_demands,
    )

    zensus_tables >> processed_dr_tables >> elec_household_demands_zensus
    population_prognosis >> elec_household_demands_zensus
    demandregio_demand_households >> elec_household_demands_zensus
    map_zensus_vg250 >> elec_household_demands_zensus

    # NEP data import
    create_tables = PythonOperator(
        task_id="create-scenario-tables",
        python_callable=nep_input.create_scenario_input_tables,
    )

    nep_insert_data = PythonOperator(
        task_id="insert-nep-data",
        python_callable=nep_input.insert_data_nep,
    )

    setup >> create_tables >> nep_insert_data
    vg250_clean_and_prepare >> nep_insert_data
    population_import >> nep_insert_data
    download_data_bundle >> nep_insert_data

    # setting etrago input tables
    etrago_input_data = PythonOperator(
        task_id="setting-etrago-input-tables",
        python_callable=etrago.setup,
    )
    setup >> etrago_input_data

    # Retrieve MaStR data
    retrieve_mastr_data = PythonOperator(
        task_id="retrieve_mastr_data",
        python_callable=mastr.download_mastr_data,
    )
    setup >> retrieve_mastr_data

    # Substation extraction
    substation_tables = PythonOperator(
        task_id="create_substation_tables",
        python_callable=substation.create_tables,
    )

    substation_functions = PythonOperator(
        task_id="substation_functions",
        python_callable=substation.create_sql_functions,
    )

    hvmv_substation_extraction = PostgresOperator(
        task_id="hvmv_substation_extraction",
        sql=resources.read_text(substation, "hvmv_substation.sql"),
        postgres_conn_id="egon_data",
        autocommit=True,
    )

    ehv_substation_extraction = PostgresOperator(
        task_id="ehv_substation_extraction",
        sql=resources.read_text(substation, "ehv_substation.sql"),
        postgres_conn_id="egon_data",
        autocommit=True,
    )

    osm_add_metadata >> substation_tables >> substation_functions
    substation_functions >> hvmv_substation_extraction
    substation_functions >> ehv_substation_extraction
    vg250_clean_and_prepare >> hvmv_substation_extraction
    vg250_clean_and_prepare >> ehv_substation_extraction

    # osmTGmod ehv/hv grid model generation
    osmtgmod_osm_import = PythonOperator(
        task_id="osmtgmod_osm_import",
        python_callable=osmtgmod.import_osm_data,
    )

    run_osmtgmod = PythonOperator(
        task_id="run_osmtgmod",
        python_callable=osmtgmod.run_osmtgmod,
    )

    osmtgmod_pypsa = PythonOperator(
        task_id="osmtgmod_pypsa",
        python_callable=osmtgmod.osmtgmmod_to_pypsa,
    )

    osmtgmod_substation = PostgresOperator(
        task_id="osmtgmod_substation",
        sql=resources.read_text(osmtgmod, "substation_otg.sql"),
        postgres_conn_id="egon_data",
        autocommit=True,
    )

    osm_download >> osmtgmod_osm_import >> run_osmtgmod
    ehv_substation_extraction >> run_osmtgmod
    hvmv_substation_extraction >> run_osmtgmod
    run_osmtgmod >> osmtgmod_pypsa
    etrago_input_data >> osmtgmod_pypsa
    run_osmtgmod >> osmtgmod_substation

    # MV grid districts
    create_voronoi = PythonOperator(
        task_id="create_voronoi",
        python_callable=substation.create_voronoi
    )
    osmtgmod_substation >> create_voronoi


    define_mv_grid_districts = PythonOperator(
        task_id="define_mv_grid_districts",
        python_callable=mvgd.define_mv_grid_districts
    )
    create_voronoi >> define_mv_grid_districts

    # Import potential areas for wind onshore and ground-mounted PV
    download_re_potential_areas = PythonOperator(
        task_id="download_re_potential_area_data",
        python_callable=re_potential_areas.download_datasets,
    )
    create_re_potential_areas_tables = PythonOperator(
        task_id="create_re_potential_areas_tables",
        python_callable=re_potential_areas.create_tables,
    )
    insert_re_potential_areas = PythonOperator(
        task_id="insert_re_potential_areas",
        python_callable=re_potential_areas.insert_data,
    )
    setup >> download_re_potential_areas >> create_re_potential_areas_tables
    create_re_potential_areas_tables >> insert_re_potential_areas

    # Future heat demand calculation based on Peta5_0_1 data
    heat_demand_import = PythonOperator(
        task_id="import-heat-demand",
        python_callable=import_hd.future_heat_demand_data_import,
    )
    vg250_clean_and_prepare >> heat_demand_import
    zensus_inside_ger_metadata >> heat_demand_import
    scenario_input_import >> heat_demand_import

    # Future national heat demands for foreign countries based on Hotmaps
    # download only, processing in PyPSA-Eur-Sec fork


    hd_abroad = HeatDemandAbroad(dependencies=[setup])
    hd_abroad.insert_into(pipeline)
    heat_demands_abroad_download = tasks[
        "heat-demands-abroad.download_hotmaps_scenario_heat_demands"]

    # Power plant setup
    power_plant_tables = PythonOperator(
        task_id="create-power-plant-tables",
        python_callable=power_plants.create_tables,
    )

    power_plant_import = PythonOperator(
        task_id="import-hydro-biomass-power-plants",
        python_callable=power_plants.insert_power_plants,
    )

    setup >> power_plant_tables >> power_plant_import
    nep_insert_data >> power_plant_import
    retrieve_mastr_data >> power_plant_import
    define_mv_grid_districts >> power_plant_import

    # Import and merge data on industrial sites from different sources

    industrial_sites_import = PythonOperator(
        task_id="download-import-industrial-sites",
        python_callable=industrial_sites.download_import_industrial_sites
    )

    industrial_sites_merge = PythonOperator(
        task_id="merge-industrial-sites",
        python_callable=industrial_sites.merge_inputs
    )

    industrial_sites_nuts = PythonOperator(
        task_id="map-industrial-sites-nuts3",
        python_callable=industrial_sites.map_nuts3
    )
    vg250_clean_and_prepare >> industrial_sites_import
    industrial_sites_import >> industrial_sites_merge >> industrial_sites_nuts

    # Distribute electrical CTS demands to zensus grid

    elec_cts_demands_zensus = PythonOperator(
        task_id="electrical-cts-demands-zensus",
        python_callable=process_dr.distribute_cts_demands,
    )

    processed_dr_tables >> elec_cts_demands_zensus
    heat_demand_import >> elec_cts_demands_zensus
    demandregio_demand_cts_ind >> elec_cts_demands_zensus
    map_zensus_vg250 >> elec_cts_demands_zensus


    # Gas grid import
    gas_grid_insert_data = PythonOperator(
        task_id="insert-gas-grid",
        python_callable=gas_grid.insert_gas_data,
    )

    etrago_input_data >> gas_grid_insert_data
    download_data_bundle >> gas_grid_insert_data

    # Extract landuse areas from osm data set
    create_landuse_table = PythonOperator(
        task_id="create-landuse-table",
        python_callable=loadarea.create_landuse_table
    )

    landuse_extraction = PostgresOperator(
        task_id="extract-osm_landuse",
        sql=resources.read_text(loadarea, "osm_landuse_extraction.sql"),
        postgres_conn_id="egon_data",
        autocommit=True,
    )
    setup >> create_landuse_table
    create_landuse_table >> landuse_extraction
    osm_add_metadata >> landuse_extraction
    vg250_clean_and_prepare >> landuse_extraction

 # Import weather data
    download_era5 = PythonOperator(
        task_id="download-weather-data",
        python_callable=import_era5.download_era5,
    )
    scenario_input_import >> download_era5

    create_weather_tables = PythonOperator(
        task_id="create-weather-tables",
        python_callable=import_era5.create_tables,
    )
    setup >> create_weather_tables

    import_weather_cells = PythonOperator(
        task_id="insert-weather-cells",
        python_callable=import_era5.insert_weather_cells,
    )
    create_weather_tables >> import_weather_cells
    download_era5 >> import_weather_cells

    feedin_wind_onshore = PythonOperator(
        task_id="insert-feedin-wind",
        python_callable=import_feedin.wind_feedin_per_weather_cell,
    )

    feedin_pv = PythonOperator(
        task_id="insert-feedin-pv",
        python_callable=import_feedin.pv_feedin_per_weather_cell,
    )

    feedin_solar_thermal = PythonOperator(
        task_id="insert-feedin-solar-thermal",
        python_callable=import_feedin.solar_thermal_feedin_per_weather_cell,
    )

    import_weather_cells >> [feedin_wind_onshore,
                             feedin_pv, feedin_solar_thermal]
    vg250_clean_and_prepare >> [feedin_wind_onshore,
                             feedin_pv, feedin_solar_thermal]

    # run pypsa-eur-sec
    run_pypsaeursec = PythonOperator(
        task_id="run_pypsaeursec",
        python_callable=pypsaeursec.run_pypsa_eur_sec,
    )

    download_era5 >> run_pypsaeursec
    heat_demands_abroad_download >> run_pypsaeursec

    neighbors = PythonOperator(
        task_id="neighbors",
        python_callable=pypsaeursec.neighbor_reduction,
    )

    run_pypsaeursec >> neighbors
    create_tables >> neighbors


    pypsaeursec_capacities = PythonOperator(
        task_id="pypsaeursec_capacities",
        python_callable=pypsaeursec.pypsa_eur_sec_eGon100_capacities,
    )

    run_pypsaeursec >> pypsaeursec_capacities
    create_tables >> pypsaeursec_capacities

    # District heating areas demarcation
    create_district_heating_areas_table = PythonOperator(
        task_id="create-district-heating-areas-table",
        python_callable=district_heating_areas.create_tables
    )
    import_district_heating_areas = PythonOperator(
        task_id="import-district-heating-areas",
        python_callable=district_heating_areas.
        district_heating_areas_demarcation
    )
    setup >> create_district_heating_areas_table
    create_district_heating_areas_table >> import_district_heating_areas
    zensus_misc_import >> import_district_heating_areas
    heat_demand_import >> import_district_heating_areas
    scenario_input_import >> import_district_heating_areas

    # Electrical load curves CTS
    map_zensus_grid_districts = PythonOperator(
        task_id="map_zensus_grid_districts",
        python_callable=zensus_grid_districts.map_zensus_mv_grid_districts,
    )
    population_import >> map_zensus_grid_districts
    define_mv_grid_districts >> map_zensus_grid_districts

    electrical_load_curves_cts = PythonOperator(
        task_id="electrical-load-curves-cts",
        python_callable=process_dr.insert_cts_load,
    )
    map_zensus_grid_districts >> electrical_load_curves_cts
    elec_cts_demands_zensus >> electrical_load_curves_cts
    demandregio_demand_cts_ind >> electrical_load_curves_cts
    map_zensus_vg250 >> electrical_load_curves_cts
    etrago_input_data >> electrical_load_curves_cts

    # Map federal states to mv_grid_districts
    map_boundaries_grid_districts = PythonOperator(
        task_id="map_vg250_grid_districts",
        python_callable=boundaries_grid_districts.map_mvgriddistricts_vg250,
    )
    define_mv_grid_districts >> map_boundaries_grid_districts
    vg250_clean_and_prepare >> map_boundaries_grid_districts

    # Solar rooftop per mv grid district
    solar_rooftop_etrago = PythonOperator(
        task_id="etrago_solar_rooftop",
        python_callable=power_plants.pv_rooftop_per_mv_grid,
    )
    map_boundaries_grid_districts >> solar_rooftop_etrago
    feedin_pv >> solar_rooftop_etrago
    elec_cts_demands_zensus >> solar_rooftop_etrago
    elec_household_demands_zensus >> solar_rooftop_etrago
    nep_insert_data >> solar_rooftop_etrago
    etrago_input_data >> solar_rooftop_etrago
    map_zensus_grid_districts >> solar_rooftop_etrago<|MERGE_RESOLUTION|>--- conflicted
+++ resolved
@@ -5,16 +5,11 @@
 from airflow.utils.dates import days_ago
 import importlib_resources as resources
 
-<<<<<<< HEAD
 from egon.data.datasets.heat_demand_data_foreign_countries_2050 import HeatDemandAbroad
-
-from egon.data.airflow.tasks import initdb
-=======
 from egon.data.datasets import database
 from egon.data.datasets.data_bundle import DataBundle
 from egon.data.datasets.osm import OpenStreetMap
 from egon.data.datasets.vg250 import Vg250
->>>>>>> 9ffa8e3f
 from egon.data.processing.zensus_vg250 import (
     zensus_population_inside_germany as zensus_vg250,
 )
@@ -30,12 +25,8 @@
 import egon.data.importing.re_potential_areas as re_potential_areas
 import egon.data.importing.scenarios as import_scenarios
 import egon.data.importing.zensus as import_zs
-<<<<<<< HEAD
 import egon.data.importing.pypsaeursec as pypsaeursec
-#import egon.data.importing.heat_demand_data_foreign_countries_2050 as import_heat_hd_abroad
-=======
 import egon.data.processing.boundaries_grid_districts as boundaries_grid_districts
->>>>>>> 9ffa8e3f
 import egon.data.processing.demandregio as process_dr
 import egon.data.processing.district_heating_areas as district_heating_areas
 import egon.data.processing.loadarea as loadarea
@@ -68,28 +59,6 @@
 ) as pipeline:
 
     tasks = pipeline.task_dict
-<<<<<<< HEAD
-
-    # Openstreetmap data import
-    osm_download = PythonOperator(
-        task_id="download-osm",
-        python_callable=import_osm.download_pbf_file,
-    )
-    osm_import = PythonOperator(
-        task_id="import-osm",
-        python_callable=import_osm.to_postgres,
-    )
-    osm_migrate = PythonOperator(
-        task_id="migrate-osm",
-        python_callable=process_osm.modify_tables,
-    )
-    osm_add_metadata = PythonOperator(
-        task_id="add-osm-metadata",
-        python_callable=import_osm.add_metadata,
-    )
-    setup >> osm_download >> osm_import >> osm_migrate >> osm_add_metadata
-=======
->>>>>>> 9ffa8e3f
 
     database_setup = database.Setup()
     database_setup.insert_into(pipeline)

import os

from airflow.operators.postgres_operator import PostgresOperator
from airflow.operators.python_operator import PythonOperator
from airflow.utils.dates import days_ago
import importlib_resources as resources

from egon.data.datasets import database
from egon.data.datasets.data_bundle import DataBundle
from egon.data.datasets.heat_etrago import HeatEtrago
from egon.data.datasets.heat_supply import HeatSupply
from egon.data.datasets.industry import IndustrialDemandCurves
from egon.data.datasets.industrial_sites import MergeIndustrialSites
from egon.data.datasets.osm import OpenStreetMap
from egon.data.datasets.mastr import mastr_data_setup
from egon.data.datasets.re_potential_areas import re_potential_area_setup
from egon.data.datasets.mv_grid_districts import mv_grid_districts_setup
from egon.data.datasets.vg250 import Vg250
from egon.data.processing.zensus_vg250 import (
    zensus_population_inside_germany as zensus_vg250,
)
import airflow
import egon.data.importing.demandregio as import_dr
import egon.data.importing.demandregio.install_disaggregator as install_dr
import egon.data.importing.era5 as import_era5
import egon.data.importing.etrago as etrago
import egon.data.importing.heat_demand_data as import_hd
import egon.data.importing.nep_input_data as nep_input
import egon.data.importing.scenarios as import_scenarios
import egon.data.importing.zensus as import_zs
import egon.data.importing.gas_grid as gas_grid

import egon.data.processing.boundaries_grid_districts as boundaries_grid_districts
import egon.data.processing.demandregio as process_dr
import egon.data.processing.district_heating_areas as district_heating_areas
import egon.data.processing.osmtgmod as osmtgmod
import egon.data.processing.power_plants as power_plants
import egon.data.processing.renewable_feedin as import_feedin
import egon.data.processing.substation as substation
import egon.data.processing.gas_areas as gas_areas
import egon.data.processing.wind_farms as wf
import egon.data.processing.pv_ground_mounted as pv_gm
import egon.data.processing.loadarea as loadarea
import egon.data.processing.calculate_dlr as dlr

import egon.data.processing.zensus as process_zs
import egon.data.processing.zensus_grid_districts as zensus_grid_districts


from egon.data import db


with airflow.DAG(
    "egon-data-processing-pipeline",
    description="The eGo^N data processing DAG.",
    default_args={"start_date": days_ago(1)},
    template_searchpath=[
        os.path.abspath(
            os.path.join(
                os.path.dirname(__file__), "..", "..", "processing", "vg250"
            )
        )
    ],
    is_paused_upon_creation=False,
    schedule_interval=None,
) as pipeline:

    tasks = pipeline.task_dict

    database_setup = database.Setup()
    database_setup.insert_into(pipeline)
    setup = tasks["database.setup"]

    osm = OpenStreetMap(dependencies=[setup])
    osm.insert_into(pipeline)
    osm_add_metadata = tasks["osm.add-metadata"]
    osm_download = tasks["osm.download"]

    data_bundle = DataBundle(dependencies=[setup])
    data_bundle.insert_into(pipeline)
    download_data_bundle = tasks["data_bundle.download"]

    # VG250 (Verwaltungsgebiete 250) data import
    vg250 = Vg250(dependencies=[setup])
    vg250.insert_into(pipeline)
    vg250_clean_and_prepare = tasks["vg250.cleaning-and-preperation"]

    # Zensus import
    zensus_download_population = PythonOperator(
        task_id="download-zensus-population",
        python_callable=import_zs.download_zensus_pop,
    )

    zensus_download_misc = PythonOperator(
        task_id="download-zensus-misc",
        python_callable=import_zs.download_zensus_misc,
    )

    zensus_tables = PythonOperator(
        task_id="create-zensus-tables",
        python_callable=import_zs.create_zensus_tables,
    )

    population_import = PythonOperator(
        task_id="import-zensus-population",
        python_callable=import_zs.population_to_postgres,
    )

    zensus_misc_import = PythonOperator(
        task_id="import-zensus-misc",
        python_callable=import_zs.zensus_misc_to_postgres,
    )
    setup >> zensus_download_population >> zensus_download_misc
    zensus_download_misc >> zensus_tables >> population_import
    vg250_clean_and_prepare >> population_import
    population_import >> zensus_misc_import

    # Combine Zensus and VG250 data
    map_zensus_vg250 = PythonOperator(
        task_id="map_zensus_vg250",
        python_callable=zensus_vg250.map_zensus_vg250,
    )

    zensus_inside_ger = PythonOperator(
        task_id="zensus-inside-germany",
        python_callable=zensus_vg250.inside_germany,
    )

    zensus_inside_ger_metadata = PythonOperator(
        task_id="zensus-inside-germany-metadata",
        python_callable=zensus_vg250.add_metadata_zensus_inside_ger,
    )

    vg250_population = PythonOperator(
        task_id="population-in-municipalities",
        python_callable=zensus_vg250.population_in_municipalities,
    )

    vg250_population_metadata = PythonOperator(
        task_id="population-in-municipalities-metadata",
        python_callable=zensus_vg250.add_metadata_vg250_gem_pop,
    )
    [
        vg250_clean_and_prepare,
        population_import,
    ] >> map_zensus_vg250 >> zensus_inside_ger >> zensus_inside_ger_metadata
    zensus_inside_ger >> vg250_population >> vg250_population_metadata

    # Scenario table
    scenario_input_tables = PythonOperator(
        task_id="create-scenario-parameters-table",
        python_callable=import_scenarios.create_table,
    )

    scenario_input_import = PythonOperator(
        task_id="import-scenario-parameters",
        python_callable=import_scenarios.insert_scenarios,
    )
    setup >> scenario_input_tables >> scenario_input_import

    # DemandRegio data import
    demandregio_tables = PythonOperator(
        task_id="demandregio-tables", python_callable=import_dr.create_tables
    )

    scenario_input_tables >> demandregio_tables

    demandregio_installation = PythonOperator(
        task_id="demandregio-installation",
        python_callable=install_dr.clone_and_install,
    )

    setup >> demandregio_installation

    demandregio_society = PythonOperator(
        task_id="demandregio-society",
        python_callable=import_dr.insert_society_data,
    )

    demandregio_installation >> demandregio_society
    vg250_clean_and_prepare >> demandregio_society
    demandregio_tables >> demandregio_society
    scenario_input_import >> demandregio_society

    demandregio_demand_households = PythonOperator(
        task_id="demandregio-household-demands",
        python_callable=import_dr.insert_household_demand,
    )

    demandregio_installation >> demandregio_demand_households
    vg250_clean_and_prepare >> demandregio_demand_households
    demandregio_tables >> demandregio_demand_households
    scenario_input_import >> demandregio_demand_households

    demandregio_demand_cts_ind = PythonOperator(
        task_id="demandregio-cts-industry-demands",
        python_callable=import_dr.insert_cts_ind_demands,
    )

    demandregio_installation >> demandregio_demand_cts_ind
    vg250_clean_and_prepare >> demandregio_demand_cts_ind
    demandregio_tables >> demandregio_demand_cts_ind
    scenario_input_import >> demandregio_demand_cts_ind
    download_data_bundle >> demandregio_demand_cts_ind

    # Society prognosis
    prognosis_tables = PythonOperator(
        task_id="create-prognosis-tables",
        python_callable=process_zs.create_tables,
    )

    setup >> prognosis_tables

    population_prognosis = PythonOperator(
        task_id="zensus-population-prognosis",
        python_callable=process_zs.population_prognosis_to_zensus,
    )

    prognosis_tables >> population_prognosis
    map_zensus_vg250 >> population_prognosis
    demandregio_society >> population_prognosis
    population_import >> population_prognosis

    household_prognosis = PythonOperator(
        task_id="zensus-household-prognosis",
        python_callable=process_zs.household_prognosis_to_zensus,
    )
    prognosis_tables >> household_prognosis
    map_zensus_vg250 >> household_prognosis
    demandregio_society >> household_prognosis
    zensus_misc_import >> household_prognosis

    # Distribute electrical demands to zensus cells
    processed_dr_tables = PythonOperator(
        task_id="create-demand-tables",
        python_callable=process_dr.create_tables,
    )

    elec_household_demands_zensus = PythonOperator(
        task_id="electrical-household-demands-zensus",
        python_callable=process_dr.distribute_household_demands,
    )

    zensus_tables >> processed_dr_tables >> elec_household_demands_zensus
    population_prognosis >> elec_household_demands_zensus
    demandregio_demand_households >> elec_household_demands_zensus
    map_zensus_vg250 >> elec_household_demands_zensus

    # NEP data import
    create_tables = PythonOperator(
        task_id="create-scenario-tables",
        python_callable=nep_input.create_scenario_input_tables,
    )

    nep_insert_data = PythonOperator(
        task_id="insert-nep-data", python_callable=nep_input.insert_data_nep
    )

    setup >> create_tables >> nep_insert_data
    vg250_clean_and_prepare >> nep_insert_data
    population_import >> nep_insert_data
    download_data_bundle >> nep_insert_data

    # setting etrago input tables
    etrago_input_data = PythonOperator(
        task_id="setting-etrago-input-tables", python_callable=etrago.setup
    )
    setup >> etrago_input_data

    # Retrieve MaStR data
    mastr_data = mastr_data_setup(dependencies=[setup])
    mastr_data.insert_into(pipeline)
    retrieve_mastr_data = tasks["mastr.download-mastr-data"]

    # Substation extraction
    substation_tables = PythonOperator(
        task_id="create_substation_tables",
        python_callable=substation.create_tables,
    )

    substation_functions = PythonOperator(
        task_id="substation_functions",
        python_callable=substation.create_sql_functions,
    )

    hvmv_substation_extraction = PostgresOperator(
        task_id="hvmv_substation_extraction",
        sql=resources.read_text(substation, "hvmv_substation.sql"),
        postgres_conn_id="egon_data",
        autocommit=True,
    )

    ehv_substation_extraction = PostgresOperator(
        task_id="ehv_substation_extraction",
        sql=resources.read_text(substation, "ehv_substation.sql"),
        postgres_conn_id="egon_data",
        autocommit=True,
    )


    osm_add_metadata >> substation_tables >> substation_functions
    substation_functions >> hvmv_substation_extraction
    substation_functions >> ehv_substation_extraction
    vg250_clean_and_prepare >> hvmv_substation_extraction
    vg250_clean_and_prepare >> ehv_substation_extraction

    # osmTGmod ehv/hv grid model generation
    osmtgmod_osm_import = PythonOperator(
        task_id="osmtgmod_osm_import", python_callable=osmtgmod.import_osm_data
    )

    run_osmtgmod = PythonOperator(
        task_id="run_osmtgmod", python_callable=osmtgmod.run_osmtgmod
    )

    osmtgmod_pypsa = PythonOperator(
        task_id="osmtgmod_pypsa", python_callable=osmtgmod.osmtgmmod_to_pypsa
    )

    osmtgmod_substation = PostgresOperator(
        task_id="osmtgmod_substation",
        sql=resources.read_text(osmtgmod, "substation_otg.sql"),
        postgres_conn_id="egon_data",
        autocommit=True,
    )

    osm_download >> osmtgmod_osm_import >> run_osmtgmod
    ehv_substation_extraction >> run_osmtgmod
    hvmv_substation_extraction >> run_osmtgmod
    run_osmtgmod >> osmtgmod_pypsa
    etrago_input_data >> osmtgmod_pypsa
    run_osmtgmod >> osmtgmod_substation

    # create Voronoi for MV grid districts
    create_voronoi_substation = PythonOperator(
        task_id="create-voronoi-substations",
        python_callable=substation.create_voronoi,
    )
    osmtgmod_substation >> create_voronoi_substation

    # MV grid districts
<<<<<<< HEAD
    mv_grid_districts = mv_grid_districts_setup(
        dependencies=[osmtgmod_substation]
    )
=======
    mv_grid_districts = mv_grid_districts_setup(dependencies=[create_voronoi_substation])
>>>>>>> 255d9653
    mv_grid_districts.insert_into(pipeline)
    define_mv_grid_districts = tasks[
        "mv_grid_districts.define-mv-grid-districts"
    ]

    # Import potential areas for wind onshore and ground-mounted PV
    re_potential_areas = re_potential_area_setup(dependencies=[setup])
    re_potential_areas.insert_into(pipeline)
    insert_re_potential_areas = tasks["re_potential_areas.insert-data"]

    # Future heat demand calculation based on Peta5_0_1 data
    heat_demand_import = PythonOperator(
        task_id="import-heat-demand",
        python_callable=import_hd.future_heat_demand_data_import,
    )
    vg250_clean_and_prepare >> heat_demand_import
    zensus_inside_ger_metadata >> heat_demand_import
    scenario_input_import >> heat_demand_import

    # Power plant setup
    power_plant_tables = PythonOperator(
        task_id="create-power-plant-tables",
        python_callable=power_plants.create_tables,
    )

    power_plant_import = PythonOperator(
        task_id="import-hydro-biomass-power-plants",
        python_callable=power_plants.insert_power_plants,
    )

    setup >> power_plant_tables >> power_plant_import
    nep_insert_data >> power_plant_import
    retrieve_mastr_data >> power_plant_import
    define_mv_grid_districts >> power_plant_import

    # Distribute electrical CTS demands to zensus grid

    elec_cts_demands_zensus = PythonOperator(
        task_id="electrical-cts-demands-zensus",
        python_callable=process_dr.distribute_cts_demands,
    )

    processed_dr_tables >> elec_cts_demands_zensus
    heat_demand_import >> elec_cts_demands_zensus
    demandregio_demand_cts_ind >> elec_cts_demands_zensus
    map_zensus_vg250 >> elec_cts_demands_zensus

    # Gas grid import
    gas_grid_insert_data = PythonOperator(
        task_id="insert-gas-grid", python_callable=gas_grid.insert_gas_data
    )

    etrago_input_data >> gas_grid_insert_data
    download_data_bundle >> gas_grid_insert_data

    # Create gas voronoi
    create_gas_polygons = PythonOperator(
        task_id="create-gas-voronoi", python_callable=gas_areas.create_voronoi
    )

    gas_grid_insert_data >> create_gas_polygons
    vg250_clean_and_prepare >> create_gas_polygons

    # Extract landuse areas from osm data set
    create_landuse_table = PythonOperator(
        task_id="create-landuse-table",
        python_callable=loadarea.create_landuse_table,
    )

    landuse_extraction = PostgresOperator(
        task_id="extract-osm_landuse",
        sql=resources.read_text(loadarea, "osm_landuse_extraction.sql"),
        postgres_conn_id="egon_data",
        autocommit=True,
    )
    setup >> create_landuse_table
    create_landuse_table >> landuse_extraction
    osm_add_metadata >> landuse_extraction
    vg250_clean_and_prepare >> landuse_extraction

    # Generate wind power farms
    generate_wind_farms = PythonOperator(
        task_id="generate_wind_farms", python_callable=wf.wind_power_parks
    )
    retrieve_mastr_data >> generate_wind_farms
    insert_re_potential_areas >> generate_wind_farms
    scenario_input_import >> generate_wind_farms
    hvmv_substation_extraction >> generate_wind_farms
    define_mv_grid_districts >> generate_wind_farms

    # Regionalization of PV ground mounted
    generate_pv_ground_mounted = PythonOperator(
        task_id="generate_pv_ground_mounted",
        python_callable=pv_gm.regio_of_pv_ground_mounted,
    )
    retrieve_mastr_data >> generate_pv_ground_mounted
    insert_re_potential_areas >> generate_pv_ground_mounted
    scenario_input_import >> generate_pv_ground_mounted
    hvmv_substation_extraction >> generate_pv_ground_mounted
    define_mv_grid_districts >> generate_pv_ground_mounted

    # Calculate dynamic line rating for HV trans lines

    calculate_dlr = PythonOperator(
        task_id="calculate_dlr", python_callable=dlr.Calculate_DLR
    )
    osmtgmod_pypsa >> calculate_dlr
    download_data_bundle >> calculate_dlr

    # Import weather data
    download_era5 = PythonOperator(
        task_id="download-weather-data",
        python_callable=import_era5.download_era5,
    )
    scenario_input_import >> download_era5

    create_weather_tables = PythonOperator(
        task_id="create-weather-tables",
        python_callable=import_era5.create_tables,
    )
    setup >> create_weather_tables

    import_weather_cells = PythonOperator(
        task_id="insert-weather-cells",
        python_callable=import_era5.insert_weather_cells,
    )
    create_weather_tables >> import_weather_cells
    download_era5 >> import_weather_cells

    feedin_wind_onshore = PythonOperator(
        task_id="insert-feedin-wind",
        python_callable=import_feedin.wind_feedin_per_weather_cell,
    )

    feedin_pv = PythonOperator(
        task_id="insert-feedin-pv",
        python_callable=import_feedin.pv_feedin_per_weather_cell,
    )

    feedin_solar_thermal = PythonOperator(
        task_id="insert-feedin-solar-thermal",
        python_callable=import_feedin.solar_thermal_feedin_per_weather_cell,
    )

    import_weather_cells >> [
        feedin_wind_onshore,
        feedin_pv,
        feedin_solar_thermal,
    ]
    vg250_clean_and_prepare >> [
        feedin_wind_onshore,
        feedin_pv,
        feedin_solar_thermal,
    ]

    # District heating areas demarcation
    create_district_heating_areas_table = PythonOperator(
        task_id="create-district-heating-areas-table",
        python_callable=district_heating_areas.create_tables,
    )
    import_district_heating_areas = PythonOperator(
        task_id="import-district-heating-areas",
        python_callable=district_heating_areas.district_heating_areas_demarcation,
    )
    setup >> create_district_heating_areas_table
    create_district_heating_areas_table >> import_district_heating_areas
    zensus_misc_import >> import_district_heating_areas
    heat_demand_import >> import_district_heating_areas
    scenario_input_import >> import_district_heating_areas

    # Electrical load curves CTS
    map_zensus_grid_districts = PythonOperator(
        task_id="map_zensus_grid_districts",
        python_callable=zensus_grid_districts.map_zensus_mv_grid_districts,
    )
    population_import >> map_zensus_grid_districts
    define_mv_grid_districts >> map_zensus_grid_districts

    electrical_load_curves_cts = PythonOperator(
        task_id="electrical-load-curves-cts",
        python_callable=process_dr.insert_cts_load,
    )
    map_zensus_grid_districts >> electrical_load_curves_cts
    elec_cts_demands_zensus >> electrical_load_curves_cts
    demandregio_demand_cts_ind >> electrical_load_curves_cts
    map_zensus_vg250 >> electrical_load_curves_cts
    etrago_input_data >> electrical_load_curves_cts

    # Map federal states to mv_grid_districts
    map_boundaries_grid_districts = PythonOperator(
        task_id="map_vg250_grid_districts",
        python_callable=boundaries_grid_districts.map_mvgriddistricts_vg250,
    )
    define_mv_grid_districts >> map_boundaries_grid_districts
    vg250_clean_and_prepare >> map_boundaries_grid_districts

    # Solar rooftop per mv grid district
    solar_rooftop_etrago = PythonOperator(
        task_id="etrago_solar_rooftop",
        python_callable=power_plants.pv_rooftop_per_mv_grid,
    )
    map_boundaries_grid_districts >> solar_rooftop_etrago
    feedin_pv >> solar_rooftop_etrago
    elec_cts_demands_zensus >> solar_rooftop_etrago
    elec_household_demands_zensus >> solar_rooftop_etrago
    nep_insert_data >> solar_rooftop_etrago
    etrago_input_data >> solar_rooftop_etrago
    map_zensus_grid_districts >> solar_rooftop_etrago

    # Heat supply
    heat_supply = HeatSupply(dependencies=[data_bundle])

    import_district_heating_supply = tasks["heat_supply.district-heating"]
    import_individual_heating_supply = tasks["heat_supply.individual-heating"]
    heat_supply_tables = tasks["heat_supply.create-tables"]
    geothermal_potential = tasks["heat_supply.geothermal.potential-germany"]

    create_district_heating_areas_table >> heat_supply_tables
    import_district_heating_areas >> import_district_heating_supply
    map_zensus_grid_districts >> import_district_heating_supply
    import_district_heating_areas >> geothermal_potential
    import_district_heating_areas >> import_individual_heating_supply
    map_zensus_grid_districts >> import_individual_heating_supply
    power_plant_import >> import_individual_heating_supply

    # Heat to eTraGo
    heat_etrago = HeatEtrago(dependencies=[heat_supply])

    heat_etrago_buses = tasks["heat_etrago.buses"]
    heat_etrago_supply = tasks["heat_etrago.supply"]

    etrago_input_data >> heat_etrago_buses
    define_mv_grid_districts >> heat_etrago_buses
    import_district_heating_supply >> heat_etrago_supply

    # Industry

    industrial_sites = MergeIndustrialSites(
        dependencies=[setup, vg250_clean_and_prepare]
    )

    demand_curves_industry = IndustrialDemandCurves(
        dependencies=[industrial_sites, demandregio_demand_cts_ind]
    )<|MERGE_RESOLUTION|>--- conflicted
+++ resolved
@@ -40,6 +40,7 @@
 import egon.data.processing.gas_areas as gas_areas
 import egon.data.processing.wind_farms as wf
 import egon.data.processing.pv_ground_mounted as pv_gm
+import egon.data.importing.scenarios as import_scenarios
 import egon.data.processing.loadarea as loadarea
 import egon.data.processing.calculate_dlr as dlr
 
@@ -160,7 +161,8 @@
 
     # DemandRegio data import
     demandregio_tables = PythonOperator(
-        task_id="demandregio-tables", python_callable=import_dr.create_tables
+        task_id="demandregio-tables",
+        python_callable=import_dr.create_tables,
     )
 
     scenario_input_tables >> demandregio_tables
@@ -253,7 +255,8 @@
     )
 
     nep_insert_data = PythonOperator(
-        task_id="insert-nep-data", python_callable=nep_input.insert_data_nep
+        task_id="insert-nep-data",
+        python_callable=nep_input.insert_data_nep,
     )
 
     setup >> create_tables >> nep_insert_data
@@ -263,7 +266,8 @@
 
     # setting etrago input tables
     etrago_input_data = PythonOperator(
-        task_id="setting-etrago-input-tables", python_callable=etrago.setup
+        task_id="setting-etrago-input-tables",
+        python_callable=etrago.setup,
     )
     setup >> etrago_input_data
 
@@ -297,7 +301,6 @@
         autocommit=True,
     )
 
-
     osm_add_metadata >> substation_tables >> substation_functions
     substation_functions >> hvmv_substation_extraction
     substation_functions >> ehv_substation_extraction
@@ -306,15 +309,18 @@
 
     # osmTGmod ehv/hv grid model generation
     osmtgmod_osm_import = PythonOperator(
-        task_id="osmtgmod_osm_import", python_callable=osmtgmod.import_osm_data
+        task_id="osmtgmod_osm_import",
+        python_callable=osmtgmod.import_osm_data,
     )
 
     run_osmtgmod = PythonOperator(
-        task_id="run_osmtgmod", python_callable=osmtgmod.run_osmtgmod
+        task_id="run_osmtgmod",
+        python_callable=osmtgmod.run_osmtgmod,
     )
 
     osmtgmod_pypsa = PythonOperator(
-        task_id="osmtgmod_pypsa", python_callable=osmtgmod.osmtgmmod_to_pypsa
+        task_id="osmtgmod_pypsa",
+        python_callable=osmtgmod.osmtgmmod_to_pypsa,
     )
 
     osmtgmod_substation = PostgresOperator(
@@ -339,17 +345,9 @@
     osmtgmod_substation >> create_voronoi_substation
 
     # MV grid districts
-<<<<<<< HEAD
-    mv_grid_districts = mv_grid_districts_setup(
-        dependencies=[osmtgmod_substation]
-    )
-=======
     mv_grid_districts = mv_grid_districts_setup(dependencies=[create_voronoi_substation])
->>>>>>> 255d9653
     mv_grid_districts.insert_into(pipeline)
-    define_mv_grid_districts = tasks[
-        "mv_grid_districts.define-mv-grid-districts"
-    ]
+    define_mv_grid_districts = tasks["mv_grid_districts.define-mv-grid-districts"]
 
     # Import potential areas for wind onshore and ground-mounted PV
     re_potential_areas = re_potential_area_setup(dependencies=[setup])
@@ -395,7 +393,8 @@
 
     # Gas grid import
     gas_grid_insert_data = PythonOperator(
-        task_id="insert-gas-grid", python_callable=gas_grid.insert_gas_data
+        task_id="insert-gas-grid",
+        python_callable=gas_grid.insert_gas_data,
     )
 
     etrago_input_data >> gas_grid_insert_data
@@ -403,16 +402,17 @@
 
     # Create gas voronoi
     create_gas_polygons = PythonOperator(
-        task_id="create-gas-voronoi", python_callable=gas_areas.create_voronoi
-    )
-
-    gas_grid_insert_data >> create_gas_polygons
+        task_id="create-gas-voronoi",
+        python_callable=gas_areas.create_voronoi,
+    )
+
+    gas_grid_insert_data  >> create_gas_polygons
     vg250_clean_and_prepare >> create_gas_polygons
 
     # Extract landuse areas from osm data set
     create_landuse_table = PythonOperator(
         task_id="create-landuse-table",
-        python_callable=loadarea.create_landuse_table,
+        python_callable=loadarea.create_landuse_table
     )
 
     landuse_extraction = PostgresOperator(
@@ -428,7 +428,8 @@
 
     # Generate wind power farms
     generate_wind_farms = PythonOperator(
-        task_id="generate_wind_farms", python_callable=wf.wind_power_parks
+        task_id="generate_wind_farms",
+        python_callable=wf.wind_power_parks,
     )
     retrieve_mastr_data >> generate_wind_farms
     insert_re_potential_areas >> generate_wind_farms
@@ -450,7 +451,8 @@
     # Calculate dynamic line rating for HV trans lines
 
     calculate_dlr = PythonOperator(
-        task_id="calculate_dlr", python_callable=dlr.Calculate_DLR
+        task_id="calculate_dlr",
+        python_callable=dlr.Calculate_DLR,
     )
     osmtgmod_pypsa >> calculate_dlr
     download_data_bundle >> calculate_dlr
@@ -490,25 +492,20 @@
         python_callable=import_feedin.solar_thermal_feedin_per_weather_cell,
     )
 
-    import_weather_cells >> [
-        feedin_wind_onshore,
-        feedin_pv,
-        feedin_solar_thermal,
-    ]
-    vg250_clean_and_prepare >> [
-        feedin_wind_onshore,
-        feedin_pv,
-        feedin_solar_thermal,
-    ]
+    import_weather_cells >> [feedin_wind_onshore,
+                             feedin_pv, feedin_solar_thermal]
+    vg250_clean_and_prepare >> [feedin_wind_onshore,
+                             feedin_pv, feedin_solar_thermal]
 
     # District heating areas demarcation
     create_district_heating_areas_table = PythonOperator(
         task_id="create-district-heating-areas-table",
-        python_callable=district_heating_areas.create_tables,
+        python_callable=district_heating_areas.create_tables
     )
     import_district_heating_areas = PythonOperator(
         task_id="import-district-heating-areas",
-        python_callable=district_heating_areas.district_heating_areas_demarcation,
+        python_callable=district_heating_areas.
+        district_heating_areas_demarcation
     )
     setup >> create_district_heating_areas_table
     create_district_heating_areas_table >> import_district_heating_areas
@@ -556,7 +553,8 @@
     map_zensus_grid_districts >> solar_rooftop_etrago
 
     # Heat supply
-    heat_supply = HeatSupply(dependencies=[data_bundle])
+    heat_supply = HeatSupply(
+        dependencies=[data_bundle])
 
     import_district_heating_supply = tasks["heat_supply.district-heating"]
     import_individual_heating_supply = tasks["heat_supply.individual-heating"]
@@ -572,7 +570,8 @@
     power_plant_import >> import_individual_heating_supply
 
     # Heat to eTraGo
-    heat_etrago = HeatEtrago(dependencies=[heat_supply])
+    heat_etrago = HeatEtrago(
+        dependencies=[heat_supply])
 
     heat_etrago_buses = tasks["heat_etrago.buses"]
     heat_etrago_supply = tasks["heat_etrago.supply"]

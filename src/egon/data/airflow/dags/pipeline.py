--- conflicted
+++ resolved
@@ -405,26 +405,6 @@
     gas_grid_insert_data  >> create_gas_polygons
     vg250_clean_and_prepare >> create_gas_polygons
 
-<<<<<<< HEAD
-    # Create gas voronoi
-    create_gas_polygons = PythonOperator(
-        task_id="create-gas-voronoi",
-        python_callable=gas_areas.create_voronoi,
-    )
-
-    gas_grid_insert_data  >> create_gas_polygons
-    vg250_clean_and_prepare >> create_gas_polygons
-    
-    # Gas prod import
-    gas_prod_insert_data = PythonOperator(
-        task_id="insert-gas-prod",
-        python_callable=gas_prod.insert_gas_prod,
-    )    
-    
-    create_gas_polygons >> gas_prod_insert_data
-
-=======
->>>>>>> 059fb4c8
     # Extract landuse areas from osm data set
     create_landuse_table = PythonOperator(
         task_id="create-landuse-table",

--- conflicted
+++ resolved
@@ -17,14 +17,11 @@
     "egon-data-processing-pipeline",
     description="The eGo^N data processing DAG.",
     default_args={"start_date": days_ago(1)},
-<<<<<<< HEAD
     template_searchpath=[
         "/home/guido/git/eGon-data/src/egon/data/processing/vg250"
     ],
-=======
     is_paused_upon_creation=False,
     schedule_interval=None,
->>>>>>> 98370ac3
 ) as pipeline:
     setup = PythonOperator(task_id="initdb", python_callable=initdb)
 

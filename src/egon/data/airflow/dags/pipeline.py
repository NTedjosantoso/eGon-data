--- conflicted
+++ resolved
@@ -529,7 +529,6 @@
     storage_etrago = StorageEtrago(
         dependencies=[pumped_hydro, scenario_parameters, setup_etrago]
     )
-<<<<<<< HEAD
 
     # eMobility: motorized individual travel
     emobility_mit = MotorizedIndividualTravel(
@@ -555,7 +554,6 @@
             insert_data_ch4_storages,
         ]
     )
-=======
     
     # Sanity Checks
     sanity_checks = SanityChecks(
@@ -565,5 +563,3 @@
            fill_etrago_generators, 
         ]
     )
-    
->>>>>>> f07c4420

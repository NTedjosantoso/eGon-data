import os

from airflow.operators.postgres_operator import PostgresOperator
from airflow.operators.python_operator import PythonOperator
from airflow.utils.dates import days_ago
import airflow
import importlib_resources as resources

from egon.data.datasets import database
from egon.data.datasets.chp import Chp
from egon.data.datasets.data_bundle import DataBundle
from egon.data.datasets.demandregio import DemandRegio
from egon.data.datasets.district_heating_areas import DistrictHeatingAreas
from egon.data.datasets.electricity_demand import (
    CtsElectricityDemand,
    HouseholdElectricityDemand,
)
from egon.data.datasets.electricity_demand_etrago import ElectricalLoadEtrago
from egon.data.datasets.era5 import WeatherData
from egon.data.datasets.etrago_setup import EtragoSetup
from egon.data.datasets.gas_prod import GasProduction
from egon.data.datasets.heat_demand import HeatDemandImport
from egon.data.datasets.heat_etrago import HeatEtrago
from egon.data.datasets.heat_supply import HeatSupply
from egon.data.datasets.industrial_sites import MergeIndustrialSites
from egon.data.datasets.industry import IndustrialDemandCurves
from egon.data.datasets.mastr import mastr_data_setup
from egon.data.datasets.mv_grid_districts import mv_grid_districts_setup
from egon.data.datasets.osm import OpenStreetMap
from egon.data.datasets.osmtgmod import Osmtgmod
from egon.data.datasets.power_plants import PowerPlants
from egon.data.datasets.re_potential_areas import re_potential_area_setup
from egon.data.datasets.renewable_feedin import RenewableFeedin
from egon.data.datasets.scenario_capacities import ScenarioCapacities
from egon.data.datasets.scenario_parameters import ScenarioParameters
from egon.data.datasets.society_prognosis import SocietyPrognosis
from egon.data.datasets.vg250 import Vg250
from egon.data.datasets.vg250_mv_grid_districts import Vg250MvGridDistricts
from egon.data.datasets.zensus_mv_grid_districts import ZensusMvGridDistricts
from egon.data.datasets.zensus_vg250 import ZensusVg250

from egon.data.datasets.gas_prod import GasProduction
from egon.data.datasets.industrial_gas_demand import IndustrialGasDemand
import airflow

import egon.data.importing.zensus as import_
import egon.data.importing.gas_grid as gas_grid
import egon.data.importing.zensus as import_zs
import egon.data.processing.calculate_dlr as dlr
import egon.data.processing.gas_areas as gas_areas
import egon.data.processing.loadarea as loadarea
<<<<<<< HEAD
import egon.data.processing.calculate_dlr as dlr
from egon.data.processing.DSM_cts_ind import dsm_Potential


from egon.data import db

=======
import egon.data.processing.power2gas as power2gas
import egon.data.processing.substation as substation
>>>>>>> 21265406

with airflow.DAG(
    "egon-data-processing-pipeline",
    description="The eGo^N data processing DAG.",
    default_args={"start_date": days_ago(1)},
    template_searchpath=[
        os.path.abspath(
            os.path.join(
                os.path.dirname(__file__), "..", "..", "processing", "vg250"
            )
        )
    ],
    is_paused_upon_creation=False,
    schedule_interval=None,
) as pipeline:

    tasks = pipeline.task_dict

    database_setup = database.Setup()
    database_setup.insert_into(pipeline)
    setup = tasks["database.setup"]

    osm = OpenStreetMap(dependencies=[setup])
    osm.insert_into(pipeline)
    osm_add_metadata = tasks["osm.add-metadata"]
    osm_download = tasks["osm.download"]

    data_bundle = DataBundle(dependencies=[setup])
    data_bundle.insert_into(pipeline)
    download_data_bundle = tasks["data_bundle.download"]

    # VG250 (Verwaltungsgebiete 250) data import
    vg250 = Vg250(dependencies=[setup])
    vg250.insert_into(pipeline)
    vg250_clean_and_prepare = tasks["vg250.cleaning-and-preperation"]

    # Scenario table
    scenario_parameters = ScenarioParameters(dependencies=[setup])
    scenario_input_import = tasks["scenario_parameters.insert-scenarios"]

    # Zensus import
    zensus_download_population = PythonOperator(
        task_id="download-zensus-population",
        python_callable=import_zs.download_zensus_pop,
    )

    zensus_download_misc = PythonOperator(
        task_id="download-zensus-misc",
        python_callable=import_zs.download_zensus_misc,
    )

    zensus_tables = PythonOperator(
        task_id="create-zensus-tables",
        python_callable=import_zs.create_zensus_tables,
    )

    population_import = PythonOperator(
        task_id="import-zensus-population",
        python_callable=import_zs.population_to_postgres,
    )

    zensus_misc_import = PythonOperator(
        task_id="import-zensus-misc",
        python_callable=import_zs.zensus_misc_to_postgres,
    )
    setup >> zensus_download_population >> zensus_download_misc
    zensus_download_misc >> zensus_tables >> population_import
    vg250_clean_and_prepare >> population_import
    population_import >> zensus_misc_import

    # Combine Zensus and VG250 data
    zensus_vg250 = ZensusVg250(dependencies=[vg250, population_import])

    # DemandRegio data import
    demandregio = DemandRegio(
        dependencies=[setup, vg250, scenario_parameters, data_bundle]
    )
    demandregio_demand_cts_ind = tasks["demandregio.insert-cts-ind-demands"]

    # Society prognosis
    society_prognosis = SocietyPrognosis(
        dependencies=[
            demandregio,
            zensus_vg250,
            population_import,
            zensus_misc_import,
        ]
    )

    # Distribute household electrical demands to zensus cells
    household_electricity_demand_annual = HouseholdElectricityDemand(
        dependencies=[
            demandregio,
            zensus_vg250,
            zensus_tables,
            society_prognosis,
        ]
    )

    elec_household_demands_zensus = tasks[
        "electricity_demand.distribute-household-demands"
    ]

    # NEP data import
    scenario_capacities = ScenarioCapacities(
        dependencies=[setup, vg250, data_bundle]
    )
    nep_insert_data = tasks["scenario_capacities.insert-data-nep"]

    population_import >> nep_insert_data

    # setting etrago input tables

    setup_etrago = EtragoSetup(dependencies=[setup])
    etrago_input_data = tasks["etrago_setup.create-tables"]

    # Retrieve MaStR data
    mastr_data = mastr_data_setup(dependencies=[setup])
    mastr_data.insert_into(pipeline)
    retrieve_mastr_data = tasks["mastr.download-mastr-data"]

    # Substation extraction
    substation_tables = PythonOperator(
        task_id="create_substation_tables",
        python_callable=substation.create_tables,
    )

    substation_functions = PythonOperator(
        task_id="substation_functions",
        python_callable=substation.create_sql_functions,
    )

    hvmv_substation_extraction = PostgresOperator(
        task_id="hvmv_substation_extraction",
        sql=resources.read_text(substation, "hvmv_substation.sql"),
        postgres_conn_id="egon_data",
        autocommit=True,
    )

    ehv_substation_extraction = PostgresOperator(
        task_id="ehv_substation_extraction",
        sql=resources.read_text(substation, "ehv_substation.sql"),
        postgres_conn_id="egon_data",
        autocommit=True,
    )

    osm_add_metadata >> substation_tables >> substation_functions
    substation_functions >> hvmv_substation_extraction
    substation_functions >> ehv_substation_extraction
    vg250_clean_and_prepare >> hvmv_substation_extraction
    vg250_clean_and_prepare >> ehv_substation_extraction

    # osmTGmod ehv/hv grid model generation
    osmtgmod = Osmtgmod(
        dependencies=[
            osm_download,
            ehv_substation_extraction,
            hvmv_substation_extraction,
            setup_etrago,
        ]
    )
    osmtgmod.insert_into(pipeline)
    osmtgmod_pypsa = tasks["osmtgmod.to-pypsa"]
    osmtgmod_substation = tasks["osmtgmod_substation"]

    # create Voronoi for MV grid districts
    create_voronoi_substation = PythonOperator(
        task_id="create-voronoi-substations",
        python_callable=substation.create_voronoi,
    )
    osmtgmod_substation >> create_voronoi_substation

    # MV grid districts
    mv_grid_districts = mv_grid_districts_setup(
        dependencies=[create_voronoi_substation]
    )
    mv_grid_districts.insert_into(pipeline)
    define_mv_grid_districts = tasks[
        "mv_grid_districts.define-mv-grid-districts"
    ]

    # Import potential areas for wind onshore and ground-mounted PV
    re_potential_areas = re_potential_area_setup(dependencies=[setup])
    re_potential_areas.insert_into(pipeline)

    # Future heat demand calculation based on Peta5_0_1 data
    heat_demand_Germany = HeatDemandImport(
        dependencies=[vg250, scenario_parameters, zensus_vg250]
    )

    # Gas grid import
    gas_grid_insert_data = PythonOperator(
        task_id="insert-gas-grid",
        python_callable=gas_grid.insert_gas_data,
    )

    etrago_input_data >> gas_grid_insert_data
    download_data_bundle >> gas_grid_insert_data
    osmtgmod_pypsa >> gas_grid_insert_data

    # Power-to-gas installations creation
    insert_power2gas_installations = PythonOperator(
        task_id="insert-power-to-gas-installations",
        python_callable=power2gas.insert_power2gas,
    )

    gas_grid_insert_data >> insert_power2gas_installations

    # Create gas voronoi
    create_gas_polygons = PythonOperator(
        task_id="create-gas-voronoi",
        python_callable=gas_areas.create_voronoi,
    )

    gas_grid_insert_data >> create_gas_polygons
    vg250_clean_and_prepare >> create_gas_polygons

    # Gas prod import
    gas_production_insert_data = GasProduction(
        dependencies=[create_gas_polygons]
    )

    # Insert industrial gas demand
    industrial_gas_demand = IndustrialGasDemand( 
     dependencies=[create_gas_polygons]) 

    # Extract landuse areas from osm data set
    create_landuse_table = PythonOperator(
        task_id="create-landuse-table",
        python_callable=loadarea.create_landuse_table,
    )

    landuse_extraction = PostgresOperator(
        task_id="extract-osm_landuse",
        sql=resources.read_text(loadarea, "osm_landuse_extraction.sql"),
        postgres_conn_id="egon_data",
        autocommit=True,
    )
    setup >> create_landuse_table
    create_landuse_table >> landuse_extraction
    osm_add_metadata >> landuse_extraction
    vg250_clean_and_prepare >> landuse_extraction

    # Import weather data
    weather_data = WeatherData(
        dependencies=[setup, scenario_parameters, vg250]
    )
    download_weather_data = tasks["era5.download-era5"]

    renewable_feedin = RenewableFeedin(dependencies=[weather_data, vg250])

    feedin_wind_onshore = tasks["renewable_feedin.wind"]
    feedin_pv = tasks["renewable_feedin.pv"]
    feedin_solar_thermal = tasks["renewable_feedin.solar-thermal"]

    # District heating areas demarcation
    district_heating_areas = DistrictHeatingAreas(
        dependencies=[heat_demand_Germany, scenario_parameters]
    )
    import_district_heating_areas = tasks["district_heating_areas.demarcation"]

    zensus_misc_import >> import_district_heating_areas

    # Calculate dynamic line rating for HV trans lines
    calculate_dlr = PythonOperator(
        task_id="calculate_dlr",
        python_callable=dlr.Calculate_DLR,
    )
    osmtgmod_pypsa >> calculate_dlr
    download_data_bundle >> calculate_dlr
    download_weather_data >> calculate_dlr

    # Map zensus grid districts
    zensus_mv_grid_districts = ZensusMvGridDistricts(
        dependencies=[population_import, mv_grid_districts]
    )

    map_zensus_grid_districts = tasks["zensus_mv_grid_districts.mapping"]

    # Map federal states to mv_grid_districts
    vg250_mv_grid_districts = Vg250MvGridDistricts(
        dependencies=[vg250, mv_grid_districts]
    )

    # Distribute electrical CTS demands to zensus grid
    cts_electricity_demand_annual = CtsElectricityDemand(
        dependencies=[
            demandregio,
            zensus_vg250,
            zensus_mv_grid_districts,
            heat_demand_Germany,
            etrago_input_data,
            household_electricity_demand_annual,
        ]
    )

    elec_cts_demands_zensus = tasks[
        "electricity_demand.distribute-cts-demands"
    ]

    # Power plants
    power_plants = PowerPlants(
        dependencies=[
            setup,
            renewable_feedin,
            mv_grid_districts,
            mastr_data,
            re_potential_areas,
            scenario_parameters,
            scenario_capacities,
            Vg250MvGridDistricts,
        ]
    )

    power_plant_import = tasks["power_plants.insert-hydro-biomass"]
    generate_wind_farms = tasks["power_plants.wind_farms.insert"]
    generate_pv_ground_mounted = tasks["power_plants.pv_ground_mounted.insert"]
    solar_rooftop_etrago = tasks[
        "power_plants.pv_rooftop.pv-rooftop-per-mv-grid"
    ]

    hvmv_substation_extraction >> generate_wind_farms
    hvmv_substation_extraction >> generate_pv_ground_mounted
    feedin_pv >> solar_rooftop_etrago
    elec_cts_demands_zensus >> solar_rooftop_etrago
    elec_household_demands_zensus >> solar_rooftop_etrago
    etrago_input_data >> solar_rooftop_etrago
    map_zensus_grid_districts >> solar_rooftop_etrago

    # CHP locations
    chp = Chp(dependencies=[mv_grid_districts, mastr_data])

    chp_locations_nep = tasks["chp.insert-chp-egon2035"]
    chp_heat_bus = tasks["chp.assign-heat-bus"]

    nep_insert_data >> chp_locations_nep
    create_gas_polygons >> chp_locations_nep
    import_district_heating_areas >> chp_locations_nep

    # Heat supply
    heat_supply = HeatSupply(
        dependencies=[
            data_bundle,
            zensus_mv_grid_districts,
            district_heating_areas,
            power_plants,
            zensus_mv_grid_districts,
            chp,
        ]
    )

    # Heat to eTraGo
    heat_etrago = HeatEtrago(
        dependencies=[heat_supply, mv_grid_districts, setup_etrago]
    )

    heat_etrago_buses = tasks["heat_etrago.buses"]
    heat_etrago_supply = tasks["heat_etrago.supply"]

    # Industry

    industrial_sites = MergeIndustrialSites(
        dependencies=[setup, vg250_clean_and_prepare]
    )

    demand_curves_industry = IndustrialDemandCurves(
        dependencies=[
            define_mv_grid_districts,
            industrial_sites,
            demandregio_demand_cts_ind,
            osm,
            landuse_extraction,
        ]
    )
    
    # DSM 
    components_dsm =  dsm_Potential(
        dependencies = [cts_electricity_demand_annual, 
                        demand_curves_industry,
                        osmtgmod_pypsa])

    # Electrical loads to eTraGo

    electrical_load_etrago = ElectricalLoadEtrago(
        dependencies=[demand_curves_industry, cts_electricity_demand_annual]
    )<|MERGE_RESOLUTION|>--- conflicted
+++ resolved
@@ -49,17 +49,13 @@
 import egon.data.processing.calculate_dlr as dlr
 import egon.data.processing.gas_areas as gas_areas
 import egon.data.processing.loadarea as loadarea
-<<<<<<< HEAD
 import egon.data.processing.calculate_dlr as dlr
-from egon.data.processing.DSM_cts_ind import dsm_Potential
-
-
-from egon.data import db
-
-=======
 import egon.data.processing.power2gas as power2gas
 import egon.data.processing.substation as substation
->>>>>>> 21265406
+from egon.data.processing.DSM_cts_ind import dsm_Potential
+
+
+from egon.data import db
 
 with airflow.DAG(
     "egon-data-processing-pipeline",

--- conflicted
+++ resolved
@@ -1,14 +1,5 @@
 import os
 
-<<<<<<< HEAD
-import airflow
-import egon.data.importing.zensus as import_zs
-import egon.data.processing.calculate_dlr as dlr
-import egon.data.processing.loadarea as loadarea
-import egon.data.processing.substation as substation
-import importlib_resources as resources
-=======
->>>>>>> 3dcf440a
 from airflow.operators.postgres_operator import PostgresOperator
 from airflow.operators.python_operator import PythonOperator
 from airflow.utils.dates import days_ago
@@ -17,11 +8,8 @@
 
 from egon.data import db
 from egon.data.datasets import database
-<<<<<<< HEAD
 from egon.data.datasets.saltcavern import SaltcavernData
-=======
 from egon.data.datasets.calculate_dlr import Calculate_dlr
->>>>>>> 3dcf440a
 from egon.data.datasets.chp import Chp
 from egon.data.datasets.chp_etrago import ChpEtrago
 from egon.data.datasets.data_bundle import DataBundle
@@ -38,12 +26,8 @@
 from egon.data.datasets.gas_prod import CH4Production
 from egon.data.processing.gas_areas import GasAreas
 from egon.data.datasets.ch4_storages import CH4Storages
-<<<<<<< HEAD
 from egon.data.processing.h2_to_ch4 import H2toCH4toH2
 from egon.data.processing.power_to_h2 import PowertoH2toPower
-=======
-from egon.data.processing.power_to_h2 import PowertoH2
->>>>>>> 3dcf440a
 from egon.data.datasets.gas_grid import GasNodesandPipes
 from egon.data.datasets.heat_demand import HeatDemandImport
 from egon.data.datasets.heat_demand_timeseries.HTS import HeatTimeSeries
@@ -281,7 +265,6 @@
         dependencies=[etrago_input_data, download_data_bundle, osmtgmod_pypsa]
     )
 
-<<<<<<< HEAD
     # Insert hydrogen buses
     insert_hydrogen_buses = HydrogenBusEtrago(
         dependencies=[saltcavern_storage, gas_grid_insert_data])
@@ -303,26 +286,12 @@
     # Create gas voronoi
     create_gas_polygons = GasAreas(
         dependencies=[insert_hydrogen_buses, vg250_clean_and_prepare]
-=======
-    # Power-to-gas installations creation
-    insert_power_to_h2_installations = PowertoH2(
-        dependencies=[gas_grid_insert_data]
-    )
-   
-    # Create gas voronoi
-    create_gas_polygons = GasAreas(
-        dependencies=[gas_grid_insert_data, vg250_clean_and_prepare]
->>>>>>> 3dcf440a
     )
 
     # Gas prod import
     gas_production_insert_data = CH4Production(
         dependencies=[create_gas_polygons]
     )
-    
-    # CH4 storages import
-    insert_data_ch4_storages = CH4Storages(
-        dependencies=[create_gas_polygons])
 
     # CH4 storages import
     insert_data_ch4_storages = CH4Storages(
@@ -544,7 +513,7 @@
             map_zensus_grid_districts,
         ]
     )
-    
+
     # HTS to etrago table
     hts_etrago_table = HtsEtragoTable(
                         dependencies = [heat_time_series,mv_grid_districts,

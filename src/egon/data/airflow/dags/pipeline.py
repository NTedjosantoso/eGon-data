--- conflicted
+++ resolved
@@ -97,11 +97,18 @@
         task_id="import-zensus-misc",
         python_callable=import_zs.zensus_misc_to_postgres
     )
-<<<<<<< HEAD
-    zensus_download_population >> zensus_download_misc >> zensus_tables
-    zensus_tables >> population_import >> zensus_misc_import
+    setup >> zensus_download_population >> zensus_download_misc
+    zensus_download_misc >> zensus_tables >> population_import
+    population_import >> zensus_misc_import
 
-# Substation extraction
+    # DemandRegio data import
+    demandregio_import = PythonOperator(
+        task_id="import-demandregio",
+        python_callable=import_dr.insert_data,
+    )
+    vg250_clean_and_prepare >> demandregio_import
+
+    # Substation extraction
     substation_functions = PythonOperator(
         task_id="substation_functions",
         sql="substation_functions.sql",
@@ -122,16 +129,4 @@
         autocommit=True,
     )
     osm_add_metadata >> substation_functions >> hvmv_substation_extraction
-    hvmv_substation_extraction >> ehv_substation_extraction
-=======
-    setup >> zensus_download_population >> zensus_download_misc
-    zensus_download_misc >> zensus_tables >> population_import
-    population_import >> zensus_misc_import
-
-    # DemandRegio data import
-    demandregio_import = PythonOperator(
-        task_id="import-demandregio",
-        python_callable=import_dr.insert_data,
-    )
-    vg250_clean_and_prepare >> demandregio_import
->>>>>>> 4d87d8c0
+    hvmv_substation_extraction >> ehv_substation_extraction
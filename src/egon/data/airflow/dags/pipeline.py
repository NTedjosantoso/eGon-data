import os

from airflow.operators.postgres_operator import PostgresOperator
from airflow.operators.python_operator import PythonOperator
from airflow.utils.dates import days_ago
import airflow
import importlib_resources as resources

from egon.data import db
from egon.data.config import set_numexpr_threads
from egon.data.datasets import database
from egon.data.datasets.calculate_dlr import Calculate_dlr
from egon.data.datasets.ch4_storages import CH4Storages
from egon.data.datasets.chp import Chp
from egon.data.datasets.chp_etrago import ChpEtrago
from egon.data.datasets.data_bundle import DataBundle
from egon.data.datasets.demandregio import DemandRegio
from egon.data.datasets.district_heating_areas import DistrictHeatingAreas
from egon.data.datasets.DSM_cts_ind import dsm_Potential
from egon.data.datasets.electricity_demand import (
    CtsElectricityDemand,
    HouseholdElectricityDemand,
)
from egon.data.datasets.electricity_demand_etrago import ElectricalLoadEtrago
from egon.data.datasets.era5 import WeatherData
from egon.data.datasets.etrago_setup import EtragoSetup
from egon.data.datasets.fill_etrago_gen import Egon_etrago_gen
from egon.data.datasets.gas_grid import GasNodesandPipes
from egon.data.datasets.gas_prod import CH4Production
from egon.data.datasets.heat_demand import HeatDemandImport
from egon.data.datasets.heat_demand_timeseries.HTS import HeatTimeSeries
from egon.data.datasets.heat_etrago import HeatEtrago
from egon.data.datasets.heat_etrago.hts_etrago import HtsEtragoTable
from egon.data.datasets.heat_supply import HeatSupply
from egon.data.datasets.hh_demand_profiles import (
    hh_demand_setup,
    houseprofiles_in_census_cells,
    mv_grid_district_HH_electricity_load,
)
from egon.data.datasets.industrial_gas_demand import IndustrialGasDemand
from egon.data.datasets.industrial_sites import MergeIndustrialSites
from egon.data.datasets.industry import IndustrialDemandCurves
from egon.data.datasets.loadarea import LoadArea
from egon.data.datasets.mastr import mastr_data_setup
from egon.data.datasets.mv_grid_districts import mv_grid_districts_setup
from egon.data.datasets.osm import OpenStreetMap
from egon.data.datasets.osmtgmod import Osmtgmod
from egon.data.datasets.power_plants import PowerPlants
from egon.data.datasets.re_potential_areas import re_potential_area_setup
from egon.data.datasets.renewable_feedin import RenewableFeedin
from egon.data.datasets.scenario_capacities import ScenarioCapacities
from egon.data.datasets.scenario_parameters import ScenarioParameters
from egon.data.datasets.society_prognosis import SocietyPrognosis
from egon.data.datasets.storages import PumpedHydro
from egon.data.datasets.substation import SubstationExtraction
from egon.data.datasets.substation_voronoi import SubstationVoronoi
from egon.data.datasets.vg250 import Vg250
from egon.data.datasets.vg250_mv_grid_districts import Vg250MvGridDistricts
from egon.data.datasets.zensus import ZensusPopulation, ZensusMiscellaneous
from egon.data.datasets.zensus_mv_grid_districts import ZensusMvGridDistricts
from egon.data.datasets.zensus_vg250 import ZensusVg250
from egon.data.processing.gas_areas import GasAreas
from egon.data.processing.power_to_h2 import PowertoH2
import egon.data.datasets.gas_grid as gas_grid
import egon.data.processing.gas_areas as gas_areas
import egon.data.processing.power_to_h2 as power_to_h2


# Set number of threads used by numpy and pandas
set_numexpr_threads()

with airflow.DAG(
    "egon-data-processing-pipeline",
    description="The eGo^N data processing DAG.",
    default_args={"start_date": days_ago(1)},
    template_searchpath=[
        os.path.abspath(
            os.path.join(
                os.path.dirname(__file__), "..", "..", "processing", "vg250"
            )
        )
    ],
    is_paused_upon_creation=False,
    schedule_interval=None,
) as pipeline:

    tasks = pipeline.task_dict

    database_setup = database.Setup()
    database_setup.insert_into(pipeline)
    setup = tasks["database.setup"]

    osm = OpenStreetMap(dependencies=[setup])
    osm.insert_into(pipeline)
    osm_add_metadata = tasks["osm.add-metadata"]
    osm_download = tasks["osm.download"]

    data_bundle = DataBundle(dependencies=[setup])
    data_bundle.insert_into(pipeline)
    download_data_bundle = tasks["data_bundle.download"]

    # VG250 (Verwaltungsgebiete 250) data import
    vg250 = Vg250(dependencies=[setup])
    vg250.insert_into(pipeline)
    vg250_clean_and_prepare = tasks["vg250.cleaning-and-preperation"]

    # Scenario table
    scenario_parameters = ScenarioParameters(dependencies=[setup])
    scenario_input_import = tasks["scenario_parameters.insert-scenarios"]

    # Zensus population import
    zensus_population = ZensusPopulation(dependencies=[setup, vg250])

    # Combine Zensus and VG250 data
    zensus_vg250 = ZensusVg250(dependencies=[vg250, zensus_population])

    # Download and import zensus data on households, buildings and apartments
    zensus_miscellaneous = ZensusMiscellaneous(
        dependencies=[zensus_population, zensus_vg250]
    )

    # DemandRegio data import
    demandregio = DemandRegio(
        dependencies=[setup, vg250, scenario_parameters, data_bundle]
    )
    demandregio_demand_cts_ind = tasks["demandregio.insert-cts-ind-demands"]

    # Society prognosis
    society_prognosis = SocietyPrognosis(
        dependencies=[demandregio, zensus_vg250, zensus_population]
    )

    # Distribute household electrical demands to zensus cells
    household_electricity_demand_annual = HouseholdElectricityDemand(
        dependencies=[
            demandregio,
            zensus_vg250,
            zensus_miscellaneous,
            society_prognosis,
        ]
    )

    elec_household_demands_zensus = tasks[
        "electricity_demand.distribute-household-demands"
    ]

    # NEP data import
    scenario_capacities = ScenarioCapacities(
        dependencies=[setup, vg250, data_bundle, zensus_population]
    )

    # setting etrago input tables

    setup_etrago = EtragoSetup(dependencies=[setup])
    etrago_input_data = tasks["etrago_setup.create-tables"]

    # Retrieve MaStR data
    mastr_data = mastr_data_setup(dependencies=[setup])
    mastr_data.insert_into(pipeline)
    retrieve_mastr_data = tasks["mastr.download-mastr-data"]

    substation_extraction = SubstationExtraction(
        dependencies=[osm_add_metadata, vg250_clean_and_prepare]
    )

    # osmTGmod ehv/hv grid model generation
    osmtgmod = Osmtgmod(
        dependencies=[osm_download, substation_extraction, setup_etrago]
    )
    osmtgmod.insert_into(pipeline)
    osmtgmod_pypsa = tasks["osmtgmod.to-pypsa"]
    osmtgmod_substation = tasks["osmtgmod_substation"]

    # create Voronoi polygons
    substation_voronoi = SubstationVoronoi(
        dependencies=[osmtgmod_substation, vg250]
    )

    # MV grid districts
    mv_grid_districts = mv_grid_districts_setup(
        dependencies=[substation_voronoi]
    )
    mv_grid_districts.insert_into(pipeline)
    define_mv_grid_districts = tasks[
        "mv_grid_districts.define-mv-grid-districts"
    ]

    # Import potential areas for wind onshore and ground-mounted PV
    re_potential_areas = re_potential_area_setup(dependencies=[setup])
    re_potential_areas.insert_into(pipeline)

    # Future heat demand calculation based on Peta5_0_1 data
    heat_demand_Germany = HeatDemandImport(
        dependencies=[vg250, scenario_parameters, zensus_vg250]
    )

    # Gas grid import
    gas_grid_insert_data = GasNodesandPipes(
        dependencies=[etrago_input_data, download_data_bundle, osmtgmod_pypsa]
    )

    # Power-to-gas installations creation
    insert_power_to_h2_installations = PowertoH2(
        dependencies=[gas_grid_insert_data]
    )

    # Create gas voronoi
    create_gas_polygons = GasAreas(
        dependencies=[gas_grid_insert_data, vg250_clean_and_prepare]
    )

    # Gas prod import
    gas_production_insert_data = CH4Production(
        dependencies=[create_gas_polygons]
    )

    # CH4 storages import
    insert_data_ch4_storages = CH4Storages(dependencies=[create_gas_polygons])

    # Insert industrial gas demand
    industrial_gas_demand = IndustrialGasDemand(
        dependencies=[create_gas_polygons]
    )

    # Extract landuse areas from osm data set
    load_area = LoadArea(dependencies=[osm, vg250])

    # Import weather data
    weather_data = WeatherData(
        dependencies=[setup, scenario_parameters, vg250]
    )
    download_weather_data = tasks["era5.download-era5"]

    renewable_feedin = RenewableFeedin(dependencies=[weather_data, vg250])

    feedin_wind_onshore = tasks["renewable_feedin.wind"]
    feedin_pv = tasks["renewable_feedin.pv"]
    feedin_solar_thermal = tasks["renewable_feedin.solar-thermal"]

    # District heating areas demarcation
    district_heating_areas = DistrictHeatingAreas(
        dependencies=[
            heat_demand_Germany,
            scenario_parameters,
            zensus_miscellaneous,
        ]
    )
    import_district_heating_areas = tasks["district_heating_areas.demarcation"]

    # Calculate dynamic line rating for HV trans lines
    dlr = Calculate_dlr(
        dependencies=[
            osmtgmod_pypsa,
            download_data_bundle,
            download_weather_data,
        ]
    )

    # Map zensus grid districts
    zensus_mv_grid_districts = ZensusMvGridDistricts(
        dependencies=[zensus_population, mv_grid_districts]
    )

    map_zensus_grid_districts = tasks["zensus_mv_grid_districts.mapping"]

    # Map federal states to mv_grid_districts
    vg250_mv_grid_districts = Vg250MvGridDistricts(
        dependencies=[vg250, mv_grid_districts]
    )

    # Distribute electrical CTS demands to zensus grid
    cts_electricity_demand_annual = CtsElectricityDemand(
        dependencies=[
            demandregio,
            zensus_vg250,
            zensus_mv_grid_districts,
            heat_demand_Germany,
            etrago_input_data,
            household_electricity_demand_annual,
        ]
    )

    elec_cts_demands_zensus = tasks[
        "electricity_demand.distribute-cts-demands"
    ]

    mv_hh_electricity_load_2035 = PythonOperator(
        task_id="MV-hh-electricity-load-2035",
        python_callable=mv_grid_district_HH_electricity_load,
        op_args=["eGon2035", 2035, "0.0.0"],
        op_kwargs={"drop_table": True},
    )

    mv_hh_electricity_load_2050 = PythonOperator(
        task_id="MV-hh-electricity-load-2050",
        python_callable=mv_grid_district_HH_electricity_load,
        op_args=["eGon100RE", 2050, "0.0.0"],
    )

    hh_demand = hh_demand_setup(
        dependencies=[
            vg250_clean_and_prepare,
            zensus_miscellaneous,
            map_zensus_grid_districts,
            zensus_vg250,
            demandregio,
        ],
        tasks=(
            houseprofiles_in_census_cells,
            mv_hh_electricity_load_2035,
            mv_hh_electricity_load_2050,
        ),
    )
    hh_demand.insert_into(pipeline)
    householdprofiles_in_cencus_cells = tasks[
        "hh_demand_profiles.houseprofiles-in-census-cells"
    ]
    mv_hh_electricity_load_2035 = tasks["MV-hh-electricity-load-2035"]
    mv_hh_electricity_load_2050 = tasks["MV-hh-electricity-load-2050"]

    # Industry

    industrial_sites = MergeIndustrialSites(
        dependencies=[setup, vg250_clean_and_prepare, data_bundle]
    )

    demand_curves_industry = IndustrialDemandCurves(
        dependencies=[
            define_mv_grid_districts,
            industrial_sites,
            demandregio_demand_cts_ind,
            osm,
            load_area,
        ]
    )

    # Electrical loads to eTraGo

    electrical_load_etrago = ElectricalLoadEtrago(
        dependencies=[
            demand_curves_industry,
            cts_electricity_demand_annual,
            hh_demand,
            ]
    )

    # CHP locations
    chp = Chp(
        dependencies=[
            mv_grid_districts,
            mastr_data,
            industrial_sites,
            create_gas_polygons,
        ]
    )

    chp_locations_nep = tasks["chp.insert-chp-egon2035"]
    chp_heat_bus = tasks["chp.assign-heat-bus"]

    import_district_heating_areas >> chp_locations_nep

    # Power plants
    power_plants = PowerPlants(
        dependencies=[
            setup,
            renewable_feedin,
            substation_extraction,
            mv_grid_districts,
            mastr_data,
            re_potential_areas,
            scenario_parameters,
            scenario_capacities,
            Vg250MvGridDistricts,
            chp,
        ]
    )

    power_plant_import = tasks["power_plants.insert-hydro-biomass"]
    generate_wind_farms = tasks["power_plants.wind_farms.insert"]
    generate_pv_ground_mounted = tasks["power_plants.pv_ground_mounted.insert"]
    solar_rooftop_etrago = tasks[
        "power_plants.pv_rooftop.pv-rooftop-per-mv-grid"
    ]

    feedin_pv >> solar_rooftop_etrago
    elec_cts_demands_zensus >> solar_rooftop_etrago
    elec_household_demands_zensus >> solar_rooftop_etrago
    etrago_input_data >> solar_rooftop_etrago
    map_zensus_grid_districts >> solar_rooftop_etrago

    # Fill eTraGo Generators tables
    fill_etrago_generators = Egon_etrago_gen(
<<<<<<< HEAD
        dependencies=[power_plants, weather_data])
=======
        dependencies=[power_plants, weather_data]
    )
>>>>>>> ed991425

    # Heat supply
    heat_supply = HeatSupply(
        dependencies=[
            data_bundle,
            zensus_mv_grid_districts,
            district_heating_areas,
            zensus_mv_grid_districts,
            chp,
        ]
    )

    # Heat to eTraGo
    heat_etrago = HeatEtrago(
        dependencies=[
            heat_supply,
            mv_grid_districts,
            setup_etrago,
            renewable_feedin,
        ]
    )

    heat_etrago_buses = tasks["heat_etrago.buses"]
    heat_etrago_supply = tasks["heat_etrago.supply"]

    # CHP to eTraGo
    chp_etrago = ChpEtrago(dependencies=[chp, heat_etrago])

    # DSM
    components_dsm = dsm_Potential(
        dependencies=[
            cts_electricity_demand_annual,
            demand_curves_industry,
            osmtgmod_pypsa,
        ]
    )

    # Pumped hydro units

    pumped_hydro = PumpedHydro(
        dependencies=[
            setup,
            mv_grid_districts,
            mastr_data,
            scenario_parameters,
            scenario_capacities,
            Vg250MvGridDistricts,
            power_plants,
        ]
    )

    # Heat time Series
    heat_time_series = HeatTimeSeries(
        dependencies=[
            data_bundle,
            demandregio,
            heat_demand_Germany,
            import_district_heating_areas,
            import_district_heating_areas,
            vg250,
            map_zensus_grid_districts,
        ]
    )

    # HTS to etrago table
    hts_etrago_table = HtsEtragoTable(
        dependencies=[
            heat_time_series,
            mv_grid_districts,
            district_heating_areas,
            heat_etrago,
        ]
    )<|MERGE_RESOLUTION|>--- conflicted
+++ resolved
@@ -390,12 +390,8 @@
 
     # Fill eTraGo Generators tables
     fill_etrago_generators = Egon_etrago_gen(
-<<<<<<< HEAD
-        dependencies=[power_plants, weather_data])
-=======
         dependencies=[power_plants, weather_data]
     )
->>>>>>> ed991425
 
     # Heat supply
     heat_supply = HeatSupply(

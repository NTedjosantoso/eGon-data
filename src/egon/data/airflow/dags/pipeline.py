--- conflicted
+++ resolved
@@ -512,12 +512,7 @@
 
     # Storages to eTraGo
     storage_etrago = StorageEtrago(
-<<<<<<< HEAD
-        dependencies=[
-            pumped_hydro,
-            setup_etrago,
-            scenario_parameters,
-        ]
+        dependencies=[pumped_hydro, scenario_parameters, setup_etrago]
     )
 
     # eMobility: motorized individual travel
@@ -530,7 +525,4 @@
             data_bundle,
             setup_etrago,
         ]
-=======
-        dependencies=[pumped_hydro, scenario_parameters, setup_etrago]
->>>>>>> 86153743
     )
import os

from airflow.operators.postgres_operator import PostgresOperator
from airflow.operators.python_operator import PythonOperator
from airflow.utils.dates import days_ago
import importlib_resources as resources

from egon.data.datasets import database
from egon.data.datasets.data_bundle import DataBundle
from egon.data.datasets.heat_etrago import HeatEtrago
from egon.data.datasets.heat_supply import HeatSupply
from egon.data.datasets.osm import OpenStreetMap
<<<<<<< HEAD
from egon.data.datasets.hh_demand_profiles import hh_demand_setup, mv_grid_district_HH_electricity_load, \
    houseprofiles_in_census_cells

from egon.data.datasets.mastr import mastr_data_setup
from egon.data.datasets.re_potential_areas import re_potential_area_setup
from egon.data.datasets.mv_grid_districts import mv_grid_districts_setup

=======
from egon.data.datasets.mastr import mastr_data_setup
from egon.data.datasets.re_potential_areas import re_potential_area_setup
from egon.data.datasets.mv_grid_districts import mv_grid_districts_setup
>>>>>>> 255d9653
from egon.data.datasets.vg250 import Vg250
from egon.data.processing.zensus_vg250 import (
    zensus_population_inside_germany as zensus_vg250,
)
import airflow
import egon.data.importing.demandregio as import_dr
import egon.data.importing.demandregio.install_disaggregator as install_dr
import egon.data.importing.era5 as import_era5
import egon.data.importing.etrago as etrago
import egon.data.importing.heat_demand_data as import_hd
import egon.data.importing.industrial_sites as industrial_sites

import egon.data.importing.nep_input_data as nep_input
import egon.data.importing.scenarios as import_scenarios
import egon.data.importing.zensus as import_zs
import egon.data.importing.gas_grid as gas_grid

import egon.data.processing.boundaries_grid_districts as boundaries_grid_districts
import egon.data.processing.demandregio as process_dr
import egon.data.processing.district_heating_areas as district_heating_areas
import egon.data.processing.osmtgmod as osmtgmod
import egon.data.processing.power_plants as power_plants
import egon.data.processing.renewable_feedin as import_feedin
import egon.data.processing.substation as substation
import egon.data.processing.zensus_vg250.zensus_population_inside_germany as zensus_vg250
import egon.data.processing.gas_areas as gas_areas
import egon.data.processing.wind_farms as wf
import egon.data.processing.pv_ground_mounted as pv_gm
import egon.data.importing.scenarios as import_scenarios
import egon.data.importing.industrial_sites as industrial_sites
import egon.data.processing.loadarea as loadarea
import egon.data.processing.calculate_dlr as dlr

import egon.data.processing.zensus as process_zs
import egon.data.processing.zensus_grid_districts as zensus_grid_districts


from egon.data import db


with airflow.DAG(
    "egon-data-processing-pipeline",
    description="The eGo^N data processing DAG.",
    default_args={"start_date": days_ago(1)},
    template_searchpath=[
        os.path.abspath(
            os.path.join(
                os.path.dirname(__file__), "..", "..", "processing", "vg250"
            )
        )
    ],
    is_paused_upon_creation=False,
    schedule_interval=None,
) as pipeline:

    tasks = pipeline.task_dict

    database_setup = database.Setup()
    database_setup.insert_into(pipeline)
    setup = tasks["database.setup"]

    osm = OpenStreetMap(dependencies=[setup])
    osm.insert_into(pipeline)
    osm_add_metadata = tasks["osm.add-metadata"]
    osm_download = tasks["osm.download"]

    data_bundle = DataBundle(dependencies=[setup])
    data_bundle.insert_into(pipeline)
    download_data_bundle = tasks["data_bundle.download"]

    # VG250 (Verwaltungsgebiete 250) data import
    vg250 = Vg250(dependencies=[setup])
    vg250.insert_into(pipeline)
    vg250_clean_and_prepare = tasks["vg250.cleaning-and-preperation"]

    # Zensus import
    zensus_download_population = PythonOperator(
        task_id="download-zensus-population",
        python_callable=import_zs.download_zensus_pop,
    )

    zensus_download_misc = PythonOperator(
        task_id="download-zensus-misc",
        python_callable=import_zs.download_zensus_misc,
    )

    zensus_tables = PythonOperator(
        task_id="create-zensus-tables",
        python_callable=import_zs.create_zensus_tables,
    )

    population_import = PythonOperator(
        task_id="import-zensus-population",
        python_callable=import_zs.population_to_postgres,
    )

    zensus_misc_import = PythonOperator(
        task_id="import-zensus-misc",
        python_callable=import_zs.zensus_misc_to_postgres,
    )
    setup >> zensus_download_population >> zensus_download_misc
    zensus_download_misc >> zensus_tables >> population_import
    vg250_clean_and_prepare >> population_import
    population_import >> zensus_misc_import

    # Combine Zensus and VG250 data
    map_zensus_vg250 = PythonOperator(
        task_id="map_zensus_vg250",
        python_callable=zensus_vg250.map_zensus_vg250,
    )

    zensus_inside_ger = PythonOperator(
        task_id="zensus-inside-germany",
        python_callable=zensus_vg250.inside_germany,
    )

    zensus_inside_ger_metadata = PythonOperator(
        task_id="zensus-inside-germany-metadata",
        python_callable=zensus_vg250.add_metadata_zensus_inside_ger,
    )

    vg250_population = PythonOperator(
        task_id="population-in-municipalities",
        python_callable=zensus_vg250.population_in_municipalities,
    )

    vg250_population_metadata = PythonOperator(
        task_id="population-in-municipalities-metadata",
        python_callable=zensus_vg250.add_metadata_vg250_gem_pop,
    )
    [
        vg250_clean_and_prepare,
        population_import,
    ] >> map_zensus_vg250 >> zensus_inside_ger >> zensus_inside_ger_metadata
    zensus_inside_ger >> vg250_population >> vg250_population_metadata

    # Scenario table
    scenario_input_tables = PythonOperator(
        task_id="create-scenario-parameters-table",
        python_callable=import_scenarios.create_table
    )

    scenario_input_import = PythonOperator(
        task_id="import-scenario-parameters",
        python_callable=import_scenarios.insert_scenarios
    )
    setup >> scenario_input_tables >> scenario_input_import

    # DemandRegio data import
    demandregio_tables = PythonOperator(
        task_id="demandregio-tables",
        python_callable=import_dr.create_tables,
    )

    scenario_input_tables >> demandregio_tables


    demandregio_installation = PythonOperator(
        task_id="demandregio-installation",
        python_callable=install_dr.clone_and_install,
    )

    setup >> demandregio_installation

    demandregio_society = PythonOperator(
        task_id="demandregio-society",
        python_callable=import_dr.insert_society_data,
    )

    demandregio_installation >> demandregio_society
    vg250_clean_and_prepare >> demandregio_society
    demandregio_tables >> demandregio_society
    scenario_input_import >> demandregio_society

    demandregio_demand_households = PythonOperator(
        task_id="demandregio-household-demands",
        python_callable=import_dr.insert_household_demand,
    )

    demandregio_installation >> demandregio_demand_households
    vg250_clean_and_prepare >> demandregio_demand_households
    demandregio_tables >> demandregio_demand_households
    scenario_input_import >> demandregio_demand_households

    demandregio_demand_cts_ind = PythonOperator(
        task_id="demandregio-cts-industry-demands",
        python_callable=import_dr.insert_cts_ind_demands,
    )

    demandregio_installation >> demandregio_demand_cts_ind
    vg250_clean_and_prepare >> demandregio_demand_cts_ind
    demandregio_tables >> demandregio_demand_cts_ind
    scenario_input_import >> demandregio_demand_cts_ind
    download_data_bundle >> demandregio_demand_cts_ind

    # Society prognosis
    prognosis_tables = PythonOperator(
        task_id="create-prognosis-tables",
        python_callable=process_zs.create_tables,
    )

    setup >> prognosis_tables

    population_prognosis = PythonOperator(
        task_id="zensus-population-prognosis",
        python_callable=process_zs.population_prognosis_to_zensus,
    )

    prognosis_tables >> population_prognosis
    map_zensus_vg250 >> population_prognosis
    demandregio_society >> population_prognosis
    population_import >> population_prognosis

    household_prognosis = PythonOperator(
        task_id="zensus-household-prognosis",
        python_callable=process_zs.household_prognosis_to_zensus,
    )
    prognosis_tables >> household_prognosis
    map_zensus_vg250 >> household_prognosis
    demandregio_society >> household_prognosis
    zensus_misc_import >> household_prognosis


    # Distribute electrical demands to zensus cells
    processed_dr_tables = PythonOperator(
        task_id="create-demand-tables",
        python_callable=process_dr.create_tables,
    )

    elec_household_demands_zensus = PythonOperator(
        task_id="electrical-household-demands-zensus",
        python_callable=process_dr.distribute_household_demands,
    )

    zensus_tables >> processed_dr_tables >> elec_household_demands_zensus
    population_prognosis >> elec_household_demands_zensus
    demandregio_demand_households >> elec_household_demands_zensus
    map_zensus_vg250 >> elec_household_demands_zensus

    # NEP data import
    create_tables = PythonOperator(
        task_id="create-scenario-tables",
        python_callable=nep_input.create_scenario_input_tables,
    )

    nep_insert_data = PythonOperator(
        task_id="insert-nep-data",
        python_callable=nep_input.insert_data_nep,
    )

    setup >> create_tables >> nep_insert_data
    vg250_clean_and_prepare >> nep_insert_data
    population_import >> nep_insert_data
    download_data_bundle >> nep_insert_data

    # setting etrago input tables
    etrago_input_data = PythonOperator(
        task_id="setting-etrago-input-tables",
        python_callable=etrago.setup,
    )
    setup >> etrago_input_data

    # Retrieve MaStR data
    mastr_data = mastr_data_setup(dependencies=[setup])
    mastr_data.insert_into(pipeline)
    retrieve_mastr_data = tasks["mastr.download-mastr-data"]

    # Substation extraction
    substation_tables = PythonOperator(
        task_id="create_substation_tables",
        python_callable=substation.create_tables,
    )

    substation_functions = PythonOperator(
        task_id="substation_functions",
        python_callable=substation.create_sql_functions,
    )

    hvmv_substation_extraction = PostgresOperator(
        task_id="hvmv_substation_extraction",
        sql=resources.read_text(substation, "hvmv_substation.sql"),
        postgres_conn_id="egon_data",
        autocommit=True,
    )

    ehv_substation_extraction = PostgresOperator(
        task_id="ehv_substation_extraction",
        sql=resources.read_text(substation, "ehv_substation.sql"),
        postgres_conn_id="egon_data",
        autocommit=True,
    )


    osm_add_metadata >> substation_tables >> substation_functions
    substation_functions >> hvmv_substation_extraction
    substation_functions >> ehv_substation_extraction
    vg250_clean_and_prepare >> hvmv_substation_extraction
    vg250_clean_and_prepare >> ehv_substation_extraction

    # osmTGmod ehv/hv grid model generation
    osmtgmod_osm_import = PythonOperator(
        task_id="osmtgmod_osm_import",
        python_callable=osmtgmod.import_osm_data,
    )

    run_osmtgmod = PythonOperator(
        task_id="run_osmtgmod",
        python_callable=osmtgmod.run_osmtgmod,
    )

    osmtgmod_pypsa = PythonOperator(
        task_id="osmtgmod_pypsa",
        python_callable=osmtgmod.osmtgmmod_to_pypsa,
    )

    osmtgmod_substation = PostgresOperator(
        task_id="osmtgmod_substation",
        sql=resources.read_text(osmtgmod, "substation_otg.sql"),
        postgres_conn_id="egon_data",
        autocommit=True,
    )

    osm_download >> osmtgmod_osm_import >> run_osmtgmod
    ehv_substation_extraction >> run_osmtgmod
    hvmv_substation_extraction >> run_osmtgmod
    run_osmtgmod >> osmtgmod_pypsa
    etrago_input_data >> osmtgmod_pypsa
    run_osmtgmod >> osmtgmod_substation

    # create Voronoi for MV grid districts
    create_voronoi_substation = PythonOperator(
        task_id="create-voronoi-substations",
        python_callable=substation.create_voronoi,
    )
    osmtgmod_substation >> create_voronoi_substation

    # MV grid districts
    mv_grid_districts = mv_grid_districts_setup(dependencies=[create_voronoi_substation])
    mv_grid_districts.insert_into(pipeline)
    define_mv_grid_districts = tasks["mv_grid_districts.define-mv-grid-districts"]

    # Import potential areas for wind onshore and ground-mounted PV
    re_potential_areas = re_potential_area_setup(dependencies=[setup])
    re_potential_areas.insert_into(pipeline)
    insert_re_potential_areas = tasks["re_potential_areas.insert-data"]

    # Future heat demand calculation based on Peta5_0_1 data
    heat_demand_import = PythonOperator(
        task_id="import-heat-demand",
        python_callable=import_hd.future_heat_demand_data_import,
    )
    vg250_clean_and_prepare >> heat_demand_import
    zensus_inside_ger_metadata >> heat_demand_import
    scenario_input_import >> heat_demand_import

    # Power plant setup
    power_plant_tables = PythonOperator(
        task_id="create-power-plant-tables",
        python_callable=power_plants.create_tables,
    )

    power_plant_import = PythonOperator(
        task_id="import-hydro-biomass-power-plants",
        python_callable=power_plants.insert_power_plants,
    )

    setup >> power_plant_tables >> power_plant_import
    nep_insert_data >> power_plant_import
    retrieve_mastr_data >> power_plant_import
    define_mv_grid_districts >> power_plant_import

    # Import and merge data on industrial sites from different sources

    industrial_sites_import = PythonOperator(
        task_id="download-import-industrial-sites",
        python_callable=industrial_sites.download_import_industrial_sites
    )

    industrial_sites_merge = PythonOperator(
        task_id="merge-industrial-sites",
        python_callable=industrial_sites.merge_inputs
    )

    industrial_sites_nuts = PythonOperator(
        task_id="map-industrial-sites-nuts3",
        python_callable=industrial_sites.map_nuts3
    )
    vg250_clean_and_prepare >> industrial_sites_import
    industrial_sites_import >> industrial_sites_merge >> industrial_sites_nuts

    # Distribute electrical CTS demands to zensus grid

    elec_cts_demands_zensus = PythonOperator(
        task_id="electrical-cts-demands-zensus",
        python_callable=process_dr.distribute_cts_demands,
    )

    processed_dr_tables >> elec_cts_demands_zensus
    heat_demand_import >> elec_cts_demands_zensus
    demandregio_demand_cts_ind >> elec_cts_demands_zensus
    map_zensus_vg250 >> elec_cts_demands_zensus


    # Gas grid import
    gas_grid_insert_data = PythonOperator(
        task_id="insert-gas-grid",
        python_callable=gas_grid.insert_gas_data,
    )

    etrago_input_data >> gas_grid_insert_data
    download_data_bundle >> gas_grid_insert_data

    # Create gas voronoi
    create_gas_polygons = PythonOperator(
        task_id="create-gas-voronoi",
        python_callable=gas_areas.create_voronoi,
    )

    gas_grid_insert_data  >> create_gas_polygons
    vg250_clean_and_prepare >> create_gas_polygons

    # Extract landuse areas from osm data set
    create_landuse_table = PythonOperator(
        task_id="create-landuse-table",
        python_callable=loadarea.create_landuse_table
    )

    landuse_extraction = PostgresOperator(
        task_id="extract-osm_landuse",
        sql=resources.read_text(loadarea, "osm_landuse_extraction.sql"),
        postgres_conn_id="egon_data",
        autocommit=True,
    )
    setup >> create_landuse_table
    create_landuse_table >> landuse_extraction
    osm_add_metadata >> landuse_extraction
    vg250_clean_and_prepare >> landuse_extraction

    # Generate wind power farms
    generate_wind_farms = PythonOperator(
        task_id="generate_wind_farms",
        python_callable=wf.wind_power_parks,
    )
    retrieve_mastr_data >> generate_wind_farms
    insert_re_potential_areas >> generate_wind_farms
    scenario_input_import >> generate_wind_farms
    hvmv_substation_extraction >> generate_wind_farms
    define_mv_grid_districts >> generate_wind_farms

    # Regionalization of PV ground mounted
    generate_pv_ground_mounted = PythonOperator(
        task_id="generate_pv_ground_mounted",
        python_callable=pv_gm.regio_of_pv_ground_mounted,
    )
    retrieve_mastr_data >> generate_pv_ground_mounted
    insert_re_potential_areas >> generate_pv_ground_mounted
    scenario_input_import >> generate_pv_ground_mounted
    hvmv_substation_extraction >> generate_pv_ground_mounted
    define_mv_grid_districts >> generate_pv_ground_mounted

    # Calculate dynamic line rating for HV trans lines

    calculate_dlr = PythonOperator(
        task_id="calculate_dlr",
        python_callable=dlr.Calculate_DLR,
    )
    osmtgmod_pypsa >> calculate_dlr
    download_data_bundle >> calculate_dlr

    # Import weather data
    download_era5 = PythonOperator(
        task_id="download-weather-data",
        python_callable=import_era5.download_era5,
    )
    scenario_input_import >> download_era5

    create_weather_tables = PythonOperator(
        task_id="create-weather-tables",
        python_callable=import_era5.create_tables,
    )
    setup >> create_weather_tables

    import_weather_cells = PythonOperator(
        task_id="insert-weather-cells",
        python_callable=import_era5.insert_weather_cells,
    )
    create_weather_tables >> import_weather_cells
    download_era5 >> import_weather_cells

    feedin_wind_onshore = PythonOperator(
        task_id="insert-feedin-wind",
        python_callable=import_feedin.wind_feedin_per_weather_cell,
    )

    feedin_pv = PythonOperator(
        task_id="insert-feedin-pv",
        python_callable=import_feedin.pv_feedin_per_weather_cell,
    )

    feedin_solar_thermal = PythonOperator(
        task_id="insert-feedin-solar-thermal",
        python_callable=import_feedin.solar_thermal_feedin_per_weather_cell,
    )

    import_weather_cells >> [feedin_wind_onshore,
                             feedin_pv, feedin_solar_thermal]
    vg250_clean_and_prepare >> [feedin_wind_onshore,
                             feedin_pv, feedin_solar_thermal]

    # District heating areas demarcation
    create_district_heating_areas_table = PythonOperator(
        task_id="create-district-heating-areas-table",
        python_callable=district_heating_areas.create_tables
    )
    import_district_heating_areas = PythonOperator(
        task_id="import-district-heating-areas",
        python_callable=district_heating_areas.
        district_heating_areas_demarcation
    )
    setup >> create_district_heating_areas_table
    create_district_heating_areas_table >> import_district_heating_areas
    zensus_misc_import >> import_district_heating_areas
    heat_demand_import >> import_district_heating_areas
    scenario_input_import >> import_district_heating_areas

    # Electrical load curves CTS
    map_zensus_grid_districts = PythonOperator(
        task_id="map_zensus_grid_districts",
        python_callable=zensus_grid_districts.map_zensus_mv_grid_districts,
    )
    population_import >> map_zensus_grid_districts
    define_mv_grid_districts >> map_zensus_grid_districts

    electrical_load_curves_cts = PythonOperator(
        task_id="electrical-load-curves-cts",
        python_callable=process_dr.insert_cts_load,
    )
    map_zensus_grid_districts >> electrical_load_curves_cts
    elec_cts_demands_zensus >> electrical_load_curves_cts
    demandregio_demand_cts_ind >> electrical_load_curves_cts
    map_zensus_vg250 >> electrical_load_curves_cts
    etrago_input_data >> electrical_load_curves_cts

    # Map federal states to mv_grid_districts
    map_boundaries_grid_districts = PythonOperator(
        task_id="map_vg250_grid_districts",
        python_callable=boundaries_grid_districts.map_mvgriddistricts_vg250,
    )
    define_mv_grid_districts >> map_boundaries_grid_districts
    vg250_clean_and_prepare >> map_boundaries_grid_districts

    # Solar rooftop per mv grid district
    solar_rooftop_etrago = PythonOperator(
        task_id="etrago_solar_rooftop",
        python_callable=power_plants.pv_rooftop_per_mv_grid,
    )
    map_boundaries_grid_districts >> solar_rooftop_etrago
    feedin_pv >> solar_rooftop_etrago
    elec_cts_demands_zensus >> solar_rooftop_etrago
    elec_household_demands_zensus >> solar_rooftop_etrago
    nep_insert_data >> solar_rooftop_etrago
    etrago_input_data >> solar_rooftop_etrago
    map_zensus_grid_districts >> solar_rooftop_etrago

<<<<<<< HEAD
    # initiate household demand profile dataset and medium voltage load area profiles
    mv_HH_electricity_load_2035 = PythonOperator(
        task_id="MV-hh-electricity-load-2035",
        python_callable=mv_grid_district_HH_electricity_load,
        op_args=["eGon2035", 2035, "0.0.0"],
        op_kwargs={"drop_table": True},
    )

    mv_HH_electricity_load_2050 = PythonOperator(
        task_id="MV-hh-electricity-load-2050",
        python_callable=mv_grid_district_HH_electricity_load,
        op_args=["eGon100RE", 2050, "0.0.0"],
    )

    hh_demand = hh_demand_setup(dependencies=[
        vg250_clean_and_prepare,
        zensus_misc_import,
        map_zensus_grid_districts,
        zensus_inside_ger,
        demandregio_demand_households,
    ],
        tasks=(houseprofiles_in_census_cells,
               mv_HH_electricity_load_2035,
               mv_HH_electricity_load_2050,)
    )
    hh_demand.insert_into(pipeline)
    householdprofiles_in_cencus_cells = tasks["hh_demand_profiles.houseprofiles-in-census-cells"]
    mv_hh_electricity_load_2035 = tasks["MV-hh-electricity-load-2035"]
    mv_hh_electricity_load_2050 = tasks["MV-hh-electricity-load-2050"]

=======
>>>>>>> 255d9653
    # Heat supply
    heat_supply = HeatSupply(
        dependencies=[data_bundle])

    import_district_heating_supply = tasks["heat_supply.district-heating"]
    import_individual_heating_supply = tasks["heat_supply.individual-heating"]
    heat_supply_tables = tasks["heat_supply.create-tables"]
    geothermal_potential = tasks["heat_supply.geothermal.potential-germany"]

    create_district_heating_areas_table >> heat_supply_tables
    import_district_heating_areas >> import_district_heating_supply
    map_zensus_grid_districts >> import_district_heating_supply
    import_district_heating_areas >> geothermal_potential
    import_district_heating_areas >> import_individual_heating_supply
    map_zensus_grid_districts >> import_individual_heating_supply
    power_plant_import >> import_individual_heating_supply

    # Heat to eTraGo
    heat_etrago = HeatEtrago(
        dependencies=[heat_supply])

    heat_etrago_buses = tasks["heat_etrago.buses"]
    heat_etrago_supply = tasks["heat_etrago.supply"]

    etrago_input_data >> heat_etrago_buses
    define_mv_grid_districts >> heat_etrago_buses
    import_district_heating_supply >> heat_etrago_supply<|MERGE_RESOLUTION|>--- conflicted
+++ resolved
@@ -10,7 +10,6 @@
 from egon.data.datasets.heat_etrago import HeatEtrago
 from egon.data.datasets.heat_supply import HeatSupply
 from egon.data.datasets.osm import OpenStreetMap
-<<<<<<< HEAD
 from egon.data.datasets.hh_demand_profiles import hh_demand_setup, mv_grid_district_HH_electricity_load, \
     houseprofiles_in_census_cells
 
@@ -18,11 +17,7 @@
 from egon.data.datasets.re_potential_areas import re_potential_area_setup
 from egon.data.datasets.mv_grid_districts import mv_grid_districts_setup
 
-=======
-from egon.data.datasets.mastr import mastr_data_setup
-from egon.data.datasets.re_potential_areas import re_potential_area_setup
-from egon.data.datasets.mv_grid_districts import mv_grid_districts_setup
->>>>>>> 255d9653
+
 from egon.data.datasets.vg250 import Vg250
 from egon.data.processing.zensus_vg250 import (
     zensus_population_inside_germany as zensus_vg250,
@@ -587,8 +582,6 @@
     etrago_input_data >> solar_rooftop_etrago
     map_zensus_grid_districts >> solar_rooftop_etrago
 
-<<<<<<< HEAD
-    # initiate household demand profile dataset and medium voltage load area profiles
     mv_HH_electricity_load_2035 = PythonOperator(
         task_id="MV-hh-electricity-load-2035",
         python_callable=mv_grid_district_HH_electricity_load,
@@ -618,8 +611,6 @@
     mv_hh_electricity_load_2035 = tasks["MV-hh-electricity-load-2035"]
     mv_hh_electricity_load_2050 = tasks["MV-hh-electricity-load-2050"]
 
-=======
->>>>>>> 255d9653
     # Heat supply
     heat_supply = HeatSupply(
         dependencies=[data_bundle])

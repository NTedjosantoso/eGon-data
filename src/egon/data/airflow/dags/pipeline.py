--- conflicted
+++ resolved
@@ -27,27 +27,18 @@
 from egon.data.datasets.industrial_sites import MergeIndustrialSites
 from egon.data.datasets.industry import IndustrialDemandCurves
 from egon.data.datasets.mastr import mastr_data_setup
-<<<<<<< HEAD
-from egon.data.datasets.re_potential_areas import re_potential_area_setup
-from egon.data.datasets.society_prognosis import SocietyPrognosis
-from egon.data.datasets.tyndp import Tyndp
-=======
->>>>>>> 010639f4
 from egon.data.datasets.mv_grid_districts import mv_grid_districts_setup
 from egon.data.datasets.osm import OpenStreetMap
 from egon.data.datasets.hh_demand_profiles import hh_demand_setup, mv_grid_district_HH_electricity_load, \
     houseprofiles_in_census_cells
 from egon.data.datasets.osmtgmod import Osmtgmod
 from egon.data.datasets.power_plants import PowerPlants
-<<<<<<< HEAD
-from egon.data.datasets.pypsaeursec import PypsaEurSec
-=======
 from egon.data.datasets.re_potential_areas import re_potential_area_setup
 from egon.data.datasets.renewable_feedin import RenewableFeedin
->>>>>>> 010639f4
 from egon.data.datasets.scenario_capacities import ScenarioCapacities
 from egon.data.datasets.scenario_parameters import ScenarioParameters
 from egon.data.datasets.society_prognosis import SocietyPrognosis
+from egon.data.datasets.tyndp import Tyndp
 from egon.data.datasets.vg250 import Vg250
 from egon.data.datasets.vg250_mv_grid_districts import Vg250MvGridDistricts
 from egon.data.datasets.zensus_mv_grid_districts import ZensusMvGridDistricts
@@ -56,12 +47,7 @@
 from egon.data.datasets.gas_prod import GasProduction
 from egon.data.datasets.industrial_gas_demand import IndustrialGasDemand
 
-<<<<<<< HEAD
-import egon.data.importing.zensus as import_zs
-import egon.data.datasets.pypsaeursec as pypsaeursec
-=======
 import egon.data.importing.zensus as import_
->>>>>>> 010639f4
 import egon.data.importing.gas_grid as gas_grid
 import egon.data.importing.zensus as import_zs
 import egon.data.processing.calculate_dlr as dlr
@@ -270,8 +256,8 @@
 
     # Future heat demand calculation based on Peta5_0_1 data
     heat_demand_Germany = HeatDemandImport(
-<<<<<<< HEAD
-        dependencies=[vg250, scenario_parameters, zensus_vg250])
+        dependencies=[vg250, scenario_parameters, zensus_vg250]
+    )
 
     # Future national heat demands for foreign countries based on Hotmaps
     # download only, processing in PyPSA-Eur-Sec fork
@@ -279,20 +265,6 @@
     hd_abroad.insert_into(pipeline)
     heat_demands_abroad_download = tasks[
         "heat_demand_europe.download"]
-
-    # Distribute electrical CTS demands to zensus grid
-    cts_electricity_demand_annual = CtsElectricityDemand(
-        dependencies=[
-            demandregio,
-            zensus_vg250,
-            heat_demand_Germany,
-            etrago_input_data,
-            household_electricity_demand_annual,
-        ]
-=======
-        dependencies=[vg250, scenario_parameters, zensus_vg250]
->>>>>>> 010639f4
-    )
 
     # Gas grid import
     gas_grid_insert_data = PythonOperator(
@@ -433,18 +405,6 @@
     etrago_input_data >> solar_rooftop_etrago
     map_zensus_grid_districts >> solar_rooftop_etrago
 
-<<<<<<< HEAD
-    # run pypsa-eur-sec
-    run_pypsaeursec = PypsaEurSec(
-        dependencies=[weather_data, hd_abroad])
-
-    neighbors = tasks["pypsaeursec.neighbor-reduction"]
-    osmtgmod_pypsa >> neighbors
-    etrago_input_data >> neighbors
-
-    foreign_lines = ElectricalNeighbours(dependencies=[
-        run_pypsaeursec, tyndp_data])
-=======
     mv_hh_electricity_load_2035 = PythonOperator(
         task_id="MV-hh-electricity-load-2035",
         python_callable=mv_grid_district_HH_electricity_load,
@@ -483,7 +443,17 @@
     nep_insert_data >> chp_locations_nep
     create_gas_polygons >> chp_locations_nep
     import_district_heating_areas >> chp_locations_nep
->>>>>>> 010639f4
+
+    # run pypsa-eur-sec
+    run_pypsaeursec = PypsaEurSec(
+        dependencies=[weather_data, hd_abroad])
+
+    neighbors = tasks["pypsaeursec.neighbor-reduction"]
+    osmtgmod_pypsa >> neighbors
+    etrago_input_data >> neighbors
+
+    foreign_lines = ElectricalNeighbours(dependencies=[
+        run_pypsaeursec, tyndp_data])
 
     # Heat supply
     heat_supply = HeatSupply(

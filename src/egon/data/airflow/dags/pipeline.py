from airflow.operators.postgres_operator import PostgresOperator
from airflow.operators.python_operator import PythonOperator
from airflow.utils.dates import days_ago
import airflow
import os

from egon.data.airflow.tasks import initdb
from egon.data.db import airflow_db_connection
import egon.data.importing.openstreetmap as import_osm
import egon.data.importing.vg250 as import_vg250
import egon.data.importing.demandregio as import_dr
import egon.data.processing.openstreetmap as process_osm
import egon.data.importing.zensus as import_zs
import egon.data.importing.heat_demand_data as import_hd

# Prepare connection to db for operators
airflow_db_connection()

with airflow.DAG(
    "egon-data-processing-pipeline",
    description="The eGo^N data processing DAG.",
    default_args={"start_date": days_ago(1)},
    template_searchpath=[
        os.path.abspath(os.path.join(os.path.dirname(
            __file__ ), '..', '..', 'processing', 'vg250'))
    ],
    is_paused_upon_creation=False,
    schedule_interval=None,
) as pipeline:
    setup = PythonOperator(task_id="initdb", python_callable=initdb)

    # Openstreetmap data import
    osm_download = PythonOperator(
        task_id="download-osm", python_callable=import_osm.download_pbf_file
    )
    osm_import = PythonOperator(
        task_id="import-osm", python_callable=import_osm.to_postgres
    )
    osm_migrate = PythonOperator(
        task_id="migrate-osm",
        python_callable=process_osm.modify_tables,
    )
    osm_add_metadata = PythonOperator(
        task_id="add-osm-metadata", python_callable=import_osm.add_metadata
    )
    setup >> osm_download >> osm_import >> osm_migrate >> osm_add_metadata

    # VG250 (Verwaltungsgebiete 250) data import
    vg250_download = PythonOperator(
        task_id="download-vg250",
        python_callable=import_vg250.download_vg250_files,
    )
    vg250_import = PythonOperator(
        task_id="import-vg250", python_callable=import_vg250.to_postgres
    )
    vg250_nuts_mview = PostgresOperator(
        task_id="vg250_nuts_mview",
        sql="vg250_lan_nuts_id_mview.sql",
        postgres_conn_id="egon_data",
        autocommit=True,
    )
    vg250_metadata = PythonOperator(
        task_id="add-vg250-metadata",
        python_callable=import_vg250.add_metadata,
    )
    vg250_clean_and_prepare = PostgresOperator(
        task_id="vg250_clean_and_prepare",
        sql="cleaning_and_preparation.sql",
        postgres_conn_id="egon_data",
        autocommit=True,
    )
    setup >> vg250_download >> vg250_import >> vg250_nuts_mview
    vg250_nuts_mview >> vg250_metadata >> vg250_clean_and_prepare

    # Zensus import
    zensus_download_population = PythonOperator(
        task_id="download-zensus-population",
        python_callable=import_zs.download_zensus_pop
    )

    zensus_download_misc = PythonOperator(
        task_id="download-zensus-misc",
        python_callable=import_zs.download_zensus_misc
    )

    zensus_tables = PythonOperator(
        task_id="create-zensus-tables",
        python_callable=import_zs.create_zensus_tables
    )

    population_import = PythonOperator(
        task_id="import-zensus-population",
        python_callable=import_zs.population_to_postgres
    )

    zensus_misc_import = PythonOperator(
        task_id="import-zensus-misc",
        python_callable=import_zs.zensus_misc_to_postgres
    )
<<<<<<< HEAD
    zensus_download_population >> zensus_download_misc >> zensus_tables
    zensus_tables >> population_import >> zensus_misc_import
    
# Future heat demand calculation based on Peta5_0_1 data
    heat_demand_import = PythonOperator(
        task_id="import-heat-demand",
        python_callable=import_hd.future_heat_demand_data_import
    )
    vg250_clean_and_prepare >> heat_demand_import
=======
    setup >> zensus_download_population >> zensus_download_misc
    zensus_download_misc >> zensus_tables >> population_import
    population_import >> zensus_misc_import

    # DemandRegio data import
    demandregio_import = PythonOperator(
        task_id="import-demandregio",
        python_callable=import_dr.insert_data,
    )
    vg250_clean_and_prepare >> demandregio_import
>>>>>>> f74b620d
<|MERGE_RESOLUTION|>--- conflicted
+++ resolved
@@ -72,7 +72,7 @@
     setup >> vg250_download >> vg250_import >> vg250_nuts_mview
     vg250_nuts_mview >> vg250_metadata >> vg250_clean_and_prepare
 
-    # Zensus import
+# Zensus import
     zensus_download_population = PythonOperator(
         task_id="download-zensus-population",
         python_callable=import_zs.download_zensus_pop
@@ -97,17 +97,6 @@
         task_id="import-zensus-misc",
         python_callable=import_zs.zensus_misc_to_postgres
     )
-<<<<<<< HEAD
-    zensus_download_population >> zensus_download_misc >> zensus_tables
-    zensus_tables >> population_import >> zensus_misc_import
-    
-# Future heat demand calculation based on Peta5_0_1 data
-    heat_demand_import = PythonOperator(
-        task_id="import-heat-demand",
-        python_callable=import_hd.future_heat_demand_data_import
-    )
-    vg250_clean_and_prepare >> heat_demand_import
-=======
     setup >> zensus_download_population >> zensus_download_misc
     zensus_download_misc >> zensus_tables >> population_import
     population_import >> zensus_misc_import
@@ -118,4 +107,9 @@
         python_callable=import_dr.insert_data,
     )
     vg250_clean_and_prepare >> demandregio_import
->>>>>>> f74b620d
+# Future heat demand calculation based on Peta5_0_1 data
+    heat_demand_import = PythonOperator(
+        task_id="import-heat-demand",
+        python_callable=import_hd.future_heat_demand_data_import
+    )
+    vg250_clean_and_prepare >> heat_demand_import
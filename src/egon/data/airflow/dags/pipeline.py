--- conflicted
+++ resolved
@@ -22,25 +22,17 @@
 from egon.data.datasets.heat_demand import HeatDemandImport
 from egon.data.datasets.heat_etrago import HeatEtrago
 from egon.data.datasets.heat_supply import HeatSupply
-<<<<<<< HEAD
 from egon.data.datasets.hh_demand_profiles import (
     hh_demand_setup,
     houseprofiles_in_census_cells,
     mv_grid_district_HH_electricity_load,
 )
-=======
->>>>>>> f450421b
 from egon.data.datasets.industrial_sites import MergeIndustrialSites
 from egon.data.datasets.industry import IndustrialDemandCurves
 from egon.data.datasets.mastr import mastr_data_setup
 from egon.data.datasets.mv_grid_districts import mv_grid_districts_setup
 from egon.data.datasets.osm import OpenStreetMap
-<<<<<<< HEAD
-=======
 from egon.data.datasets.osm_buildings_streets import OsmBuildingsStreets
-from egon.data.datasets.hh_demand_profiles import hh_demand_setup, mv_grid_district_HH_electricity_load, \
-    houseprofiles_in_census_cells
->>>>>>> f450421b
 from egon.data.datasets.osmtgmod import Osmtgmod
 from egon.data.datasets.power_plants import PowerPlants
 from egon.data.datasets.re_potential_areas import re_potential_area_setup
@@ -52,14 +44,11 @@
 from egon.data.datasets.vg250_mv_grid_districts import Vg250MvGridDistricts
 from egon.data.datasets.zensus_mv_grid_districts import ZensusMvGridDistricts
 from egon.data.datasets.zensus_vg250 import ZensusVg250
-<<<<<<< HEAD
-=======
 
 from egon.data.datasets.gas_prod import GasProduction
 from egon.data.datasets.industrial_gas_demand import IndustrialGasDemand
 
 import egon.data.importing.zensus as import_
->>>>>>> f450421b
 import egon.data.importing.gas_grid as gas_grid
 import egon.data.importing.zensus as import_zs
 import egon.data.processing.calculate_dlr as dlr
@@ -67,12 +56,8 @@
 import egon.data.processing.loadarea as loadarea
 import egon.data.processing.power2gas as power2gas
 import egon.data.processing.substation as substation
-<<<<<<< HEAD
-import egon.data.processing.calculate_dlr as dlr
 from egon.data.processing.DSM_cts_ind import dsm_Potential
 
-=======
->>>>>>> f450421b
 
 from egon.data import db
 
@@ -157,14 +142,8 @@
     zensus_inside_ger >> zensus_misc_import
 
     # DemandRegio data import
-<<<<<<< HEAD
-    demandregio = DemandRegio(
-        dependencies=[setup, vg250, scenario_parameters, data_bundle]
-    )
-=======
     demandregio = DemandRegio(dependencies=[
         setup, vg250, scenario_parameters, data_bundle])
->>>>>>> f450421b
     demandregio_demand_cts_ind = tasks["demandregio.insert-cts-ind-demands"]
 
     # Society prognosis
@@ -173,11 +152,7 @@
             demandregio,
             zensus_vg250,
             population_import,
-<<<<<<< HEAD
-            zensus_misc_import,
-=======
             zensus_misc_import
->>>>>>> f450421b
         ]
     )
 
@@ -313,18 +288,15 @@
     gas_production_insert_data = GasProduction(
         dependencies=[create_gas_polygons]
     )
-<<<<<<< HEAD
-=======
 
     # Insert industrial gas demand
     industrial_gas_demand = IndustrialGasDemand(
      dependencies=[create_gas_polygons])
->>>>>>> f450421b
 
     # Extract landuse areas from osm data set
     create_landuse_table = PythonOperator(
         task_id="create-landuse-table",
-        python_callable=loadarea.create_landuse_table,
+        python_callable=loadarea.create_landuse_table
     )
 
     landuse_extraction = PostgresOperator(
@@ -423,35 +395,6 @@
     elec_household_demands_zensus >> solar_rooftop_etrago
     etrago_input_data >> solar_rooftop_etrago
     map_zensus_grid_districts >> solar_rooftop_etrago
-
-    mv_hh_electricity_load_2035 = PythonOperator(
-        task_id="MV-hh-electricity-load-2035",
-        python_callable=mv_grid_district_HH_electricity_load,
-        op_args=["eGon2035", 2035, "0.0.0"],
-        op_kwargs={"drop_table": True},
-    )
-
-    mv_hh_electricity_load_2050 = PythonOperator(
-        task_id="MV-hh-electricity-load-2050",
-        python_callable=mv_grid_district_HH_electricity_load,
-        op_args=["eGon100RE", 2050, "0.0.0"],
-    )
-
-    hh_demand = hh_demand_setup(dependencies=[
-        vg250_clean_and_prepare,
-        zensus_misc_import,
-        map_zensus_grid_districts,
-        zensus_inside_ger,
-        demandregio,
-    ],
-        tasks=(houseprofiles_in_census_cells,
-               mv_hh_electricity_load_2035,
-               mv_hh_electricity_load_2050,)
-    )
-    hh_demand.insert_into(pipeline)
-    householdprofiles_in_cencus_cells = tasks["hh_demand_profiles.houseprofiles-in-census-cells"]
-    mv_hh_electricity_load_2035 = tasks["MV-hh-electricity-load-2035"]
-    mv_hh_electricity_load_2050 = tasks["MV-hh-electricity-load-2050"]
 
     # CHP locations
     chp = Chp(dependencies=[mv_grid_districts, mastr_data])

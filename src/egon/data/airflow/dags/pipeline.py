--- conflicted
+++ resolved
@@ -12,12 +12,9 @@
 import egon.data.importing.demandregio as import_dr
 import egon.data.processing.openstreetmap as process_osm
 import egon.data.importing.zensus as import_zs
-<<<<<<< HEAD
-import egon.data.importing.etrago as etrago
-=======
 import egon.data.processing.power_plants as power_plants
 import egon.data.importing.nep_input_data as nep_input
->>>>>>> 97a38b14
+import egon.data.importing.etrago as etrago
 
 # Prepare connection to db for operators
 airflow_db_connection()
@@ -98,16 +95,6 @@
         task_id="import-zensus-population",
         python_callable=import_zs.population_to_postgres
     )
-<<<<<<< HEAD
-    setup >> zs_pop_download >> zs_pop_import
-    
-    # setting etrago input tables
-    etrago_input_data = PythonOperator(
-        task_id = "setting-etrago-input-tables",
-        python_callable = etrago.create_tables
-    )
-    setup >> etrago_input_data
-=======
 
     zensus_misc_import = PythonOperator(
         task_id="import-zensus-misc",
@@ -143,4 +130,11 @@
 
     setup >> create_tables >> nep_insert_data
     vg250_clean_and_prepare >> nep_insert_data
->>>>>>> 97a38b14
+
+
+    # setting etrago input tables
+    etrago_input_data = PythonOperator(
+        task_id = "setting-etrago-input-tables",
+        python_callable = etrago.create_tables
+    )
+    setup >> etrago_input_data
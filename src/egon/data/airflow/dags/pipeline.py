--- conflicted
+++ resolved
@@ -24,13 +24,11 @@
     hh_buildings,
     hh_profiles,
 )
-<<<<<<< HEAD
 from egon.data.datasets.electricity_demand_timeseries.cts_buildings import (
     CtsElectricityBuildings,
-=======
+)
 from egon.data.datasets.emobility.heavy_duty_transport import (
     HeavyDutyTransport,
->>>>>>> d7f5d764
 )
 from egon.data.datasets.emobility.motorized_individual_travel import (
     MotorizedIndividualTravel,
@@ -587,6 +585,6 @@
         dependencies=[
             osm_buildings_streets,
             cts_electricity_demand_annual,
-            hh_demand_buildings_setup
+            hh_demand_buildings_setup,
         ]
     )
import os

from airflow.operators.postgres_operator import PostgresOperator
from airflow.operators.python_operator import PythonOperator
from airflow.utils.dates import days_ago
import airflow

from egon.data.airflow.tasks import initdb
from egon.data.db import airflow_db_connection
import egon.data.importing.openstreetmap as import_osm
import egon.data.importing.vg250 as import_vg250
import egon.data.importing.demandregio as import_dr
import egon.data.processing.openstreetmap as process_osm
import egon.data.importing.zensus as import_zs
<<<<<<< HEAD
import egon.data.importing.nep_input_data as nep_input

=======
import egon.data.processing.power_plants as power_plants
>>>>>>> c6a5914a
# Prepare connection to db for operators
airflow_db_connection()

with airflow.DAG(
    "egon-data-processing-pipeline",
    description="The eGo^N data processing DAG.",
    default_args={"start_date": days_ago(1)},
    template_searchpath=[
        os.path.abspath(os.path.join(os.path.dirname(
            __file__), '..', '..', 'processing', 'vg250'))
    ],
    is_paused_upon_creation=False,
    schedule_interval=None,
) as pipeline:
    setup = PythonOperator(task_id="initdb", python_callable=initdb)

    # Openstreetmap data import
    osm_download = PythonOperator(
        task_id="download-osm", python_callable=import_osm.download_pbf_file
    )
    osm_import = PythonOperator(
        task_id="import-osm", python_callable=import_osm.to_postgres
    )
    osm_migrate = PythonOperator(
        task_id="migrate-osm",
        python_callable=process_osm.modify_tables,
    )
    osm_add_metadata = PythonOperator(
        task_id="add-osm-metadata", python_callable=import_osm.add_metadata
    )
    setup >> osm_download >> osm_import >> osm_migrate >> osm_add_metadata

    # VG250 (Verwaltungsgebiete 250) data import
    vg250_download = PythonOperator(
        task_id="download-vg250",
        python_callable=import_vg250.download_vg250_files,
    )
    vg250_import = PythonOperator(
        task_id="import-vg250", python_callable=import_vg250.to_postgres
    )
    vg250_nuts_mview = PostgresOperator(
        task_id="vg250_nuts_mview",
        sql="vg250_lan_nuts_id_mview.sql",
        postgres_conn_id="egon_data",
        autocommit=True,
    )
    vg250_metadata = PythonOperator(
        task_id="add-vg250-metadata",
        python_callable=import_vg250.add_metadata,
    )
    vg250_clean_and_prepare = PostgresOperator(
        task_id="vg250_clean_and_prepare",
        sql="cleaning_and_preparation.sql",
        postgres_conn_id="egon_data",
        autocommit=True,
    )
    setup >> vg250_download >> vg250_import >> vg250_nuts_mview
    vg250_nuts_mview >> vg250_metadata >> vg250_clean_and_prepare

    # Zensus import
    zensus_download_population = PythonOperator(
        task_id="download-zensus-population",
        python_callable=import_zs.download_zensus_pop
    )

    zensus_download_misc = PythonOperator(
        task_id="download-zensus-misc",
        python_callable=import_zs.download_zensus_misc
    )

    zensus_tables = PythonOperator(
        task_id="create-zensus-tables",
        python_callable=import_zs.create_zensus_tables
    )

    population_import = PythonOperator(
        task_id="import-zensus-population",
        python_callable=import_zs.population_to_postgres
    )

    zensus_misc_import = PythonOperator(
        task_id="import-zensus-misc",
        python_callable=import_zs.zensus_misc_to_postgres
    )
    setup >> zensus_download_population >> zensus_download_misc
    zensus_download_misc >> zensus_tables >> population_import
    population_import >> zensus_misc_import

    # DemandRegio data import
    demandregio_import = PythonOperator(
        task_id="import-demandregio",
        python_callable=import_dr.insert_data,
    )
    vg250_clean_and_prepare >> demandregio_import

<<<<<<< HEAD

# NEP data import
    create_tables = PythonOperator(
        task_id="create-scenario-tables",
        python_callable=nep_input.create_scenario_input_tables)

    nep_insert_data = PythonOperator(
        task_id="insert-nep-data",
        python_callable=nep_input.insert_data_nep)

    setup >> create_tables >> nep_insert_data
    vg250_clean_and_prepare >> nep_insert_data
=======
    # Power plant setup
    power_plant_tables = PythonOperator(
        task_id="create-power-plant-tables",
        python_callable=power_plants.create_tables
    )
    setup >> power_plant_tables
>>>>>>> c6a5914a
<|MERGE_RESOLUTION|>--- conflicted
+++ resolved
@@ -12,12 +12,9 @@
 import egon.data.importing.demandregio as import_dr
 import egon.data.processing.openstreetmap as process_osm
 import egon.data.importing.zensus as import_zs
-<<<<<<< HEAD
+import egon.data.processing.power_plants as power_plants
 import egon.data.importing.nep_input_data as nep_input
 
-=======
-import egon.data.processing.power_plants as power_plants
->>>>>>> c6a5914a
 # Prepare connection to db for operators
 airflow_db_connection()
 
@@ -113,9 +110,15 @@
     )
     vg250_clean_and_prepare >> demandregio_import
 
-<<<<<<< HEAD
+    # Power plant setup
+    power_plant_tables = PythonOperator(
+        task_id="create-power-plant-tables",
+        python_callable=power_plants.create_tables
+    )
+    setup >> power_plant_tables
 
-# NEP data import
+
+    # NEP data import
     create_tables = PythonOperator(
         task_id="create-scenario-tables",
         python_callable=nep_input.create_scenario_input_tables)
@@ -125,12 +128,4 @@
         python_callable=nep_input.insert_data_nep)
 
     setup >> create_tables >> nep_insert_data
-    vg250_clean_and_prepare >> nep_insert_data
-=======
-    # Power plant setup
-    power_plant_tables = PythonOperator(
-        task_id="create-power-plant-tables",
-        python_callable=power_plants.create_tables
-    )
-    setup >> power_plant_tables
->>>>>>> c6a5914a
+    vg250_clean_and_prepare >> nep_insert_data
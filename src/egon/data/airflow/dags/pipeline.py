import os

from airflow.operators.postgres_operator import PostgresOperator
from airflow.operators.python_operator import PythonOperator
from airflow.utils.dates import days_ago
import airflow
import importlib_resources as resources

from egon.data.airflow.tasks import initdb
from egon.data.db import airflow_db_connection
import egon.data.importing.demandregio as import_dr
import egon.data.importing.etrago as etrago
import egon.data.importing.mastr as mastr
import egon.data.importing.nep_input_data as nep_input
import egon.data.importing.openstreetmap as import_osm
import egon.data.importing.vg250 as import_vg250
import egon.data.processing.openstreetmap as process_osm
import egon.data.importing.zensus as import_zs
import egon.data.processing.zensus as process_zs
import egon.data.processing.power_plants as power_plants
import egon.data.importing.nep_input_data as nep_input
import egon.data.importing.etrago as etrago
import egon.data.importing.mastr as mastr
import egon.data.processing.substation as substation
import egon.data.processing.zensus_vg250.zensus_population_inside_germany as zensus_vg250
import egon.data.importing.re_potential_areas as re_potential_areas
import egon.data.importing.heat_demand_data as import_hd
import egon.data.processing.demandregio as process_dr

# Prepare connection to db for operators
airflow_db_connection()

with airflow.DAG(
    "egon-data-processing-pipeline",
    description="The eGo^N data processing DAG.",
    default_args={"start_date": days_ago(1)},
    template_searchpath=[
        os.path.abspath(
            os.path.join(
                os.path.dirname(__file__), "..", "..", "processing", "vg250"
            )
        )
    ],
    is_paused_upon_creation=False,
    schedule_interval=None,
) as pipeline:
    setup = PythonOperator(task_id="initdb", python_callable=initdb)

    # Openstreetmap data import
    osm_download = PythonOperator(
        task_id="download-osm",
        python_callable=import_osm.download_pbf_file,
    )
    osm_import = PythonOperator(
        task_id="import-osm",
        python_callable=import_osm.to_postgres,
    )
    osm_migrate = PythonOperator(
        task_id="migrate-osm",
        python_callable=process_osm.modify_tables,
    )
    osm_add_metadata = PythonOperator(
        task_id="add-osm-metadata",
        python_callable=import_osm.add_metadata,
    )
    setup >> osm_download >> osm_import >> osm_migrate >> osm_add_metadata

    # VG250 (Verwaltungsgebiete 250) data import
    vg250_download = PythonOperator(
        task_id="download-vg250",
        python_callable=import_vg250.download_vg250_files,
    )
    vg250_import = PythonOperator(
        task_id="import-vg250",
        python_callable=import_vg250.to_postgres,
    )

    vg250_nuts_mview = PostgresOperator(
        task_id="vg250_nuts_mview",
        sql="vg250_lan_nuts_id_mview.sql",
        postgres_conn_id="egon_data",
        autocommit=True,
    )
    vg250_metadata = PythonOperator(
        task_id="add-vg250-metadata",
        python_callable=import_vg250.add_metadata,
    )
    vg250_clean_and_prepare = PostgresOperator(
        task_id="vg250_clean_and_prepare",
        sql="cleaning_and_preparation.sql",
        postgres_conn_id="egon_data",
        autocommit=True,
    )
    setup >> vg250_download >> vg250_import >> vg250_nuts_mview
    vg250_nuts_mview >> vg250_metadata >> vg250_clean_and_prepare

    # Zensus import
    zensus_download_population = PythonOperator(
        task_id="download-zensus-population",
        python_callable=import_zs.download_zensus_pop,
    )

    zensus_download_misc = PythonOperator(
        task_id="download-zensus-misc",
        python_callable=import_zs.download_zensus_misc,
    )

    zensus_tables = PythonOperator(
        task_id="create-zensus-tables",
        python_callable=import_zs.create_zensus_tables,
    )

    population_import = PythonOperator(
        task_id="import-zensus-population",
        python_callable=import_zs.population_to_postgres,
    )

    zensus_misc_import = PythonOperator(
        task_id="import-zensus-misc",
        python_callable=import_zs.zensus_misc_to_postgres,
    )
    setup >> zensus_download_population >> zensus_download_misc
    zensus_download_misc >> zensus_tables >> population_import
    vg250_clean_and_prepare >> population_import
    population_import >> zensus_misc_import

    # Combine Zensus and VG250 data
    zensus_inside_ger = PythonOperator(
        task_id="zensus-inside-germany",
        python_callable=zensus_vg250.inside_germany,
    )

    zensus_inside_ger_metadata = PythonOperator(
        task_id="zensus-inside-germany-metadata",
        python_callable=zensus_vg250.add_metadata_zensus_inside_ger,
    )

    vg250_population = PythonOperator(
        task_id="population-in-municipalities",
        python_callable=zensus_vg250.population_in_municipalities,
    )

    vg250_population_metadata = PythonOperator(
        task_id="population-in-municipalities-metadata",
        python_callable=zensus_vg250.add_metadata_vg250_gem_pop,
    )
    [
        vg250_import,
        population_import,
    ] >> zensus_inside_ger >> zensus_inside_ger_metadata
    zensus_inside_ger >> vg250_population >> vg250_population_metadata

    # DemandRegio data import
    demandregio_tables = PythonOperator(
        task_id="demandregio-tables",
        python_callable=import_dr.create_tables,
    )

    setup >> demandregio_tables

    demandregio_society = PythonOperator(
        task_id="demandregio-society",
        python_callable=import_dr.insert_society_data,
    )
    vg250_clean_and_prepare >> demandregio_society
    demandregio_tables >> demandregio_society

    demandregio_demand_households = PythonOperator(
        task_id="demandregio-household-demands",
        python_callable=import_dr.insert_household_demand,
    )
    vg250_clean_and_prepare >> demandregio_demand_households
    demandregio_tables >> demandregio_demand_households

    demandregio_demand_cts_ind = PythonOperator(
        task_id="demandregio-cts-industry-demands",
        python_callable=import_dr.insert_cts_ind_demands,
    )
    vg250_clean_and_prepare >> demandregio_demand_cts_ind
    demandregio_tables >> demandregio_demand_cts_ind

    # Society prognosis
    prognosis_tables = PythonOperator(
        task_id="create-prognosis-tables",
        python_callable=process_zs.create_tables
    )

    map_zensus_nuts3 = PythonOperator(
        task_id="map-zensus-to-nuts3",
        python_callable=process_zs.map_zensus_nuts3
    )

    setup >> prognosis_tables >> map_zensus_nuts3
    vg250_clean_and_prepare >> map_zensus_nuts3
    population_import >> map_zensus_nuts3

    population_prognosis = PythonOperator(
        task_id="zensus-population-prognosis",
        python_callable=process_zs.population_prognosis_to_zensus
    )

    map_zensus_nuts3 >> population_prognosis
    demandregio_society >> population_prognosis

    household_prognosis = PythonOperator(
        task_id="zensus-household-prognosis",
        python_callable=process_zs.household_prognosis_to_zensus
    )

    map_zensus_nuts3 >> household_prognosis
    demandregio_society >> household_prognosis
    zensus_misc_import >> household_prognosis

<<<<<<< HEAD

    # Distribute electrical demands to zensus cells
    processed_dr_tables = PythonOperator(
        task_id="create-demand-tables",
        python_callable=process_dr.create_tables
    )

    elec_household_demands_zensus = PythonOperator(
        task_id="electrical-demands-zensus",
        python_callable=process_dr.distribute_demands
    )

    setup >> processed_dr_tables >> elec_household_demands_zensus
    population_prognosis >> elec_household_demands_zensus
    demandregio_demand_households >> elec_household_demands_zensus
    map_zensus_nuts3 >> elec_household_demands_zensus

    # Power plant setup
    power_plant_tables = PythonOperator(
        task_id="create-power-plant-tables",
        python_callable=power_plants.create_tables,
    )
    setup >> power_plant_tables
=======
>>>>>>> c4c408be

    # NEP data import
    create_tables = PythonOperator(
        task_id="create-scenario-tables",
        python_callable=nep_input.create_scenario_input_tables,
    )

    nep_insert_data = PythonOperator(
        task_id="insert-nep-data",
        python_callable=nep_input.insert_data_nep,
    )

    setup >> create_tables >> nep_insert_data
    vg250_clean_and_prepare >> nep_insert_data
    population_import >> nep_insert_data

    # setting etrago input tables
    etrago_input_data = PythonOperator(
        task_id="setting-etrago-input-tables",
        python_callable=etrago.create_tables,
    )
    setup >> etrago_input_data

    # Retrieve MaStR data
    retrieve_mastr_data = PythonOperator(
        task_id="retrieve_mastr_data",
        python_callable=mastr.download_mastr_data,
    )
    setup >> retrieve_mastr_data


    # Substation extraction
    substation_tables = PythonOperator(
        task_id="create_substation_tables",
        python_callable=substation.create_tables,
    )

    substation_functions = PythonOperator(
        task_id="substation_functions",
        python_callable=substation.create_sql_functions,
    )

    hvmv_substation_extraction = PostgresOperator(
        task_id="hvmv_substation_extraction",
        sql=resources.read_text(substation, "hvmv_substation.sql"),
        postgres_conn_id="egon_data",
        autocommit=True,
    )

    ehv_substation_extraction = PostgresOperator(
        task_id="ehv_substation_extraction",
        sql=resources.read_text(substation, "ehv_substation.sql"),
        postgres_conn_id="egon_data",
        autocommit=True,
    )

    create_voronoi = PythonOperator(
        task_id="create_voronoi",
        python_callable=substation.create_voronoi
    )
    osm_add_metadata  >> substation_tables >> substation_functions
    substation_functions >> hvmv_substation_extraction >> create_voronoi
    substation_functions >> ehv_substation_extraction >> create_voronoi
    vg250_clean_and_prepare >> hvmv_substation_extraction
    vg250_clean_and_prepare >> ehv_substation_extraction


    # Import potential areas for wind onshore and ground-mounted PV
    download_re_potential_areas = PythonOperator(
        task_id="download_re_potential_area_data",
        python_callable=re_potential_areas.download_datasets,
    )
    create_re_potential_areas_tables = PythonOperator(
        task_id="create_re_potential_areas_tables",
        python_callable=re_potential_areas.create_tables
    )
    insert_re_potential_areas = PythonOperator(
        task_id="insert_re_potential_areas",
        python_callable=re_potential_areas.insert_data
    )
    setup >> download_re_potential_areas >> create_re_potential_areas_tables
    create_re_potential_areas_tables >> insert_re_potential_areas

    # Future heat demand calculation based on Peta5_0_1 data
    heat_demand_import = PythonOperator(
        task_id="import-heat-demand",
        python_callable=import_hd.future_heat_demand_data_import
    )
    vg250_clean_and_prepare >> heat_demand_import
    zensus_inside_ger_metadata >> heat_demand_import

    # Power plant setup
    power_plant_tables = PythonOperator(
        task_id="create-power-plant-tables",
        python_callable=power_plants.create_tables
    )

    power_plant_import = PythonOperator(
        task_id="import-power-plants",
        python_callable=power_plants.insert_power_plants
    )
    setup >> power_plant_tables >> power_plant_import
    nep_insert_data >> power_plant_import
    retrieve_mastr_data >> power_plant_import<|MERGE_RESOLUTION|>--- conflicted
+++ resolved
@@ -211,7 +211,6 @@
     demandregio_society >> household_prognosis
     zensus_misc_import >> household_prognosis
 
-<<<<<<< HEAD
 
     # Distribute electrical demands to zensus cells
     processed_dr_tables = PythonOperator(
@@ -235,8 +234,6 @@
         python_callable=power_plants.create_tables,
     )
     setup >> power_plant_tables
-=======
->>>>>>> c4c408be
 
     # NEP data import
     create_tables = PythonOperator(

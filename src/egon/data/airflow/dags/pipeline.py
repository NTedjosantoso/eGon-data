--- conflicted
+++ resolved
@@ -477,35 +477,11 @@
     heat_etrago_buses = tasks["heat_etrago.buses"]
     heat_etrago_supply = tasks["heat_etrago.supply"]
 
-<<<<<<< HEAD
     # CHP to eTraGo
     chp_etrago = ChpEtrago(dependencies=[chp, heat_etrago])
-=======
-    # Industry
-
-    industrial_sites = MergeIndustrialSites(
-        dependencies=[setup, vg250_clean_and_prepare, data_bundle]
-    )
-
-    demand_curves_industry = IndustrialDemandCurves(
-        dependencies=[
-            define_mv_grid_districts,
-            industrial_sites,
-            demandregio_demand_cts_ind,
-            osm,
-            landuse_extraction,
-        ]
-    )
-    
+
     # DSM 
     components_dsm =  dsm_Potential(
         dependencies = [cts_electricity_demand_annual, 
                         demand_curves_industry,
-                        osmtgmod_pypsa])
-
-    # Electrical loads to eTraGo
-
-    electrical_load_etrago = ElectricalLoadEtrago(
-        dependencies=[demand_curves_industry, cts_electricity_demand_annual]
-    )
->>>>>>> d416b8d7
+                        osmtgmod_pypsa])
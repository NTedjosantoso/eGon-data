--- conflicted
+++ resolved
@@ -49,24 +49,15 @@
 from egon.data.datasets.scenario_parameters import ScenarioParameters
 from egon.data.datasets.society_prognosis import SocietyPrognosis
 from egon.data.datasets.storages import PumpedHydro
-<<<<<<< HEAD
 from egon.data.datasets.storages_etrago import StorageEtrago
-=======
->>>>>>> a304a759
 from egon.data.datasets.vg250 import Vg250
 from egon.data.datasets.vg250_mv_grid_districts import Vg250MvGridDistricts
 from egon.data.datasets.zensus_mv_grid_districts import ZensusMvGridDistricts
 from egon.data.datasets.zensus_vg250 import ZensusVg250
-<<<<<<< HEAD
-import egon.data.datasets.gas_grid as gas_grid
-import egon.data.importing.zensus as import_zs
-import egon.data.processing.calculate_dlr as dlr
-=======
 from egon.data.processing.gas_areas import GasAreas
 from egon.data.processing.power_to_h2 import PowertoH2
 import egon.data.datasets.gas_grid as gas_grid
 import egon.data.importing.zensus as import_zs
->>>>>>> a304a759
 import egon.data.processing.gas_areas as gas_areas
 import egon.data.processing.loadarea as loadarea
 import egon.data.processing.power_to_h2 as power_to_h2
@@ -467,7 +458,6 @@
             data_bundle,
             zensus_mv_grid_districts,
             district_heating_areas,
-            power_plants,
             zensus_mv_grid_districts,
             chp,
         ]
@@ -484,15 +474,9 @@
     # CHP to eTraGo
     chp_etrago = ChpEtrago(dependencies=[chp, heat_etrago])
 
-<<<<<<< HEAD
     # DSM
     components_dsm =  dsm_Potential(
         dependencies = [cts_electricity_demand_annual,
-=======
-    # DSM 
-    components_dsm =  dsm_Potential(
-        dependencies = [cts_electricity_demand_annual, 
->>>>>>> a304a759
                         demand_curves_industry,
                         osmtgmod_pypsa])
 
@@ -522,7 +506,6 @@
             map_zensus_grid_districts,
         ]
     )
-<<<<<<< HEAD
 
     # Storages to eTrago
 
@@ -531,11 +514,4 @@
             setup_etrago,
             scenario_parameters,
         ]
-    )
-=======
-    
-    # HTS to etrago table
-    hts_etrago_table = HtsEtragoTable(
-                        dependencies = [heat_time_series,mv_grid_districts,
-                                        district_heating_areas,heat_etrago])
->>>>>>> a304a759
+    )
--- conflicted
+++ resolved
@@ -25,13 +25,8 @@
 from egon.data.datasets.electricity_demand_etrago import ElectricalLoadEtrago
 from egon.data.datasets.era5 import WeatherData
 from egon.data.datasets.etrago_setup import EtragoSetup
-<<<<<<< HEAD
-from egon.data.datasets.gas_prod import CH4Production
+from egon.data.datasets.fill_etrago_gen import Egon_etrago_gen
 from egon.data.datasets.gas_areas import GasAreas
-from egon.data.datasets.ch4_storages import CH4Storages
-=======
-from egon.data.datasets.fill_etrago_gen import Egon_etrago_gen
->>>>>>> 5342b36f
 from egon.data.datasets.gas_grid import GasNodesandPipes
 from egon.data.datasets.gas_prod import CH4Production
 from egon.data.datasets.heat_demand import HeatDemandImport
@@ -70,21 +65,9 @@
 from egon.data.datasets.zensus import ZensusPopulation, ZensusMiscellaneous
 from egon.data.datasets.zensus_mv_grid_districts import ZensusMvGridDistricts
 from egon.data.datasets.zensus_vg250 import ZensusVg250
-<<<<<<< HEAD
-import egon.data.importing.zensus as import_zs
-import egon.data.processing.loadarea as loadarea
-import egon.data.processing.substation as substation
-=======
-from egon.data.processing.gas_areas import GasAreas
-from egon.data.processing.power_to_h2 import PowertoH2
-import egon.data.datasets.gas_grid as gas_grid
-import egon.data.processing.gas_areas as gas_areas
-import egon.data.processing.power_to_h2 as power_to_h2
-
 
 # Set number of threads used by numpy and pandas
 set_numexpr_threads()
->>>>>>> 5342b36f
 
 with airflow.DAG(
     "egon-data-processing-pipeline",
@@ -223,7 +206,7 @@
         dependencies=[
             saltcavern_storage,
             gas_grid_insert_data,
-            create_voronoi_substation
+            substation_voronoi
         ]
     )
 
@@ -454,12 +437,6 @@
     chp_etrago = ChpEtrago(dependencies=[chp, heat_etrago])
 
     # DSM
-<<<<<<< HEAD
-    components_dsm =  dsm_Potential(
-        dependencies = [cts_electricity_demand_annual,
-                        demand_curves_industry,
-                        osmtgmod_pypsa])
-=======
     components_dsm = dsm_Potential(
         dependencies=[
             cts_electricity_demand_annual,
@@ -467,7 +444,6 @@
             osmtgmod_pypsa,
         ]
     )
->>>>>>> 5342b36f
 
     # Pumped hydro units
 

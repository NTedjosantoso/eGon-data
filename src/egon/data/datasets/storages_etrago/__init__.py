--- conflicted
+++ resolved
@@ -17,11 +17,7 @@
     def __init__(self, dependencies):
         super().__init__(
             name="StorageEtrago",
-<<<<<<< HEAD
             version="0.0.6",
-=======
-            version="0.0.5",
->>>>>>> 86153743
             dependencies=dependencies,
             tasks=(insert_PHES, extendable_batteries),
         )

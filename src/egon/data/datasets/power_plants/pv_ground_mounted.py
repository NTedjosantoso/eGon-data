--- conflicted
+++ resolved
@@ -4,9 +4,8 @@
 import pandas as pd
 import psycopg2
 
-import egon.data.config
 from egon.data import db
-from egon.data.datasets.mastr import WORKING_DIR_MASTR_OLD
+from egon.data.datasets.mastr import WORKING_DIR_MASTR_NEW
 import egon.data.config
 
 
@@ -28,11 +27,7 @@
 
         # get relevant pv plants: ground mounted
         df = pd.read_csv(
-<<<<<<< HEAD
-            WORKING_DIR_MASTR_OLD / cfg["sources"]["mastr_pv"],
-=======
-            cfg["sources"]["mastr_pv"],
->>>>>>> 8b91bb11
+            WORKING_DIR_MASTR_NEW / cfg["sources"]["mastr_pv"],
             usecols=[
                 "Lage",
                 "Laengengrad",
@@ -42,7 +37,7 @@
                 "LokationMastrNummer"
             ],
         )
-        df = df[df["Lage"] == "Freifläche"]
+        df = df[df["Lage"] == "Freiflaeche"]
 
         ### examine data concerning geographical locations and drop NaNs
         x1 = df["Laengengrad"].isnull().sum()
@@ -84,35 +79,31 @@
 
         mastr["voltage_level"] = pd.Series(dtype=int)
         lvl = pd.read_csv(
-<<<<<<< HEAD
-            WORKING_DIR_MASTR_OLD / cfg["sources"]["mastr_location"],
-=======
-            cfg["sources"]["mastr_location"],
->>>>>>> 8b91bb11
+            WORKING_DIR_MASTR_NEW / cfg["sources"]["mastr_location"],
             usecols=["Spannungsebene", "MaStRNummer"],
-        )    
+        )
 
         # assign voltage_level to MaStR-unit:
-            
+
         vlevel_mapping = {
-        "Höchstspannung": 1,
-        "UmspannungZurHochspannung": 2,
-        "Hochspannung": 3,
-        "UmspannungZurMittelspannung": 4,
-        "Mittelspannung": 5,
-        "UmspannungZurNiederspannung": 6,
-        "Niederspannung": 7,
-        }            
-            
+            "Höchstspannung": 1,
+            "UmspannungZurHochspannung": 2,
+            "Hochspannung": 3,
+            "UmspannungZurMittelspannung": 4,
+            "Mittelspannung": 5,
+            "UmspannungZurNiederspannung": 6,
+            "Niederspannung": 7,
+        }
+
         mastr = mastr.merge(
             lvl[["MaStRNummer", "Spannungsebene"]],
             left_on="LokationMastrNummer",
             right_on="MaStRNummer",
             how="left",
         )
-        
+
         mastr["voltage_level"] = mastr.Spannungsebene.replace(vlevel_mapping)
-        
+
         mastr.drop(["MaStRNummer", "Spannungsebene"], axis=1, inplace=True)
 
         ### examine data concerning voltage level

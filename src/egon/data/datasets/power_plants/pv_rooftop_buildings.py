"""
Distribute MaStR PV rooftop capacities to OSM and synthetic buildings. Generate new
PV rooftop generators for scenarios eGon2035 and eGon100RE.
Data cleaning: Drop duplicates and entries with missing critical data. Determine most
plausible capacity from multiple values given in MaStR data. Drop generators which don't
have any plausible capacity data (23.5MW > P > 0.1). Randomly and weighted add a
start-up date if it is missing. Extract zip and municipality from 'Standort' given in
MaStR data. Geocode unique zip and municipality combinations with Nominatim (1sec
delay). Drop generators for which geocoding failed or which are located outside the
municipalities of Germany. Add some visual sanity checks for cleaned data.
Allocation of MaStR data: Allocate each generator to an existing building from OSM.
Determine the quantile each generator and building is in depending on the capacity of
the generator and the area of the polygon of the building. Randomly distribute
generators within each municipality preferably within the same building area quantile as
the generators are capacity wise. If not enough buildings exists within a municipality
and quantile additional buildings from other quantiles are chosen randomly.
Desegregation of pv rooftop scenarios: The scenario data per federal state is linear
distributed to the mv grid districts according to the pv rooftop potential per mv grid
district. The rooftop potential is estimated from the building area given from the OSM
buildings. Grid districts, which are located in several federal states, are allocated PV
capacity according to their respective roof potential in the individual federal states.
The desegregation of PV plants within a grid districts respects existing plants from
MaStR, which did not reach their end of life. New PV plants are randomly and weighted
generated using a breakdown of MaStR data as generator basis. Plant metadata (e.g. plant
orientation) is also added random and weighted from MaStR data as basis.
"""
from __future__ import annotations

from collections import Counter
from functools import wraps
from pathlib import Path
from time import perf_counter
from typing import Any

from geoalchemy2 import Geometry
from geopy.extra.rate_limiter import RateLimiter
from geopy.geocoders import Nominatim
from loguru import logger
from numpy.random import RandomState, default_rng
from pyproj.crs.crs import CRS
from sqlalchemy import BigInteger, Column, Float, Integer, String
from sqlalchemy.dialects.postgresql import HSTORE
from sqlalchemy.ext.declarative import declarative_base
import geopandas as gpd
import numpy as np
import pandas as pd

from egon.data import config, db
from egon.data.datasets.electricity_demand_timeseries.hh_buildings import (
    OsmBuildingsSynthetic,
)
from egon.data.datasets.scenario_capacities import EgonScenarioCapacities
from egon.data.datasets.zensus_vg250 import Vg250Gem

engine = db.engine()
Base = declarative_base()
SEED = int(config.settings()["egon-data"]["--random-seed"])

# TODO: move to yml
# mastr data
MASTR_RELEVANT_COLS = [
    "EinheitMastrNummer",
    "Bruttoleistung",
    "StatisikFlag",
    "Bruttoleistung_extended",
    "Nettonennleistung",
    "InstallierteLeistung",
    "zugeordneteWirkleistungWechselrichter",
    "EinheitBetriebsstatus",
    "Standort",
    "Bundesland",
    "Land",
    "Landkreis",
    "Gemeinde",
    "Postleitzahl",
    "Ort",
    "GeplantesInbetriebnahmedatum",
    "Inbetriebnahmedatum",
    "GemeinsamerWechselrichterMitSpeicher",
    "Lage",
    "Leistungsbegrenzung",
    "EinheitlicheAusrichtungUndNeigungswinkel",
    "Hauptausrichtung",
    "HauptausrichtungNeigungswinkel",
    "Nebenausrichtung",
]

MASTR_DTYPES = {
    "EinheitMastrNummer": str,
    "Bruttoleistung": float,
    "StatisikFlag": str,
    "Bruttoleistung_extended": float,
    "Nettonennleistung": float,
    "InstallierteLeistung": float,
    "zugeordneteWirkleistungWechselrichter": float,
    "EinheitBetriebsstatus": str,
    "Standort": str,
    "Bundesland": str,
    "Land": str,
    "Landkreis": str,
    "Gemeinde": str,
    # "Postleitzahl": int,  # fails because of nan values
    "Ort": str,
    "GemeinsamerWechselrichterMitSpeicher": str,
    "Lage": str,
    "Leistungsbegrenzung": str,
    # this will parse nan values as false wich is not always correct
    # "EinheitlicheAusrichtungUndNeigungswinkel": bool,
    "Hauptausrichtung": str,
    "HauptausrichtungNeigungswinkel": str,
    "Nebenausrichtung": str,
    "NebenausrichtungNeigungswinkel": str,
}

MASTR_PARSE_DATES = [
    "GeplantesInbetriebnahmedatum",
    "Inbetriebnahmedatum",
]

MASTR_INDEX_COL = "EinheitMastrNummer"

EPSG = 4326
SRID = 3035

# data cleaning
MAX_REALISTIC_PV_CAP = 23500
MIN_REALISTIC_PV_CAP = 0.1
ROUNDING = 1

# geopy
MIN_DELAY_SECONDS = 1
USER_AGENT = "rli_kh_geocoder"

# show additional logging information
VERBOSE = False

EXPORT_DIR = Path(__name__).resolve().parent / "data"
EXPORT_FILE = "mastr_geocoded.gpkg"
EXPORT_PATH = EXPORT_DIR / EXPORT_FILE
DRIVER = "GPKG"

# Number of quantiles
Q = 5

# Scenario Data
CARRIER = "solar_rooftop"
SCENARIOS = ["eGon2035", "eGon100RE"]
SCENARIO_TIMESTAMP = {
    "eGon2035": pd.Timestamp("2035-01-01", tz="UTC"),
    "eGon100RE": pd.Timestamp("2050-01-01", tz="UTC"),
}
PV_ROOFTOP_LIFETIME = pd.Timedelta(20 * 365, unit="D")

# Example Modul Trina Vertex S TSM-400DE09M.08 400 Wp
# https://www.photovoltaik4all.de/media/pdf/92/64/68/Trina_Datasheet_VertexS_DE09-08_2021_A.pdf
MODUL_CAP = 0.4  # kWp
MODUL_SIZE = 1.096 * 1.754  # m²
PV_CAP_PER_SQ_M = MODUL_CAP / MODUL_SIZE

# Estimation of usable roof area
# Factor for the conversion of building area to roof area
# estimation mean roof pitch: 35°
# estimation usable roof share: 80%
# estimation that only the south side of the building is used for pv
# see https://mediatum.ub.tum.de/doc/%20969497/969497.pdf
# AREA_FACTOR = 1.221
# USABLE_ROOF_SHARE = 0.8
# SOUTH_SHARE = 0.5
# ROOF_FACTOR = AREA_FACTOR * USABLE_ROOF_SHARE * SOUTH_SHARE
ROOF_FACTOR = 0.5

CAP_RANGES = [
    (0, 30),
    (30, 100),
    (100, float("inf")),
]

MIN_BUILDING_SIZE = 10.0
UPPER_QUNATILE = 0.95
LOWER_QUANTILE = 0.05

COLS_TO_RENAME = {
    "EinheitlicheAusrichtungUndNeigungswinkel": (
        "einheitliche_ausrichtung_und_neigungswinkel"
    ),
    "Hauptausrichtung": "hauptausrichtung",
    "HauptausrichtungNeigungswinkel": "hauptausrichtung_neigungswinkel",
}

COLS_TO_EXPORT = [
    "scenario",
    "bus_id",
    "building_id",
    "gens_id",
    "capacity",
    "einheitliche_ausrichtung_und_neigungswinkel",
    "hauptausrichtung",
    "hauptausrichtung_neigungswinkel",
    "voltage_level",
    "weather_cell_id",
]

# TODO
INCLUDE_SYNTHETIC_BUILDINGS = True
ONLY_BUILDINGS_WITH_DEMAND = True
TEST_RUN = False


def timer_func(func):
    @wraps(func)
    def timeit_wrapper(*args, **kwargs):
        start_time = perf_counter()
        result = func(*args, **kwargs)
        end_time = perf_counter()
        total_time = end_time - start_time
        logger.debug(
            f"Function {func.__name__} took {total_time:.4f} seconds."
        )
        return result

    return timeit_wrapper


@timer_func
def mastr_data(
    index_col: str | int | list[str] | list[int],
    usecols: list[str],
    dtype: dict[str, Any] | None,
    parse_dates: list[str] | None,
) -> pd.DataFrame:
    """
    Read MaStR data from csv.

    Parameters
    -----------
    index_col : str, int or list of str or int
        Column(s) to use as the row labels of the DataFrame.
    usecols : list of str
        Return a subset of the columns.
    dtype : dict of column (str) -> type (any), optional
        Data type for data or columns.
    parse_dates : list of names (str), optional
        Try to parse given columns to datetime.
    Returns
    -------
    pandas.DataFrame
        DataFrame containing MaStR data.
    """
    mastr_path = Path(
        config.datasets()["power_plants"]["sources"]["mastr_pv"]
    ).resolve()

    mastr_df = pd.read_csv(
        mastr_path,
        index_col=index_col,
        usecols=usecols,
        dtype=dtype,
        parse_dates=parse_dates,
    )

    mastr_df = mastr_df.loc[
        (mastr_df.StatisikFlag == "B")
        & (mastr_df.EinheitBetriebsstatus == "InBetrieb")
        & (mastr_df.Land == "Deutschland")
        & (mastr_df.Lage == "BaulicheAnlagen")
    ]

    if (
        config.settings()["egon-data"]["--dataset-boundary"]
        == "Schleswig-Holstein"
    ):
        init_len = len(mastr_df)

        mastr_df = mastr_df.loc[mastr_df.Bundesland == "SchleswigHolstein"]

        logger.info(
            f"Using only MaStR data within Schleswig-Holstein. "
            f"{init_len - len(mastr_df)} of {init_len} generators are dropped."
        )

    logger.debug("MaStR data loaded.")

    return mastr_df


@timer_func
def clean_mastr_data(
    mastr_df: pd.DataFrame,
    max_realistic_pv_cap: int | float,
    min_realistic_pv_cap: int | float,
    rounding: int,
    seed: int,
) -> pd.DataFrame:
    """
    Clean the MaStR data from implausible data.

    * Drop MaStR ID duplicates.
    * Drop generators with implausible capacities.
    * Drop generators without any kind of start-up date.
    * Clean up Standort column and capacity.

    Parameters
    -----------
    mastr_df : pandas.DataFrame
        DataFrame containing MaStR data.
    max_realistic_pv_cap : int or float
        Maximum capacity, which is considered to be realistic.
    min_realistic_pv_cap : int or float
        Minimum capacity, which is considered to be realistic.
    rounding : int
        Rounding to use when cleaning up capacity. E.g. when
        rounding is 1 a capacity of 9.93 will be rounded to 9.9.
    seed : int
        Seed to use for random operations with NumPy and pandas.
    Returns
    -------
    pandas.DataFrame
        DataFrame containing cleaned MaStR data.
    """
    init_len = len(mastr_df)

    # drop duplicates
    mastr_df = mastr_df.loc[~mastr_df.index.duplicated()]

    # drop invalid entries in standort
    index_to_drop = mastr_df.loc[
        (mastr_df.Standort.isna()) | (mastr_df.Standort.isnull())
    ].index

    mastr_df = mastr_df.loc[~mastr_df.index.isin(index_to_drop)]

    df = mastr_df[
        [
            "Bruttoleistung",
            "Bruttoleistung_extended",
            "Nettonennleistung",
            "zugeordneteWirkleistungWechselrichter",
            "InstallierteLeistung",
        ]
    ].round(rounding)

    # use only the smallest capacity rating if multiple are given
    mastr_df = mastr_df.assign(
        capacity=[
            most_plausible(p_tub, min_realistic_pv_cap)
            for p_tub in df.itertuples(index=False)
        ]
    )

    # drop generators without any capacity info
    # and capacity of zero
    # and if the capacity is > 23.5 MW, because
    # Germanies largest rooftop PV is 23 MW
    # https://www.iwr.de/news/groesste-pv-dachanlage-europas-wird-in-sachsen-anhalt-gebaut-news37379
    mastr_df = mastr_df.loc[
        (~mastr_df.capacity.isna())
        & (mastr_df.capacity <= max_realistic_pv_cap)
        & (mastr_df.capacity > min_realistic_pv_cap)
    ]

    # get zip and municipality
    mastr_df[["zip_and_municipality", "drop_this"]] = pd.DataFrame(
        mastr_df.Standort.astype(str)
        .apply(
            zip_and_municipality_from_standort,
            args=(VERBOSE,),
        )
        .tolist(),
        index=mastr_df.index,
    )

    # drop invalid entries
    mastr_df = mastr_df.loc[mastr_df.drop_this].drop(columns="drop_this")

    # add ", Deutschland" just in case
    mastr_df = mastr_df.assign(
        zip_and_municipality=(mastr_df.zip_and_municipality + ", Deutschland")
    )

    # get consistent start-up date
    mastr_df = mastr_df.assign(
        start_up_date=mastr_df.Inbetriebnahmedatum,
    )

    mastr_df.loc[mastr_df.start_up_date.isna()] = mastr_df.loc[
        mastr_df.start_up_date.isna()
    ].assign(
        start_up_date=mastr_df.GeplantesInbetriebnahmedatum.loc[
            mastr_df.start_up_date.isna()
        ]
    )

    # randomly and weighted fill missing start-up dates
    pool = mastr_df.loc[
        ~mastr_df.start_up_date.isna()
    ].start_up_date.to_numpy()

    size = len(mastr_df) - len(pool)

    if size > 0:
        np.random.seed(seed)

        choice = np.random.choice(
            pool,
            size=size,
            replace=False,
        )

        mastr_df.loc[mastr_df.start_up_date.isna()] = mastr_df.loc[
            mastr_df.start_up_date.isna()
        ].assign(start_up_date=choice)

        logger.info(
            f"Randomly and weigthed added start-up date to {size} generators."
        )

    mastr_df = mastr_df.assign(
        start_up_date=pd.to_datetime(mastr_df.start_up_date, utc=True)
    )

    end_len = len(mastr_df)
    logger.debug(
        f"Dropped {init_len - end_len} "
        f"({((init_len - end_len) / init_len) * 100:g}%)"
        f" of {init_len} rows from MaStR DataFrame."
    )

    return mastr_df


def zip_and_municipality_from_standort(
    standort: str,
    verbose: bool = False,
) -> tuple[str, bool]:
    """
    Get zip code and municipality from Standort string split into a list.
    Parameters
    -----------
    standort : str
        Standort as given from MaStR data.
    verbose : bool
        Logs additional info if True.
    Returns
    -------
    str
        Standort with only the zip code and municipality
        as well a ', Germany' added.
    """
    if verbose:
        logger.debug(f"Uncleaned String: {standort}")

    standort_list = standort.split()

    found = False
    count = 0

    for count, elem in enumerate(standort_list):
        if len(elem) != 5:
            continue
        if not elem.isnumeric():
            continue

        found = True

        break

    if found:
        cleaned_str = " ".join(standort_list[count:])

        if verbose:
            logger.debug(f"Cleaned String:   {cleaned_str}")

        return cleaned_str, found

    logger.warning(
        "Couldn't identify zip code. This entry will be dropped."
        f" Original standort: {standort}."
    )

    return standort, found


def most_plausible(
    p_tub: tuple,
    min_realistic_pv_cap: int | float,
) -> float:
    """
    Try to determine the most plausible capacity.
    Try to determine the most plausible capacity from a given
    generator from MaStR data.
    Parameters
    -----------
    p_tub : tuple
        Tuple containing the different capacities given in
        the MaStR data.
    min_realistic_pv_cap : int or float
        Minimum capacity, which is considered to be realistic.
    Returns
    -------
    float
        Capacity of the generator estimated as the most realistic.
    """
    count = Counter(p_tub).most_common(3)

    if len(count) == 1:
        return count[0][0]

    val1 = count[0][0]
    val2 = count[1][0]

    if len(count) == 2:
        min_val = min(val1, val2)
        max_val = max(val1, val2)
    else:
        val3 = count[2][0]

        min_val = min(val1, val2, val3)
        max_val = max(val1, val2, val3)

    if min_val < min_realistic_pv_cap:
        return max_val

    return min_val


def geocoder(
    user_agent: str,
    min_delay_seconds: int,
) -> RateLimiter:
    """
    Setup Nominatim geocoding class.
    Parameters
    -----------
    user_agent : str
        The app name.
    min_delay_seconds : int
        Delay in seconds to use between requests to Nominatim.
        A minimum of 1 is advised.
    Returns
    -------
    geopy.extra.rate_limiter.RateLimiter
        Nominatim RateLimiter geocoding class to use for geocoding.
    """
    locator = Nominatim(user_agent=user_agent)
    return RateLimiter(
        locator.geocode,
        min_delay_seconds=min_delay_seconds,
    )


def geocoding_data(
    clean_mastr_df: pd.DataFrame,
) -> pd.DataFrame:
    """
    Setup DataFrame to geocode.
    Parameters
    -----------
    clean_mastr_df : pandas.DataFrame
        DataFrame containing cleaned MaStR data.
    Returns
    -------
    pandas.DataFrame
        DataFrame containing all unique combinations of
        zip codes with municipalities for geocoding.
    """
    return pd.DataFrame(
        data=clean_mastr_df.zip_and_municipality.unique(),
        columns=["zip_and_municipality"],
    )


@timer_func
def geocode_data(
    geocoding_df: pd.DataFrame,
    ratelimiter: RateLimiter,
    epsg: int,
) -> gpd.GeoDataFrame:
    """
    Geocode zip code and municipality.
    Extract latitude, longitude and altitude.
    Transfrom latitude and longitude to shapely
    Point and return a geopandas GeoDataFrame.
    Parameters
    -----------
    geocoding_df : pandas.DataFrame
        DataFrame containing all unique combinations of
        zip codes with municipalities for geocoding.
    ratelimiter : geopy.extra.rate_limiter.RateLimiter
        Nominatim RateLimiter geocoding class to use for geocoding.
    epsg : int
        EPSG ID to use as CRS.
    Returns
    -------
    geopandas.GeoDataFrame
        GeoDataFrame containing all unique combinations of
        zip codes with municipalities with matching geolocation.
    """
    logger.info(f"Geocoding {len(geocoding_df)} locations.")

    geocode_df = geocoding_df.assign(
        location=geocoding_df.zip_and_municipality.apply(ratelimiter)
    )

    geocode_df = geocode_df.assign(
        point=geocode_df.location.apply(
            lambda loc: tuple(loc.point) if loc else None
        )
    )

    geocode_df[["latitude", "longitude", "altitude"]] = pd.DataFrame(
        geocode_df.point.tolist(), index=geocode_df.index
    )

    return gpd.GeoDataFrame(
        geocode_df,
        geometry=gpd.points_from_xy(geocode_df.longitude, geocode_df.latitude),
        crs=f"EPSG:{epsg}",
    )


def merge_geocode_with_mastr(
    clean_mastr_df: pd.DataFrame, geocode_gdf: gpd.GeoDataFrame
) -> gpd.GeoDataFrame:
    """
    Merge geometry to original mastr data.
    Parameters
    -----------
    clean_mastr_df : pandas.DataFrame
        DataFrame containing cleaned MaStR data.
    geocode_gdf : geopandas.GeoDataFrame
        GeoDataFrame containing all unique combinations of
        zip codes with municipalities with matching geolocation.
    Returns
    -------
    gepandas.GeoDataFrame
        GeoDataFrame containing cleaned MaStR data with
        matching geolocation from geocoding.
    """
    return gpd.GeoDataFrame(
        clean_mastr_df.merge(
            geocode_gdf[["zip_and_municipality", "geometry"]],
            how="left",
            left_on="zip_and_municipality",
            right_on="zip_and_municipality",
        ),
        crs=geocode_gdf.crs,
    ).set_index(clean_mastr_df.index)


def drop_invalid_entries_from_gdf(
    gdf: gpd.GeoDataFrame,
) -> gpd.GeoDataFrame:
    """
    Drop invalid entries from geopandas GeoDataFrame.
    TODO: how to omit the logging from geos here???
    Parameters
    -----------
    gdf : geopandas.GeoDataFrame
        GeoDataFrame to be checked for validity.
    Returns
    -------
    gepandas.GeoDataFrame
        GeoDataFrame with rows with invalid geometries
        dropped.
    """
    valid_gdf = gdf.loc[gdf.is_valid]

    logger.debug(
        f"{len(gdf) - len(valid_gdf)} "
        f"({(len(gdf) - len(valid_gdf)) / len(gdf) * 100:g}%) "
        f"of {len(gdf)} values were invalid and are dropped."
    )

    return valid_gdf


@timer_func
def municipality_data() -> gpd.GeoDataFrame:
    """
    Get municipality data from eGo^n Database.
    Returns
    -------
    gepandas.GeoDataFrame
        GeoDataFrame with municipality data.
    """
    with db.session_scope() as session:
        query = session.query(Vg250Gem.ags, Vg250Gem.geometry.label("geom"))

    return gpd.read_postgis(
        query.statement, query.session.bind, index_col="ags"
    )


@timer_func
def add_ags_to_gens(
    valid_mastr_gdf: gpd.GeoDataFrame,
    municipalities_gdf: gpd.GeoDataFrame,
) -> gpd.GeoDataFrame:
    """
    Add information about AGS ID to generators.
    Parameters
    -----------
    valid_mastr_gdf : geopandas.GeoDataFrame
        GeoDataFrame with valid and cleaned MaStR data.
    municipalities_gdf : geopandas.GeoDataFrame
        GeoDataFrame with municipality data.
    Returns
    -------
    gepandas.GeoDataFrame
        GeoDataFrame with valid and cleaned MaStR data
        with AGS ID added.
    """
    return valid_mastr_gdf.sjoin(
        municipalities_gdf,
        how="left",
        predicate="intersects",
    ).rename(columns={"index_right": "ags"})


def drop_gens_outside_muns(
    valid_mastr_gdf: gpd.GeoDataFrame,
) -> gpd.GeoDataFrame:
    """
    Drop all generators outside of municipalities.
    Parameters
    -----------
    valid_mastr_gdf : geopandas.GeoDataFrame
        GeoDataFrame with valid and cleaned MaStR data.
    Returns
    -------
    gepandas.GeoDataFrame
        GeoDataFrame with valid and cleaned MaStR data
        with generatos without an AGS ID dropped.
    """
    gdf = valid_mastr_gdf.loc[~valid_mastr_gdf.ags.isna()]

    logger.debug(
        f"{len(valid_mastr_gdf) - len(gdf)} "
        f"({(len(valid_mastr_gdf) - len(gdf)) / len(valid_mastr_gdf) * 100:g}%) "
        f"of {len(valid_mastr_gdf)} values are outside of the municipalities"
        " and are therefore dropped."
    )

    return gdf


class EgonMastrPvRoofGeocoded(Base):
    __tablename__ = "egon_mastr_pv_roof_geocoded"
    __table_args__ = {"schema": "supply"}

    zip_and_municipality = Column(String, primary_key=True, index=True)
    location = Column(String)
    point = Column(String)
    latitude = Column(Float)
    longitude = Column(Float)
    altitude = Column(Float)
    geometry = Column(Geometry(srid=EPSG))


def create_geocoded_table(geocode_gdf):
    """
    Create geocoded table mastr pv rooftop
    Parameters
    -----------
    geocode_gdf : geopandas.GeoDataFrame
        GeoDataFrame containing geocoding information on pv rooftop locations.
    """
    EgonMastrPvRoofGeocoded.__table__.drop(bind=engine, checkfirst=True)
    EgonMastrPvRoofGeocoded.__table__.create(bind=engine, checkfirst=True)

    geocode_gdf.to_postgis(
        name=EgonMastrPvRoofGeocoded.__table__.name,
        schema=EgonMastrPvRoofGeocoded.__table__.schema,
        con=db.engine(),
        if_exists="append",
        index=False,
        # dtype={}
    )


def geocoded_data_from_db(
    epsg: str | int,
) -> gpd.GeoDataFrame:
    """
    Read OSM buildings data from eGo^n Database.
    Parameters
    -----------
    to_crs : pyproj.crs.crs.CRS
        CRS to transform geometries to.
    Returns
    -------
    geopandas.GeoDataFrame
        GeoDataFrame containing OSM buildings data.
    """
    with db.session_scope() as session:
        query = session.query(
            EgonMastrPvRoofGeocoded.zip_and_municipality,
            EgonMastrPvRoofGeocoded.geometry,
        )

    return gpd.read_postgis(
        query.statement, query.session.bind, geom_col="geometry"
    ).to_crs(f"EPSG:{epsg}")


def load_mastr_data():
    """Read PV rooftop data from MaStR CSV
    Note: the source will be replaced as soon as the MaStR data is available
    in DB.
    Returns
    -------
    geopandas.GeoDataFrame
        GeoDataFrame containing MaStR data with geocoded locations.
    """
    mastr_df = mastr_data(
        MASTR_INDEX_COL,
        MASTR_RELEVANT_COLS,
        MASTR_DTYPES,
        MASTR_PARSE_DATES,
    )

    clean_mastr_df = clean_mastr_data(
        mastr_df,
        max_realistic_pv_cap=MAX_REALISTIC_PV_CAP,
        min_realistic_pv_cap=MIN_REALISTIC_PV_CAP,
        seed=SEED,
        rounding=ROUNDING,
    )

    geocode_gdf = geocoded_data_from_db(EPSG)

    mastr_gdf = merge_geocode_with_mastr(clean_mastr_df, geocode_gdf)

    valid_mastr_gdf = drop_invalid_entries_from_gdf(mastr_gdf)

    municipalities_gdf = municipality_data()

    valid_mastr_gdf = add_ags_to_gens(valid_mastr_gdf, municipalities_gdf)

    return drop_gens_outside_muns(valid_mastr_gdf)


class OsmBuildingsFiltered(Base):
    __tablename__ = "osm_buildings_filtered"
    __table_args__ = {"schema": "openstreetmap"}

    osm_id = Column(BigInteger)
    amenity = Column(String)
    building = Column(String)
    name = Column(String)
    geom = Column(Geometry(srid=SRID), index=True)
    area = Column(Float)
    geom_point = Column(Geometry(srid=SRID), index=True)
    tags = Column(HSTORE)
    id = Column(BigInteger, primary_key=True, index=True)


@timer_func
def osm_buildings(
    to_crs: CRS,
) -> gpd.GeoDataFrame:
    """
    Read OSM buildings data from eGo^n Database.
    Parameters
    -----------
    to_crs : pyproj.crs.crs.CRS
        CRS to transform geometries to.
    Returns
    -------
    geopandas.GeoDataFrame
        GeoDataFrame containing OSM buildings data.
    """
    with db.session_scope() as session:
        query = session.query(
            OsmBuildingsFiltered.id,
            OsmBuildingsFiltered.area,
            OsmBuildingsFiltered.geom_point.label("geom"),
        )

    return gpd.read_postgis(
        query.statement, query.session.bind, index_col="id"
    ).to_crs(to_crs)


@timer_func
def synthetic_buildings(
    to_crs: CRS,
) -> gpd.GeoDataFrame:
    """
    Read synthetic buildings data from eGo^n Database.
    Parameters
    -----------
    to_crs : pyproj.crs.crs.CRS
        CRS to transform geometries to.
    Returns
    -------
    geopandas.GeoDataFrame
        GeoDataFrame containing OSM buildings data.
    """
    with db.session_scope() as session:
        query = session.query(
            OsmBuildingsSynthetic.id,
            OsmBuildingsSynthetic.area,
            OsmBuildingsSynthetic.geom_point.label("geom"),
        )

    return gpd.read_postgis(
        query.statement, query.session.bind, index_col="id"
    ).to_crs(to_crs)


@timer_func
def add_ags_to_buildings(
    buildings_gdf: gpd.GeoDataFrame,
    municipalities_gdf: gpd.GeoDataFrame,
) -> gpd.GeoDataFrame:
    """
    Add information about AGS ID to buildings.
    Parameters
    -----------
    buildings_gdf : geopandas.GeoDataFrame
        GeoDataFrame containing OSM buildings data.
    municipalities_gdf : geopandas.GeoDataFrame
        GeoDataFrame with municipality data.
    Returns
    -------
    gepandas.GeoDataFrame
        GeoDataFrame containing OSM buildings data
        with AGS ID added.
    """
    return buildings_gdf.sjoin(
        municipalities_gdf,
        how="left",
        predicate="intersects",
    ).rename(columns={"index_right": "ags"})


def drop_buildings_outside_muns(
    buildings_gdf: gpd.GeoDataFrame,
) -> gpd.GeoDataFrame:
    """
    Drop all buildings outside of municipalities.
    Parameters
    -----------
    buildings_gdf : geopandas.GeoDataFrame
        GeoDataFrame containing OSM buildings data.
    Returns
    -------
    gepandas.GeoDataFrame
        GeoDataFrame containing OSM buildings data
        with buildings without an AGS ID dropped.
    """
    gdf = buildings_gdf.loc[~buildings_gdf.ags.isna()]

    logger.debug(
        f"{len(buildings_gdf) - len(gdf)} "
        f"({(len(buildings_gdf) - len(gdf)) / len(buildings_gdf) * 100:g}%) "
        f"of {len(buildings_gdf)} values are outside of the municipalities "
        "and are therefore dropped."
    )

    return gdf


def egon_building_peak_loads():
    sql = """
    SELECT building_id
    FROM demand.egon_building_electricity_peak_loads
    WHERE scenario = 'eGon2035'
    """

    return (
        db.select_dataframe(sql).building_id.astype(int).sort_values().unique()
    )


@timer_func
def load_building_data():
    """
    Read buildings from DB
    Tables:

    * `openstreetmap.osm_buildings_filtered` (from OSM)
    * `openstreetmap.osm_buildings_synthetic` (synthetic, created by us)

    Use column `id` for both as it is unique hence you concat both datasets. If
    INCLUDE_SYNTHETIC_BUILDINGS is False synthetic buildings will not be loaded.

    Returns
    -------
    gepandas.GeoDataFrame
        GeoDataFrame containing OSM buildings data with buildings without an AGS ID
        dropped.
    """

    municipalities_gdf = municipality_data()

    osm_buildings_gdf = osm_buildings(municipalities_gdf.crs)

    if INCLUDE_SYNTHETIC_BUILDINGS:
        synthetic_buildings_gdf = synthetic_buildings(municipalities_gdf.crs)

        buildings_gdf = gpd.GeoDataFrame(
            pd.concat(
                [
                    osm_buildings_gdf,
                    synthetic_buildings_gdf,
                ]
            ),
            geometry="geom",
            crs=osm_buildings_gdf.crs,
        ).rename(columns={"area": "building_area"})

        buildings_gdf.index = buildings_gdf.index.astype(int)

    else:
        buildings_gdf = osm_buildings_gdf.rename(
            columns={"area": "building_area"}
        )

    if ONLY_BUILDINGS_WITH_DEMAND:
        building_ids = egon_building_peak_loads()

        init_len = len(building_ids)

        building_ids = np.intersect1d(
            list(map(int, building_ids)),
            list(map(int, buildings_gdf.index.to_numpy())),
        )

        end_len = len(building_ids)

        logger.debug(
            f"{end_len/init_len * 100: g} % ({end_len} / {init_len}) of buildings have "
            f"peak load."
        )

        buildings_gdf = buildings_gdf.loc[building_ids]

    buildings_ags_gdf = add_ags_to_buildings(buildings_gdf, municipalities_gdf)

    buildings_ags_gdf = drop_buildings_outside_muns(buildings_ags_gdf)

    grid_districts_gdf = grid_districts(EPSG)

    federal_state_gdf = federal_state_data(grid_districts_gdf.crs)

    grid_federal_state_gdf = overlay_grid_districts_with_counties(
        grid_districts_gdf,
        federal_state_gdf,
    )

    buildings_overlay_gdf = add_overlay_id_to_buildings(
        buildings_ags_gdf,
        grid_federal_state_gdf,
    )

    logger.debug("Loaded buildings.")

    buildings_overlay_gdf = drop_buildings_outside_grids(buildings_overlay_gdf)

    # overwrite bus_id with data from new table
    sql = "SELECT building_id, bus_id FROM boundaries.egon_map_zensus_mvgd_buildings"
    map_building_bus_df = db.select_dataframe(sql)

    building_ids = np.intersect1d(
        list(map(int, map_building_bus_df.building_id.unique())),
        list(map(int, buildings_overlay_gdf.index.to_numpy())),
    )

    buildings_within_gdf = buildings_overlay_gdf.loc[building_ids]

    gdf = (
        buildings_within_gdf.reset_index()
        .drop(columns=["bus_id"])
        .merge(
            how="left",
            right=map_building_bus_df,
            left_on="id",
            right_on="building_id",
        )
        .drop(columns=["building_id"])
        .set_index("id")
        .sort_index()
    )

    return gdf[~gdf.index.duplicated(keep="first")]


@timer_func
def sort_and_qcut_df(
    df: pd.DataFrame | gpd.GeoDataFrame,
    col: str,
    q: int,
) -> pd.DataFrame | gpd.GeoDataFrame:
    """
    Determine the quantile of a given attribute in a (Geo)DataFrame.
    Sort the (Geo)DataFrame in ascending order for the given attribute.
    Parameters
    -----------
    df : pandas.DataFrame or geopandas.GeoDataFrame
        (Geo)DataFrame to sort and qcut.
    col : str
        Name of the attribute to sort and qcut the (Geo)DataFrame on.
    q : int
        Number of quantiles.
    Returns
    -------
    pandas.DataFrame or gepandas.GeoDataFrame
        Sorted and qcut (Geo)DataFrame.
    """
    df = df.sort_values(col, ascending=True)

    return df.assign(
        quant=pd.qcut(
            df[col],
            q=q,
            labels=range(q),
        )
    )


@timer_func
def allocate_pv(
    q_mastr_gdf: gpd.GeoDataFrame,
    q_buildings_gdf: gpd.GeoDataFrame,
    seed: int,
) -> tuple[gpd.GeoDataFrame, gpd.GeoDataFrame]:
    """
    Allocate the MaStR pv generators to the OSM buildings.
    This will determine a building for each pv generator if there are more
    buildings than generators within a given AGS. Primarily generators are
    distributed with the same qunatile as the buildings. Multiple assignment
    is excluded.
    Parameters
    -----------
    q_mastr_gdf : geopandas.GeoDataFrame
        GeoDataFrame containing geocoded and qcut MaStR data.
    q_buildings_gdf : geopandas.GeoDataFrame
        GeoDataFrame containing qcut OSM buildings data.
    seed : int
        Seed to use for random operations with NumPy and pandas.
    Returns
    -------
    tuple with two geopandas.GeoDataFrame s
        GeoDataFrame containing MaStR data allocated to building IDs.
        GeoDataFrame containing building data allocated to MaStR IDs.
    """
    rng = default_rng(seed=seed)

    q_buildings_gdf = q_buildings_gdf.assign(gens_id=np.nan)
    q_mastr_gdf = q_mastr_gdf.assign(building_id=np.nan)

    ags_list = q_buildings_gdf.ags.unique()

    if TEST_RUN:
        ags_list = ags_list[:250]

    num_ags = len(ags_list)

    t0 = perf_counter()

    for count, ags in enumerate(ags_list):

        buildings = q_buildings_gdf.loc[
            (q_buildings_gdf.ags == ags) & (q_buildings_gdf.gens_id.isna())
        ]
        gens = q_mastr_gdf.loc[q_mastr_gdf.ags == ags]

        len_build = len(buildings)
        len_gens = len(gens)

        if len_build < len_gens:
            gens = gens.sample(len_build, random_state=RandomState(seed=seed))
            logger.error(
                f"There are {len_gens} generators and only {len_build}"
                f" buildings in AGS {ags}. {len_gens - len(gens)} "
                "generators were truncated to match the amount of buildings."
            )

            assert len_build == len(gens)

        for quant in gens.quant.unique():
            q_buildings = buildings.loc[buildings.quant == quant]
            q_gens = gens.loc[gens.quant == quant]

            len_build = len(q_buildings)
            len_gens = len(q_gens)

            if len_build < len_gens:
                delta = len_gens - len_build

                logger.warning(
                    f"There are {len_gens} generators and only {len_build} "
                    f"buildings in AGS {ags} and quantile {quant}. {delta} "
                    f"buildings from AGS {ags} will be added randomly."
                )

                add_buildings = pd.Index(
                    rng.choice(
                        buildings.loc[
                            (buildings.quant != quant)
                            & (buildings.gens_id.isna())
                        ].index,
                        size=delta,
                        replace=False,
                    )
                )

                q_buildings = buildings.loc[
                    q_buildings.index.append(add_buildings)
                ]

                assert len(q_buildings) == len_gens

            chosen_buildings = pd.Index(
                rng.choice(
                    q_buildings.index,
                    size=len_gens,
                    replace=False,
                )
            )

            # q_mastr_gdf.loc[q_gens.index, "building_id"] = chosen_buildings
            q_buildings_gdf.loc[chosen_buildings, "gens_id"] = q_gens.index
            buildings = buildings.drop(chosen_buildings)

        if count % 100 == 0:
            logger.debug(
                f"Allocation of {count / num_ags * 100:g} % of AGS done. It took "
                f"{perf_counter() - t0:g} seconds."
            )

            t0 = perf_counter()

    assigned_buildings = q_buildings_gdf.loc[~q_buildings_gdf.gens_id.isna()]

    assert len(assigned_buildings) == len(assigned_buildings.gens_id.unique())

    q_mastr_gdf.loc[
        assigned_buildings.gens_id, "building_id"
    ] = assigned_buildings.index

    assigned_gens = q_mastr_gdf.loc[~q_mastr_gdf.building_id.isna()]

    assert len(assigned_buildings) == len(assigned_gens)

    logger.debug("Allocated status quo generators to buildings.")

    return frame_to_numeric(q_mastr_gdf), frame_to_numeric(q_buildings_gdf)


def frame_to_numeric(
    df: pd.DataFrame | gpd.GeoDataFrame,
) -> pd.DataFrame | gpd.GeoDataFrame:
    """
    Try to convert all columns of a DataFrame to numeric ignoring errors.
    Parameters
    ----------
    df : pandas.DataFrame or geopandas.GeoDataFrame
    Returns
    -------
    pandas.DataFrame or geopandas.GeoDataFrame
    """
    if str(df.index.dtype) == "object":
        df.index = pd.to_numeric(df.index, errors="ignore")

    for col in df.columns:
        if str(df[col].dtype) == "object":
            df[col] = pd.to_numeric(df[col], errors="ignore")

    return df


def validate_output(
    desagg_mastr_gdf: pd.DataFrame | gpd.GeoDataFrame,
    desagg_buildings_gdf: pd.DataFrame | gpd.GeoDataFrame,
) -> None:
    """
    Validate output.

    * Validate that there are exactly as many buildings with a pv system as there are
      pv systems with a building
    * Validate that the building IDs with a pv system are the same building IDs as
      assigned to the pv systems
    * Validate that the pv system IDs with a building are the same pv system IDs as
      assigned to the buildings

    Parameters
    -----------
    desagg_mastr_gdf : geopandas.GeoDataFrame
        GeoDataFrame containing MaStR data allocated to building IDs.
    desagg_buildings_gdf : geopandas.GeoDataFrame
        GeoDataFrame containing building data allocated to MaStR IDs.
    """
    assert len(
        desagg_mastr_gdf.loc[~desagg_mastr_gdf.building_id.isna()]
    ) == len(desagg_buildings_gdf.loc[~desagg_buildings_gdf.gens_id.isna()])
    assert (
        np.sort(
            desagg_mastr_gdf.loc[
                ~desagg_mastr_gdf.building_id.isna()
            ].building_id.unique()
        )
        == np.sort(
            desagg_buildings_gdf.loc[
                ~desagg_buildings_gdf.gens_id.isna()
            ].index.unique()
        )
    ).all()
    assert (
        np.sort(
            desagg_mastr_gdf.loc[
                ~desagg_mastr_gdf.building_id.isna()
            ].index.unique()
        )
        == np.sort(
            desagg_buildings_gdf.loc[
                ~desagg_buildings_gdf.gens_id.isna()
            ].gens_id.unique()
        )
    ).all()

    logger.debug("Validated output.")


def drop_unallocated_gens(
    gdf: gpd.GeoDataFrame,
) -> gpd.GeoDataFrame:
    """
    Drop generators which did not get allocated.

    Parameters
    -----------
    gdf : geopandas.GeoDataFrame
        GeoDataFrame containing MaStR data allocated to building IDs.
    Returns
    -------
    geopandas.GeoDataFrame
        GeoDataFrame containing MaStR data with generators dropped which did not get
        allocated.
    """
    init_len = len(gdf)
    gdf = gdf.loc[~gdf.building_id.isna()]
    end_len = len(gdf)

    logger.debug(
        f"Dropped {init_len - end_len} "
        f"({((init_len - end_len) / init_len) * 100:g}%)"
        f" of {init_len} unallocated rows from MaStR DataFrame."
    )

    return gdf


@timer_func
def allocate_to_buildings(
    mastr_gdf: gpd.GeoDataFrame,
    buildings_gdf: gpd.GeoDataFrame,
) -> tuple[gpd.GeoDataFrame, gpd.GeoDataFrame]:
    """
    Allocate status quo pv rooftop generators to buildings.
    Parameters
    -----------
    mastr_gdf : geopandas.GeoDataFrame
        GeoDataFrame containing MaStR data with geocoded locations.
    buildings_gdf : geopandas.GeoDataFrame
        GeoDataFrame containing OSM buildings data with buildings without an AGS ID
        dropped.
    Returns
    -------
    tuple with two geopandas.GeoDataFrame s
        GeoDataFrame containing MaStR data allocated to building IDs.
        GeoDataFrame containing building data allocated to MaStR IDs.
    """
    logger.debug("Starting allocation of status quo.")

    q_mastr_gdf = sort_and_qcut_df(mastr_gdf, col="capacity", q=Q)
    q_buildings_gdf = sort_and_qcut_df(buildings_gdf, col="building_area", q=Q)

    desagg_mastr_gdf, desagg_buildings_gdf = allocate_pv(
        q_mastr_gdf, q_buildings_gdf, SEED
    )

    validate_output(desagg_mastr_gdf, desagg_buildings_gdf)

    return drop_unallocated_gens(desagg_mastr_gdf), desagg_buildings_gdf


@timer_func
def grid_districts(
    epsg: int,
) -> gpd.GeoDataFrame:
    """
    Load mv grid district geo data from eGo^n Database as
    geopandas.GeoDataFrame.
    Parameters
    -----------
    epsg : int
        EPSG ID to use as CRS.
    Returns
    -------
    geopandas.GeoDataFrame
        GeoDataFrame containing mv grid district ID and geo shapes data.
    """
    gdf = db.select_geodataframe(
        """
        SELECT bus_id, geom
        FROM grid.egon_mv_grid_district
        ORDER BY bus_id
        """,
        index_col="bus_id",
        geom_col="geom",
        epsg=epsg,
    )

    gdf.index = gdf.index.astype(int)

    logger.debug("Grid districts loaded.")

    return gdf


def scenario_data(
    carrier: str = "solar_rooftop",
    scenario: str = "eGon2035",
) -> pd.DataFrame:
    """
    Get scenario capacity data from eGo^n Database.
    Parameters
    -----------
    carrier : str
        Carrier type to filter table by.
    scenario : str
        Scenario to filter table by.
    Returns
    -------
    geopandas.GeoDataFrame
        GeoDataFrame with scenario capacity data in GW.
    """
    with db.session_scope() as session:
        query = session.query(EgonScenarioCapacities).filter(
            EgonScenarioCapacities.carrier == carrier,
            EgonScenarioCapacities.scenario_name == scenario,
        )

    df = pd.read_sql(
        query.statement, query.session.bind, index_col="index"
    ).sort_index()

    logger.debug("Scenario capacity data loaded.")

    return df


class Vg250Lan(Base):
    __tablename__ = "vg250_lan"
    __table_args__ = {"schema": "boundaries"}

    id = Column(BigInteger, primary_key=True, index=True)
    ade = Column(BigInteger)
    gf = Column(BigInteger)
    bsg = Column(BigInteger)
    ars = Column(String)
    ags = Column(String)
    sdv_ars = Column(String)
    gen = Column(String)
    bez = Column(String)
    ibz = Column(BigInteger)
    bem = Column(String)
    nbd = Column(String)
    sn_l = Column(String)
    sn_r = Column(String)
    sn_k = Column(String)
    sn_v1 = Column(String)
    sn_v2 = Column(String)
    sn_g = Column(String)
    fk_s3 = Column(String)
    nuts = Column(String)
    ars_0 = Column(String)
    ags_0 = Column(String)
    wsk = Column(String)
    debkg_id = Column(String)
    rs = Column(String)
    sdv_rs = Column(String)
    rs_0 = Column(String)
    geometry = Column(Geometry(srid=EPSG), index=True)


def federal_state_data(to_crs: CRS) -> gpd.GeoDataFrame:
    """
    Get feder state data from eGo^n Database.
    Parameters
    -----------
    to_crs : pyproj.crs.crs.CRS
        CRS to transform geometries to.
    Returns
    -------
    geopandas.GeoDataFrame
        GeoDataFrame with federal state data.
    """
    with db.session_scope() as session:
        query = session.query(
            Vg250Lan.id, Vg250Lan.nuts, Vg250Lan.geometry.label("geom")
        )

        gdf = gpd.read_postgis(
            query.statement, session.connection(), index_col="id"
        ).to_crs(to_crs)

    logger.debug("Federal State data loaded.")

    return gdf


@timer_func
def overlay_grid_districts_with_counties(
    mv_grid_district_gdf: gpd.GeoDataFrame,
    federal_state_gdf: gpd.GeoDataFrame,
) -> gpd.GeoDataFrame:
    """
    Calculate the intersections of mv grid districts and counties.
    Parameters
    -----------
    mv_grid_district_gdf : gpd.GeoDataFrame
        GeoDataFrame containing mv grid district ID and geo shapes data.
    federal_state_gdf : gpd.GeoDataFrame
        GeoDataFrame with federal state data.
    Returns
    -------
    geopandas.GeoDataFrame
        GeoDataFrame containing OSM buildings data.
    """
    logger.debug(
        "Calculating intersection overlay between mv grid districts and "
        "counties. This may take a while..."
    )

    gdf = gpd.overlay(
        federal_state_gdf.to_crs(mv_grid_district_gdf.crs),
        mv_grid_district_gdf.reset_index(),
        how="intersection",
        keep_geom_type=True,
    )

    logger.debug("Done!")

    return gdf


@timer_func
def add_overlay_id_to_buildings(
    buildings_gdf: gpd.GeoDataFrame,
    grid_federal_state_gdf: gpd.GeoDataFrame,
) -> gpd.GeoDataFrame:
    """
    Add information about overlay ID to buildings.
    Parameters
    -----------
    buildings_gdf : geopandas.GeoDataFrame
        GeoDataFrame containing OSM buildings data.
    grid_federal_state_gdf : geopandas.GeoDataFrame
        GeoDataFrame with intersection shapes between counties and grid districts.
    Returns
    -------
    geopandas.GeoDataFrame
        GeoDataFrame containing OSM buildings data with overlay ID added.
    """
    gdf = (
        buildings_gdf.to_crs(grid_federal_state_gdf.crs)
        .sjoin(
            grid_federal_state_gdf,
            how="left",
            predicate="intersects",
        )
        .rename(columns={"index_right": "overlay_id"})
    )

    logger.debug("Added overlay ID to OSM buildings.")

    return gdf


def drop_buildings_outside_grids(
    buildings_gdf: gpd.GeoDataFrame,
) -> gpd.GeoDataFrame:
    """
    Drop all buildings outside of grid areas.
    Parameters
    -----------
    buildings_gdf : geopandas.GeoDataFrame
        GeoDataFrame containing OSM buildings data.
    Returns
    -------
    gepandas.GeoDataFrame
        GeoDataFrame containing OSM buildings data
        with buildings without an bus ID dropped.
    """
    gdf = buildings_gdf.loc[~buildings_gdf.bus_id.isna()]

    logger.debug(
        f"{len(buildings_gdf) - len(gdf)} "
        f"({(len(buildings_gdf) - len(gdf)) / len(buildings_gdf) * 100:g}%) "
        f"of {len(buildings_gdf)} values are outside of the grid areas "
        "and are therefore dropped."
    )

    return gdf


def cap_per_bus_id(
    scenario: str,
) -> pd.DataFrame:
    """
    Get table with total pv rooftop capacity per grid district.

    Parameters
    -----------
    scenario : str
        Scenario name.
    Returns
    -------
    pandas.DataFrame
        DataFrame with total rooftop capacity per mv grid.
    """
    targets = config.datasets()["solar_rooftop"]["targets"]

    sql = f"""
    SELECT bus as bus_id, control, p_nom as capacity
    FROM {targets['generators']['schema']}.{targets['generators']['table']}
    WHERE carrier = 'solar_rooftop'
    AND scn_name = '{scenario}'
    """
    # TODO: woher kommen die Slack rows???

    df = db.select_dataframe(sql, index_col="bus_id")

    return df.loc[df.control != "Slack"]

    # overlay_gdf = overlay_gdf.assign(capacity=np.nan)
    #
    # for cap, nuts in scenario_df[["capacity", "nuts"]].itertuples(index=False):
    #     nuts_gdf = overlay_gdf.loc[overlay_gdf.nuts == nuts]
    #
    #     capacity = nuts_gdf.building_area.multiply(
    #         cap / nuts_gdf.building_area.sum()
    #     )
    #
    #     overlay_gdf.loc[nuts_gdf.index] = overlay_gdf.loc[
    #         nuts_gdf.index
    #     ].assign(capacity=capacity.multiply(conversion).to_numpy())
    #
    # return overlay_gdf[["bus_id", "capacity"]].groupby("bus_id").sum()


def determine_end_of_life_gens(
    mastr_gdf: gpd.GeoDataFrame,
    scenario_timestamp: pd.Timestamp,
    pv_rooftop_lifetime: pd.Timedelta,
) -> gpd.GeoDataFrame:
    """
    Determine if an old PV system has reached its end of life.
    Parameters
    -----------
    mastr_gdf : geopandas.GeoDataFrame
        GeoDataFrame containing geocoded MaStR data.
    scenario_timestamp : pandas.Timestamp
        Timestamp at which the scenario takes place.
    pv_rooftop_lifetime : pandas.Timedelta
        Average expected lifetime of PV rooftop systems.
    Returns
    -------
    geopandas.GeoDataFrame
        GeoDataFrame containing geocoded MaStR data and info if the system
        has reached its end of life.
    """
    before = mastr_gdf.capacity.sum()

    mastr_gdf = mastr_gdf.assign(
        age=scenario_timestamp - mastr_gdf.start_up_date
    )

    mastr_gdf = mastr_gdf.assign(
        end_of_life=pv_rooftop_lifetime < mastr_gdf.age
    )

    after = mastr_gdf.loc[~mastr_gdf.end_of_life].capacity.sum()

    logger.debug(
        "Determined if pv rooftop systems reached their end of life.\nTotal capacity: "
        f"{before}\nActive capacity: {after}"
    )

    return mastr_gdf


def calculate_max_pv_cap_per_building(
    buildings_gdf: gpd.GeoDataFrame,
    mastr_gdf: gpd.GeoDataFrame,
    pv_cap_per_sq_m: float | int,
    roof_factor: float | int,
) -> gpd.GeoDataFrame:
    """
    Calculate the estimated maximum possible PV capacity per building.
    Parameters
    -----------
    buildings_gdf : geopandas.GeoDataFrame
        GeoDataFrame containing OSM buildings data.
    mastr_gdf : geopandas.GeoDataFrame
        GeoDataFrame containing geocoded MaStR data.
    pv_cap_per_sq_m : float, int
        Average expected, installable PV capacity per square meter.
    roof_factor : float, int
        Average for PV usable roof area share.
    Returns
    -------
    geopandas.GeoDataFrame
        GeoDataFrame containing OSM buildings data with estimated maximum PV
        capacity.
    """
    gdf = (
        buildings_gdf.reset_index()
        .rename(columns={"index": "id"})
        .merge(
            mastr_gdf[
                [
                    "capacity",
                    "end_of_life",
                    "building_id",
                    "EinheitlicheAusrichtungUndNeigungswinkel",
                    "Hauptausrichtung",
                    "HauptausrichtungNeigungswinkel",
                ]
            ],
            how="left",
            left_on="id",
            right_on="building_id",
        )
        .set_index("id")
        .drop(columns="building_id")
    )

    return gdf.assign(
        max_cap=gdf.building_area.multiply(roof_factor * pv_cap_per_sq_m),
        end_of_life=gdf.end_of_life.fillna(True).astype(bool),
        bus_id=gdf.bus_id.astype(int),
    )


def calculate_building_load_factor(
    mastr_gdf: gpd.GeoDataFrame,
    buildings_gdf: gpd.GeoDataFrame,
    rounding: int = 4,
) -> gpd.GeoDataFrame:
    """
    Calculate the roof load factor from existing PV systems.
    Parameters
    -----------
    mastr_gdf : geopandas.GeoDataFrame
        GeoDataFrame containing geocoded MaStR data.
    buildings_gdf : geopandas.GeoDataFrame
        GeoDataFrame containing OSM buildings data.
    rounding : int
        Rounding to use for load factor.
    Returns
    -------
    geopandas.GeoDataFrame
        GeoDataFrame containing geocoded MaStR data with calculated load factor.
    """
    gdf = mastr_gdf.merge(
        buildings_gdf[["max_cap", "building_area"]]
        .loc[~buildings_gdf["max_cap"].isna()]
        .reset_index(),
        how="left",
        left_on="building_id",
        right_on="id",
    ).set_index("id")

    return gdf.assign(load_factor=(gdf.capacity / gdf.max_cap).round(rounding))


def get_probability_for_property(
    mastr_gdf: gpd.GeoDataFrame,
    cap_range: tuple[int | float, int | float],
    prop: str,
) -> tuple[np.array, np.array]:
    """
    Calculate the probability of the different options of a property of the
    existing PV plants.
    Parameters
    -----------
    mastr_gdf : geopandas.GeoDataFrame
        GeoDataFrame containing geocoded MaStR data.
    cap_range : tuple(int, int)
        Capacity range of PV plants to look at.
    prop : str
        Property to calculate probabilities for. String needs to be in columns
        of mastr_gdf.
    Returns
    -------
    tuple
        numpy.array
            Unique values of property.
        numpy.array
            Probabilties per unique value.
    """
    cap_range_gdf = mastr_gdf.loc[
        (mastr_gdf.capacity > cap_range[0])
        & (mastr_gdf.capacity <= cap_range[1])
    ]

    if prop == "load_factor":
        cap_range_gdf = cap_range_gdf.loc[cap_range_gdf[prop] <= 1]

    count = Counter(
        cap_range_gdf[prop].loc[
            ~cap_range_gdf[prop].isna()
            & ~cap_range_gdf[prop].isnull()
            & ~(cap_range_gdf[prop] == "None")
        ]
    )

    values = np.array(list(count.keys()))
    probabilities = np.fromiter(count.values(), dtype=float)
    probabilities = probabilities / np.sum(probabilities)

    return values, probabilities


@timer_func
def probabilities(
    mastr_gdf: gpd.GeoDataFrame,
    cap_ranges: list[tuple[int | float, int | float]] | None = None,
    properties: list[str] | None = None,
) -> dict:
    """
    Calculate the probability of the different options of properties of the
    existing PV plants.
    Parameters
    -----------
    mastr_gdf : geopandas.GeoDataFrame
        GeoDataFrame containing geocoded MaStR data.
    cap_ranges : list(tuple(int, int))
        List of capacity ranges to distinguish between. The first tuple should
        start with a zero and the last one should end with infinite.
    properties : list(str)
        List of properties to calculate probabilities for. Strings needs to be
        in columns of mastr_gdf.
    Returns
    -------
    dict
        Dictionary with values and probabilities per capacity range.
    """
    if cap_ranges is None:
        cap_ranges = [
            (0, 30),
            (30, 100),
            (100, float("inf")),
        ]
    if properties is None:
        properties = [
            "EinheitlicheAusrichtungUndNeigungswinkel",
            "Hauptausrichtung",
            "HauptausrichtungNeigungswinkel",
            "load_factor",
        ]

    prob_dict = {}

    for cap_range in cap_ranges:
        prob_dict[cap_range] = {
            "values": {},
            "probabilities": {},
        }

        for prop in properties:
            v, p = get_probability_for_property(
                mastr_gdf,
                cap_range,
                prop,
            )

            prob_dict[cap_range]["values"][prop] = v
            prob_dict[cap_range]["probabilities"][prop] = p

    return prob_dict


def cap_share_per_cap_range(
    mastr_gdf: gpd.GeoDataFrame,
    cap_ranges: list[tuple[int | float, int | float]] | None = None,
) -> dict[tuple[int | float, int | float], float]:
    """
    Calculate the share of PV capacity from the total PV capacity within
    capacity ranges.
    Parameters
    -----------
    mastr_gdf : geopandas.GeoDataFrame
        GeoDataFrame containing geocoded MaStR data.
    cap_ranges : list(tuple(int, int))
        List of capacity ranges to distinguish between. The first tuple should
        start with a zero and the last one should end with infinite.
    Returns
    -------
    dict
        Dictionary with share of PV capacity from the total PV capacity within
        capacity ranges.
    """
    if cap_ranges is None:
        cap_ranges = [
            (0, 30),
            (30, 100),
            (100, float("inf")),
        ]

    cap_share_dict = {}

    total_cap = mastr_gdf.capacity.sum()

    for cap_range in cap_ranges:
        cap_share = (
            mastr_gdf.loc[
                (mastr_gdf.capacity > cap_range[0])
                & (mastr_gdf.capacity <= cap_range[1])
            ].capacity.sum()
            / total_cap
        )

        cap_share_dict[cap_range] = cap_share

    return cap_share_dict


def mean_load_factor_per_cap_range(
    mastr_gdf: gpd.GeoDataFrame,
    cap_ranges: list[tuple[int | float, int | float]] | None = None,
) -> dict[tuple[int | float, int | float], float]:
    """
    Calculate the mean roof load factor per capacity range from existing PV
    plants.
    Parameters
    -----------
    mastr_gdf : geopandas.GeoDataFrame
        GeoDataFrame containing geocoded MaStR data.
    cap_ranges : list(tuple(int, int))
        List of capacity ranges to distinguish between. The first tuple should
        start with a zero and the last one should end with infinite.
    Returns
    -------
    dict
        Dictionary with mean roof load factor per capacity range.
    """
    if cap_ranges is None:
        cap_ranges = [
            (0, 30),
            (30, 100),
            (100, float("inf")),
        ]

    load_factor_dict = {}

    for cap_range in cap_ranges:
        load_factor = mastr_gdf.loc[
            (mastr_gdf.load_factor <= 1)
            & (mastr_gdf.capacity > cap_range[0])
            & (mastr_gdf.capacity <= cap_range[1])
        ].load_factor.mean()

        load_factor_dict[cap_range] = load_factor

    return load_factor_dict


def building_area_range_per_cap_range(
    mastr_gdf: gpd.GeoDataFrame,
    cap_ranges: list[tuple[int | float, int | float]] | None = None,
    min_building_size: int | float = 10.0,
    upper_quantile: float = 0.95,
    lower_quantile: float = 0.05,
) -> dict[tuple[int | float, int | float], tuple[int | float, int | float]]:
    """
    Estimate normal building area range per capacity range.
    Calculate the mean roof load factor per capacity range from existing PV
    plants.
    Parameters
    -----------
    mastr_gdf : geopandas.GeoDataFrame
        GeoDataFrame containing geocoded MaStR data.
    cap_ranges : list(tuple(int, int))
        List of capacity ranges to distinguish between. The first tuple should
        start with a zero and the last one should end with infinite.
    min_building_size : int, float
        Minimal building size to consider for PV plants.
    upper_quantile : float
        Upper quantile to estimate maximum building size per capacity range.
    lower_quantile : float
        Lower quantile to estimate minimum building size per capacity range.
    Returns
    -------
    dict
        Dictionary with estimated normal building area range per capacity
        range.
    """
    if cap_ranges is None:
        cap_ranges = [
            (0, 30),
            (30, 100),
            (100, float("inf")),
        ]

    building_area_range_dict = {}

    n_ranges = len(cap_ranges)

    for count, cap_range in enumerate(cap_ranges):
        cap_range_gdf = mastr_gdf.loc[
            (mastr_gdf.capacity > cap_range[0])
            & (mastr_gdf.capacity <= cap_range[1])
        ]

        if count == 0:
            building_area_range_dict[cap_range] = (
                min_building_size,
                cap_range_gdf.building_area.quantile(upper_quantile),
            )
        elif count == n_ranges - 1:
            building_area_range_dict[cap_range] = (
                cap_range_gdf.building_area.quantile(lower_quantile),
                float("inf"),
            )
        else:
            building_area_range_dict[cap_range] = (
                cap_range_gdf.building_area.quantile(lower_quantile),
                cap_range_gdf.building_area.quantile(upper_quantile),
            )

    values = list(building_area_range_dict.values())

    building_area_range_normed_dict = {}

    for count, (cap_range, (min_area, max_area)) in enumerate(
        building_area_range_dict.items()
    ):
        if count == 0:
            building_area_range_normed_dict[cap_range] = (
                min_area,
                np.mean((values[count + 1][0], max_area)),
            )
        elif count == n_ranges - 1:
            building_area_range_normed_dict[cap_range] = (
                np.mean((values[count - 1][1], min_area)),
                max_area,
            )
        else:
            building_area_range_normed_dict[cap_range] = (
                np.mean((values[count - 1][1], min_area)),
                np.mean((values[count + 1][0], max_area)),
            )

    return building_area_range_normed_dict


@timer_func
def desaggregate_pv_in_mv_grid(
    buildings_gdf: gpd.GeoDataFrame,
    pv_cap: float | int,
    **kwargs,
) -> gpd.GeoDataFrame:
    """
    Desaggregate PV capacity on buildings within a given grid district.
    Parameters
    -----------
    buildings_gdf : geopandas.GeoDataFrame
        GeoDataFrame containing buildings within the grid district.
    pv_cap : float, int
        PV capacity to desaggregate.
    Other Parameters
    -----------
    prob_dict : dict
        Dictionary with values and probabilities per capacity range.
    cap_share_dict : dict
        Dictionary with share of PV capacity from the total PV capacity within
        capacity ranges.
    building_area_range_dict : dict
        Dictionary with estimated normal building area range per capacity
        range.
    load_factor_dict : dict
        Dictionary with mean roof load factor per capacity range.
    seed : int
        Seed to use for random operations with NumPy and pandas.
    pv_cap_per_sq_m : float, int
        Average expected, installable PV capacity per square meter.
    Returns
    -------
    geopandas.GeoDataFrame
        GeoDataFrame containing OSM building data with desaggregated PV
        plants.
    """
    bus_id = int(buildings_gdf.bus_id.iat[0])

    rng = default_rng(seed=kwargs["seed"])
    random_state = RandomState(seed=kwargs["seed"])

    results_df = pd.DataFrame(columns=buildings_gdf.columns)

    for cap_range, share in kwargs["cap_share_dict"].items():
        pv_cap_range = pv_cap * share

        b_area_min, b_area_max = kwargs["building_area_range_dict"][cap_range]

        cap_range_buildings_gdf = buildings_gdf.loc[
            ~buildings_gdf.index.isin(results_df.index)
            & (buildings_gdf.building_area > b_area_min)
            & (buildings_gdf.building_area <= b_area_max)
        ]

        mean_load_factor = kwargs["load_factor_dict"][cap_range]
        cap_range_buildings_gdf = cap_range_buildings_gdf.assign(
            mean_cap=cap_range_buildings_gdf.max_cap * mean_load_factor,
            load_factor=np.nan,
            capacity=np.nan,
        )

        total_mean_cap = cap_range_buildings_gdf.mean_cap.sum()

        if total_mean_cap == 0:
            logger.warning(
                f"There are no matching roof for capacity range {cap_range} "
                f"kW in grid {bus_id}. Using all buildings as fallback."
            )

            cap_range_buildings_gdf = buildings_gdf.loc[
                ~buildings_gdf.index.isin(results_df.index)
            ]

            if len(cap_range_buildings_gdf) == 0:
                logger.warning(
                    "There are no roofes available for capacity range "
                    f"{cap_range} kW in grid {bus_id}. Allowing dual use."
                )
                cap_range_buildings_gdf = buildings_gdf.copy()

            cap_range_buildings_gdf = cap_range_buildings_gdf.assign(
                mean_cap=cap_range_buildings_gdf.max_cap * mean_load_factor,
                load_factor=np.nan,
                capacity=np.nan,
            )

            total_mean_cap = cap_range_buildings_gdf.mean_cap.sum()

        elif total_mean_cap < pv_cap_range:
            logger.warning(
                f"Average roof utilization of the roof area in grid {bus_id} "
                f"and capacity range {cap_range} kW is not sufficient. The "
                "roof utilization will be above average."
            )

        frac = max(
            pv_cap_range / total_mean_cap,
            1 / len(cap_range_buildings_gdf),
        )

        samples_gdf = cap_range_buildings_gdf.sample(
            frac=min(1, frac),
            random_state=random_state,
        )

        cap_range_dict = kwargs["prob_dict"][cap_range]

        values_dict = cap_range_dict["values"]
        p_dict = cap_range_dict["probabilities"]

        load_factors = rng.choice(
            a=values_dict["load_factor"],
            size=len(samples_gdf),
            p=p_dict["load_factor"],
        )

        samples_gdf = samples_gdf.assign(
            load_factor=load_factors,
            capacity=(
                samples_gdf.building_area
                * load_factors
                * kwargs["pv_cap_per_sq_m"]
            ).clip(lower=0.4),
        )

        missing_factor = pv_cap_range / samples_gdf.capacity.sum()

        samples_gdf = samples_gdf.assign(
            capacity=(samples_gdf.capacity * missing_factor),
            load_factor=(samples_gdf.load_factor * missing_factor),
        )

        assert np.isclose(
            samples_gdf.capacity.sum(),
            pv_cap_range,
            rtol=1e-03,
        ), f"{samples_gdf.capacity.sum()} != {pv_cap_range}"

        results_df = pd.concat(
            [
                results_df,
                samples_gdf,
            ],
        )

    total_missing_factor = pv_cap / results_df.capacity.sum()

    results_df = results_df.assign(
        capacity=(results_df.capacity * total_missing_factor),
    )

    assert np.isclose(
        results_df.capacity.sum(),
        pv_cap,
        rtol=1e-03,
    ), f"{results_df.capacity.sum()} != {pv_cap}"

    return gpd.GeoDataFrame(
        results_df,
        crs=samples_gdf.crs,
        geometry="geom",
    )


@timer_func
def desaggregate_pv(
    buildings_gdf: gpd.GeoDataFrame,
    cap_df: pd.DataFrame,
    **kwargs,
) -> gpd.GeoDataFrame:
    """
    Desaggregate PV capacity on buildings within a given grid district.
    Parameters
    -----------
    buildings_gdf : geopandas.GeoDataFrame
        GeoDataFrame containing OSM buildings data.
    cap_df : pandas.DataFrame
        DataFrame with total rooftop capacity per mv grid.
    Other Parameters
    -----------
    prob_dict : dict
        Dictionary with values and probabilities per capacity range.
    cap_share_dict : dict
        Dictionary with share of PV capacity from the total PV capacity within
        capacity ranges.
    building_area_range_dict : dict
        Dictionary with estimated normal building area range per capacity
        range.
    load_factor_dict : dict
        Dictionary with mean roof load factor per capacity range.
    seed : int
        Seed to use for random operations with NumPy and pandas.
    pv_cap_per_sq_m : float, int
        Average expected, installable PV capacity per square meter.
    Returns
    -------
    geopandas.GeoDataFrame
        GeoDataFrame containing OSM building data with desaggregated PV
        plants.
    """
    allocated_buildings_gdf = buildings_gdf.loc[~buildings_gdf.end_of_life]

    building_bus_ids = set(buildings_gdf.bus_id)
    cap_bus_ids = set(cap_df.index)

    logger.debug(
        f"Bus IDs from buildings: {len(building_bus_ids)}\nBus IDs from capacity: "
        f"{len(cap_bus_ids)}"
    )

    if len(building_bus_ids) > len(cap_bus_ids):
        missing = building_bus_ids - cap_bus_ids
    else:
        missing = cap_bus_ids - building_bus_ids

    logger.debug(str(missing))

    bus_ids = np.intersect1d(list(building_bus_ids), list(cap_bus_ids))

    # assert set(buildings_gdf.bus_id.unique()) == set(cap_df.index)

    for bus_id in bus_ids:
        buildings_grid_gdf = buildings_gdf.loc[buildings_gdf.bus_id == bus_id]

        pv_installed_gdf = buildings_grid_gdf.loc[
            ~buildings_grid_gdf.end_of_life
        ]

        pv_installed = pv_installed_gdf.capacity.sum()

        pot_buildings_gdf = buildings_grid_gdf.drop(
            index=pv_installed_gdf.index
        )

        if len(pot_buildings_gdf) == 0:
            logger.error(
                f"In grid {bus_id} there are no potential buildings to allocate "
                "PV capacity to. The grid is skipped. This message should only "
                "appear doing test runs with few buildings."
            )

            continue

        pv_target = cap_df.at[bus_id, "capacity"] * 1000

        logger.debug(f"pv_target: {pv_target}")

        pv_missing = pv_target - pv_installed

        if pv_missing <= 0:
            logger.warning(
                f"In grid {bus_id} there is more PV installed ({pv_installed: g}) in "
                f"status Quo than allocated within the scenario ({pv_target: g}). No "
                f"new generators are added."
            )

            continue

        if pot_buildings_gdf.max_cap.sum() < pv_missing:
            logger.error(
                f"In grid {bus_id} there is less PV potential ("
                f"{pot_buildings_gdf.max_cap.sum():g} kW) than allocated PV  capacity "
                f"({pv_missing:g} kW). The average roof utilization will be very high."
            )

        gdf = desaggregate_pv_in_mv_grid(
            buildings_gdf=pot_buildings_gdf,
            pv_cap=pv_missing,
            **kwargs,
        )

        logger.debug(f"New cap in grid {bus_id}: {gdf.capacity.sum()}")
        logger.debug(f"Installed cap in grid {bus_id}: {pv_installed}")
        logger.debug(
            f"Total cap in grid {bus_id}: {gdf.capacity.sum() + pv_installed}"
        )

        if not np.isclose(
            gdf.capacity.sum() + pv_installed, pv_target, rtol=1e-3
        ):
            logger.warning(
                f"The desired capacity and actual capacity in grid {bus_id} differ.\n"
                f"Desired cap: {pv_target}\nActual cap: "
                f"{gdf.capacity.sum() + pv_installed}"
            )

        pre_cap = allocated_buildings_gdf.capacity.sum()
        new_cap = gdf.capacity.sum()

        allocated_buildings_gdf = pd.concat(
            [
                allocated_buildings_gdf,
                gdf,
            ]
        )

        total_cap = allocated_buildings_gdf.capacity.sum()

        assert np.isclose(pre_cap + new_cap, total_cap)

    logger.debug("Desaggregated scenario.")
    logger.debug(f"Scenario capacity: {cap_df.capacity.sum(): g}")
    logger.debug(
        f"Generator capacity: {allocated_buildings_gdf.capacity.sum() / 1000: g}"
    )

    return gpd.GeoDataFrame(
        allocated_buildings_gdf,
        crs=gdf.crs,
        geometry="geom",
    )


@timer_func
def add_buildings_meta_data(
    buildings_gdf: gpd.GeoDataFrame,
    prob_dict: dict,
    seed: int,
) -> gpd.GeoDataFrame:
    """
    Randomly add additional metadata to desaggregated PV plants.
    Parameters
    -----------
    buildings_gdf : geopandas.GeoDataFrame
        GeoDataFrame containing OSM buildings data with desaggregated PV
        plants.
    prob_dict : dict
        Dictionary with values and probabilities per capacity range.
    seed : int
        Seed to use for random operations with NumPy and pandas.
    Returns
    -------
    geopandas.GeoDataFrame
        GeoDataFrame containing OSM building data with desaggregated PV
        plants.
    """
    rng = default_rng(seed=seed)
    buildings_gdf = buildings_gdf.reset_index().rename(
        columns={
            "index": "building_id",
        }
    )

    for (min_cap, max_cap), cap_range_prob_dict in prob_dict.items():
        cap_range_gdf = buildings_gdf.loc[
            (buildings_gdf.capacity >= min_cap)
            & (buildings_gdf.capacity < max_cap)
        ]

        for key, values in cap_range_prob_dict["values"].items():
            if key == "load_factor":
                continue

            gdf = cap_range_gdf.loc[
                cap_range_gdf[key].isna()
                | cap_range_gdf[key].isnull()
                | (cap_range_gdf[key] == "None")
            ]

            key_vals = rng.choice(
                a=values,
                size=len(gdf),
                p=cap_range_prob_dict["probabilities"][key],
            )

            buildings_gdf.loc[gdf.index, key] = key_vals

    return buildings_gdf


def add_voltage_level(
    buildings_gdf: gpd.GeoDataFrame,
) -> gpd.GeoDataFrame:
    """
    Add voltage level derived from generator capacity to the power plants.
    Parameters
    -----------
    buildings_gdf : geopandas.GeoDataFrame
        GeoDataFrame containing OSM buildings data with desaggregated PV
        plants.
    Returns
    -------
    geopandas.GeoDataFrame
        GeoDataFrame containing OSM building data with voltage level per generator.
    """

    def voltage_levels(p: float) -> int:
        if p < 100:
            return 7
        elif p < 200:
            return 6
        elif p < 5500:
            return 5
        elif p < 20000:
            return 4
        elif p < 120000:
            return 3
        return 1

    return buildings_gdf.assign(
        voltage_level=buildings_gdf.capacity.apply(voltage_levels)
    )


def add_start_up_date(
    buildings_gdf: gpd.GeoDataFrame,
    start: pd.Timestamp,
    end: pd.Timestamp,
    seed: int,
):
    """
    Randomly and linear add start-up date to new pv generators.
    Parameters
    ----------
    buildings_gdf : geopandas.GeoDataFrame
        GeoDataFrame containing OSM buildings data with desaggregated PV
        plants.
    start : pandas.Timestamp
        Minimum Timestamp to use.
    end : pandas.Timestamp
        Maximum Timestamp to use.
    seed : int
        Seed to use for random operations with NumPy and pandas.
    Returns
    -------
    geopandas.GeoDataFrame
        GeoDataFrame containing OSM buildings data with start-up date added.
    """
    rng = default_rng(seed=seed)

    date_range = pd.date_range(start=start, end=end, freq="1D")

    return buildings_gdf.assign(
        start_up_date=rng.choice(date_range, size=len(buildings_gdf))
    )


@timer_func
def allocate_scenarios(
    mastr_gdf: gpd.GeoDataFrame,
    valid_buildings_gdf: gpd.GeoDataFrame,
    last_scenario_gdf: gpd.GeoDataFrame,
    scenario: str,
):
    """
    Desaggregate and allocate scenario pv rooftop ramp-ups onto buildings.
    Parameters
    ----------
    mastr_gdf : geopandas.GeoDataFrame
        GeoDataFrame containing geocoded MaStR data.
    valid_buildings_gdf : geopandas.GeoDataFrame
        GeoDataFrame containing OSM buildings data.
    last_scenario_gdf : geopandas.GeoDataFrame
        GeoDataFrame containing OSM buildings matched with pv generators from temporal
        preceding scenario.
    scenario : str
        Scenario to desaggrgate and allocate.
    Returns
    -------
    tuple
        geopandas.GeoDataFrame
            GeoDataFrame containing OSM buildings matched with pv generators.
        pandas.DataFrame
            DataFrame containing pv rooftop capacity per grid id.
    """
    cap_per_bus_id_df = cap_per_bus_id(scenario)

    logger.debug(
        f"cap_per_bus_id_df total capacity: {cap_per_bus_id_df.capacity.sum()}"
    )

    last_scenario_gdf = determine_end_of_life_gens(
        last_scenario_gdf,
        SCENARIO_TIMESTAMP[scenario],
        PV_ROOFTOP_LIFETIME,
    )

    buildings_gdf = calculate_max_pv_cap_per_building(
        valid_buildings_gdf,
        last_scenario_gdf,
        PV_CAP_PER_SQ_M,
        ROOF_FACTOR,
    )

    mastr_gdf = calculate_building_load_factor(
        mastr_gdf,
        buildings_gdf,
    )

    probabilities_dict = probabilities(
        mastr_gdf,
        cap_ranges=CAP_RANGES,
    )

    cap_share_dict = cap_share_per_cap_range(
        mastr_gdf,
        cap_ranges=CAP_RANGES,
    )

    load_factor_dict = mean_load_factor_per_cap_range(
        mastr_gdf,
        cap_ranges=CAP_RANGES,
    )

    building_area_range_dict = building_area_range_per_cap_range(
        mastr_gdf,
        cap_ranges=CAP_RANGES,
        min_building_size=MIN_BUILDING_SIZE,
        upper_quantile=UPPER_QUNATILE,
        lower_quantile=LOWER_QUANTILE,
    )

    allocated_buildings_gdf = desaggregate_pv(
        buildings_gdf=buildings_gdf,
        cap_df=cap_per_bus_id_df,
        prob_dict=probabilities_dict,
        cap_share_dict=cap_share_dict,
        building_area_range_dict=building_area_range_dict,
        load_factor_dict=load_factor_dict,
        seed=SEED,
        pv_cap_per_sq_m=PV_CAP_PER_SQ_M,
    )

    allocated_buildings_gdf = allocated_buildings_gdf.assign(scenario=scenario)

    meta_buildings_gdf = frame_to_numeric(
        add_buildings_meta_data(
            allocated_buildings_gdf,
            probabilities_dict,
            SEED,
        )
    )

    return (
        add_start_up_date(
            meta_buildings_gdf,
            start=last_scenario_gdf.start_up_date.max(),
            end=SCENARIO_TIMESTAMP[scenario],
            seed=SEED,
        ),
        cap_per_bus_id_df,
    )


class EgonPowerPlantPvRoofBuildingScenario(Base):
    __tablename__ = "egon_power_plants_pv_roof_building"
    __table_args__ = {"schema": "supply"}

    index = Column(Integer, primary_key=True, index=True)
    scenario = Column(String)
    bus_id = Column(Integer, nullable=True)
    building_id = Column(Integer)
    gens_id = Column(String, nullable=True)
    capacity = Column(Float)
    einheitliche_ausrichtung_und_neigungswinkel = Column(Float)
    hauptausrichtung = Column(String)
    hauptausrichtung_neigungswinkel = Column(String)
    voltage_level = Column(Integer)
    weather_cell_id = Column(Integer)


def create_scenario_table(buildings_gdf):
    """Create mapping table pv_unit <-> building for scenario"""
    EgonPowerPlantPvRoofBuildingScenario.__table__.drop(
        bind=engine, checkfirst=True
    )
    EgonPowerPlantPvRoofBuildingScenario.__table__.create(
        bind=engine, checkfirst=True
    )

    buildings_gdf.rename(columns=COLS_TO_RENAME).assign(
        capacity=buildings_gdf.capacity.div(10**3)  # kW -> MW
    )[COLS_TO_EXPORT].reset_index().to_sql(
        name=EgonPowerPlantPvRoofBuildingScenario.__table__.name,
        schema=EgonPowerPlantPvRoofBuildingScenario.__table__.schema,
        con=db.engine(),
        if_exists="append",
        index=False,
    )


def geocode_mastr_data():
    """
    Read PV rooftop data from MaStR CSV
    TODO: the source will be replaced as soon as the MaStR data is available
     in DB.
    """
    mastr_df = mastr_data(
        MASTR_INDEX_COL,
        MASTR_RELEVANT_COLS,
        MASTR_DTYPES,
        MASTR_PARSE_DATES,
    )

    clean_mastr_df = clean_mastr_data(
        mastr_df,
        max_realistic_pv_cap=MAX_REALISTIC_PV_CAP,
        min_realistic_pv_cap=MIN_REALISTIC_PV_CAP,
        seed=SEED,
        rounding=ROUNDING,
    )

    geocoding_df = geocoding_data(clean_mastr_df)

    ratelimiter = geocoder(USER_AGENT, MIN_DELAY_SECONDS)

    geocode_gdf = geocode_data(geocoding_df, ratelimiter, EPSG)

    create_geocoded_table(geocode_gdf)


def add_weather_cell_id(buildings_gdf: gpd.GeoDataFrame) -> gpd.GeoDataFrame:
    sql = """
    SELECT building_id, zensus_population_id
    FROM boundaries.egon_map_zensus_mvgd_buildings
    """

    buildings_gdf = buildings_gdf.merge(
        right=db.select_dataframe(sql).drop_duplicates(subset="building_id"),
        how="left",
        on="building_id",
    )

    sql = """
    SELECT zensus_population_id, w_id as weather_cell_id
    FROM boundaries.egon_map_zensus_weather_cell
    """

    buildings_gdf = buildings_gdf.merge(
<<<<<<< HEAD
        right=db.select_dataframe(sql).drop_duplicates(subset="zensus_population_id"),
        how="inner",
=======
        right=db.select_dataframe(sql).drop_duplicates(
            subset="zensus_population_id"
        ),
        how="left",
>>>>>>> c9e8eaf0
        on="zensus_population_id",
    )

    if buildings_gdf.weather_cell_id.isna().any():
        missing = buildings_gdf.loc[
            buildings_gdf.weather_cell_id.isna()
        ].building_id.tolist()

        raise ValueError(
            f"Following buildings don't have a weather cell id: {missing}"
        )

    return buildings_gdf


def pv_rooftop_to_buildings():
    """Main script, executed as task"""

    mastr_gdf = load_mastr_data()

    buildings_gdf = load_building_data()

    desagg_mastr_gdf, desagg_buildings_gdf = allocate_to_buildings(
        mastr_gdf, buildings_gdf
    )

    all_buildings_gdf = (
        desagg_mastr_gdf.assign(scenario="status_quo")
        .reset_index()
        .rename(columns={"geometry": "geom", "EinheitMastrNummer": "gens_id"})
    )

    scenario_buildings_gdf = all_buildings_gdf.copy()

    cap_per_bus_id_df = pd.DataFrame()

    for scenario in SCENARIOS:
        logger.debug(f"Desaggregating scenario {scenario}.")
        (
            scenario_buildings_gdf,
            cap_per_bus_id_scenario_df,
        ) = allocate_scenarios(  # noqa: F841
            desagg_mastr_gdf,
            desagg_buildings_gdf,
            scenario_buildings_gdf,
            scenario,
        )

        all_buildings_gdf = gpd.GeoDataFrame(
            pd.concat(
                [all_buildings_gdf, scenario_buildings_gdf], ignore_index=True
            ),
            crs=scenario_buildings_gdf.crs,
            geometry="geom",
        )

        cap_per_bus_id_df = pd.concat(
            [cap_per_bus_id_df, cap_per_bus_id_scenario_df]
        )

    for scenario in SCENARIOS:
        scn_df = all_buildings_gdf.loc[all_buildings_gdf.scenario == scenario]
        logger.debug(f"PV Cap {scenario}: {scn_df.capacity.sum() / 1000: g}")

    # add weather cell
    all_buildings_gdf = add_weather_cell_id(all_buildings_gdf)

    for scenario in SCENARIOS:
        scn_df = all_buildings_gdf.loc[all_buildings_gdf.scenario == scenario]
        logger.debug(f"PV Cap {scenario}: {scn_df.capacity.sum() / 1000: g}")

    # export scenario
    create_scenario_table(add_voltage_level(all_buildings_gdf))<|MERGE_RESOLUTION|>--- conflicted
+++ resolved
@@ -2689,15 +2689,10 @@
     """
 
     buildings_gdf = buildings_gdf.merge(
-<<<<<<< HEAD
-        right=db.select_dataframe(sql).drop_duplicates(subset="zensus_population_id"),
-        how="inner",
-=======
         right=db.select_dataframe(sql).drop_duplicates(
             subset="zensus_population_id"
         ),
         how="left",
->>>>>>> c9e8eaf0
         on="zensus_population_id",
     )
 
@@ -2758,16 +2753,8 @@
             [cap_per_bus_id_df, cap_per_bus_id_scenario_df]
         )
 
-    for scenario in SCENARIOS:
-        scn_df = all_buildings_gdf.loc[all_buildings_gdf.scenario == scenario]
-        logger.debug(f"PV Cap {scenario}: {scn_df.capacity.sum() / 1000: g}")
-
     # add weather cell
     all_buildings_gdf = add_weather_cell_id(all_buildings_gdf)
 
-    for scenario in SCENARIOS:
-        scn_df = all_buildings_gdf.loc[all_buildings_gdf.scenario == scenario]
-        logger.debug(f"PV Cap {scenario}: {scn_df.capacity.sum() / 1000: g}")
-
     # export scenario
     create_scenario_table(add_voltage_level(all_buildings_gdf))
--- conflicted
+++ resolved
@@ -4,10 +4,9 @@
 import numpy as np
 import pandas as pd
 
+from egon.data import db
+from egon.data.datasets.mastr import WORKING_DIR_MASTR_OLD
 import egon.data.config
-from egon.data import db
-import egon.data.config
-from egon.data.datasets.mastr import WORKING_DIR_MASTR_OLD
 
 
 def insert():
@@ -115,10 +114,7 @@
     *No parameters required
 
     """
-<<<<<<< HEAD
     # get config
-=======
->>>>>>> 07fdce7b
     cfg = egon.data.config.datasets()["power_plants"]
 
     # Due to typos in some inputs, some areas of existing wind farms
@@ -155,28 +151,16 @@
     # wf_areas has all the potential areas geometries for wind farms
     wf_areas = gpd.GeoDataFrame.from_postgis(sql, con)
     # bus has the connection points of the wind farms
-<<<<<<< HEAD
-    bus = pd.read_csv(cfg["sources"]["mastr_location"])
+    bus = pd.read_csv(WORKING_DIR_MASTR_OLD / cfg["sources"]["mastr_location"])
     # Drop all the rows without connection point
     bus.dropna(subset=["NetzanschlusspunktMastrNummer"], inplace=True)
     # wea has info of each wind turbine in Germany.
-    wea = pd.read_csv(cfg["sources"]["mastr_wind"])
-=======
-    bus = pd.read_csv(
-        WORKING_DIR_MASTR_OLD / cfg["sources"]["mastr_location"]
-    )
-    # Drop all the rows without connection point
-    bus.dropna(subset=["NetzanschlusspunktMastrNummer"], inplace=True)
-    # wea has info of each wind turbine in Germany.
-    wea = pd.read_csv(
-        WORKING_DIR_MASTR_OLD / cfg["sources"]["mastr_wind"]
-    )
->>>>>>> 07fdce7b
+    wea = pd.read_csv(WORKING_DIR_MASTR_OLD / cfg["sources"]["mastr_wind"])
 
     # Delete all the rows without information about geographical location
     wea = wea[(pd.notna(wea["Laengengrad"])) & (pd.notna(wea["Breitengrad"]))]
     # Delete all the offshore wind turbines
-    wea = wea.loc[wea["Lage"] == "Windkraft an Land"]
+    wea = wea[wea["Kuestenentfernung"] == 0]
     # the variable map_ap_wea_farm have the connection point of all the available wt
     # in the dataframe bus.
     map_ap_wea_farm = {}

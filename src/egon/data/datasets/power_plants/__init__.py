"""The central module containing all code dealing with power plant data.
"""
from geoalchemy2 import Geometry
from sqlalchemy import BigInteger, Column, Float, Integer, Sequence, String
from sqlalchemy.dialects.postgresql import JSONB
from sqlalchemy.ext.declarative import declarative_base
from sqlalchemy.orm import sessionmaker
import geopandas as gpd
import numpy as np
import pandas as pd

from egon.data import db
from egon.data.datasets import Dataset
from egon.data.datasets.power_plants.conventional import (
    match_nep_no_chp,
    select_nep_power_plants,
    select_no_chp_combustion_mastr,
)
from egon.data.datasets.power_plants.pv_rooftop import pv_rooftop_per_mv_grid
from egon.data.datasets.power_plants.pv_rooftop_buildings import (
    geocode_mastr_data,
    pv_rooftop_to_buildings,
)
import egon.data.config
import egon.data.datasets.power_plants.assign_weather_data as assign_weather_data  # noqa: E501
import egon.data.datasets.power_plants.pv_ground_mounted as pv_ground_mounted
import egon.data.datasets.power_plants.wind_farms as wind_onshore
import egon.data.datasets.power_plants.wind_offshore as wind_offshore

Base = declarative_base()


class EgonPowerPlants(Base):
    __tablename__ = "egon_power_plants"
    __table_args__ = {"schema": "supply"}
    id = Column(BigInteger, Sequence("pp_seq"), primary_key=True)
    sources = Column(JSONB)
    source_id = Column(JSONB)
    carrier = Column(String)
    el_capacity = Column(Float)
    bus_id = Column(Integer)
    voltage_level = Column(Integer)
    weather_cell_id = Column(Integer)
    scenario = Column(String)
    geom = Column(Geometry("POINT", 4326))


class PowerPlants(Dataset):
    def __init__(self, dependencies):
        super().__init__(
            name="PowerPlants",
<<<<<<< HEAD
            version="0.0.14.dev",
=======
            version="0.0.15",
>>>>>>> 4acceba2
            dependencies=dependencies,
            tasks=(
                create_tables,
                insert_hydro_biomass,
                allocate_conventional_non_chp_power_plants,
                allocate_other_power_plants,
                {
                    wind_onshore.insert,
                    pv_ground_mounted.insert,
                    (
                        pv_rooftop_per_mv_grid,
                        geocode_mastr_data,
                        pv_rooftop_to_buildings,
                    ),
                },
                wind_offshore.insert,
                assign_weather_data.weatherId_and_busId,
            ),
        )


def create_tables():
    """Create tables for power plant data
    Returns
    -------
    None.
    """

    cfg = egon.data.config.datasets()["power_plants"]
    db.execute_sql(f"CREATE SCHEMA IF NOT EXISTS {cfg['target']['schema']};")
    engine = db.engine()
    db.execute_sql(
        f"""DROP TABLE IF EXISTS
        {cfg['target']['schema']}.{cfg['target']['table']}"""
    )

    db.execute_sql("""DROP SEQUENCE IF EXISTS pp_seq""")
    EgonPowerPlants.__table__.create(bind=engine, checkfirst=True)


def scale_prox2now(df, target, level="federal_state"):
    """Scale installed capacities linear to status quo power plants

    Parameters
    ----------
    df : pandas.DataFrame
        Status Quo power plants
    target : pandas.Series
        Target values for future scenario
    level : str, optional
        Scale per 'federal_state' or 'country'. The default is 'federal_state'.

    Returns
    -------
    df : pandas.DataFrame
        Future power plants

    """

    if level == "federal_state":
        df.loc[:, "Nettonennleistung"] = (
            df.groupby(df.Bundesland)
            .Nettonennleistung.apply(lambda grp: grp / grp.sum())
            .mul(target[df.Bundesland.values].values)
        )
    else:
        df.loc[:, "Nettonennleistung"] = df.Nettonennleistung.apply(
            lambda x: x / x.sum()
        ).mul(target.values)

    df = df[df.Nettonennleistung > 0]

    return df


def select_target(carrier, scenario):
    """Select installed capacity per scenario and carrier

    Parameters
    ----------
    carrier : str
        Name of energy carrier
    scenario : str
        Name of scenario

    Returns
    -------
    pandas.Series
        Target values for carrier and scenario

    """
    cfg = egon.data.config.datasets()["power_plants"]

    return (
        pd.read_sql(
            f"""SELECT DISTINCT ON (b.gen)
                         REPLACE(REPLACE(b.gen, '-', ''), 'ü', 'ue') as state,
                         a.capacity
                         FROM {cfg['sources']['capacities']} a,
                         {cfg['sources']['geom_federal_states']} b
                         WHERE a.nuts = b.nuts
                         AND scenario_name = '{scenario}'
                         AND carrier = '{carrier}'
                         AND b.gen NOT IN ('Baden-Württemberg (Bodensee)',
                                           'Bayern (Bodensee)')""",
            con=db.engine(),
        )
        .set_index("state")
        .capacity
    )


def filter_mastr_geometry(mastr, federal_state=None):
    """Filter data from MaStR by geometry

    Parameters
    ----------
    mastr : pandas.DataFrame
        All power plants listed in MaStR
    federal_state : str or None
        Name of federal state whoes power plants are returned.
        If None, data for Germany is returned

    Returns
    -------
    mastr_loc : pandas.DataFrame
        Power plants listed in MaStR with geometry inside German boundaries

    """
    cfg = egon.data.config.datasets()["power_plants"]

    if type(mastr) == pd.core.frame.DataFrame:
        # Drop entries without geometry for insert
        mastr_loc = mastr[
            mastr.Laengengrad.notnull() & mastr.Breitengrad.notnull()
        ]

        # Create geodataframe
        mastr_loc = gpd.GeoDataFrame(
            mastr_loc,
            geometry=gpd.points_from_xy(
                mastr_loc.Laengengrad, mastr_loc.Breitengrad, crs=4326
            ),
        )
    else:
        mastr_loc = mastr.copy()

    # Drop entries outside of germany or federal state
    if not federal_state:
        sql = f"SELECT geometry as geom FROM {cfg['sources']['geom_germany']}"
    else:
        sql = f"""
        SELECT geometry as geom
        FROM boundaries.vg250_lan_union
        WHERE REPLACE(REPLACE(gen, '-', ''), 'ü', 'ue') = '{federal_state}'"""

    mastr_loc = (
        gpd.sjoin(
            gpd.read_postgis(sql, con=db.engine()).to_crs(4326),
            mastr_loc,
            how="right",
        )
        .query("index_left==0")
        .drop("index_left", axis=1)
    )

    return mastr_loc


def insert_biomass_plants(scenario):
    """Insert biomass power plants of future scenario

    Parameters
    ----------
    scenario : str
        Name of scenario.

    Returns
    -------
    None.

    """
    cfg = egon.data.config.datasets()["power_plants"]

    # import target values from NEP 2021, scneario C 2035
    target = select_target("biomass", scenario)

    # import data for MaStR
    mastr = pd.read_csv(cfg["sources"]["mastr_biomass"]).query(
        "EinheitBetriebsstatus=='InBetrieb'"
    )

    # Drop entries without federal state or 'AusschließlichWirtschaftszone'
    mastr = mastr[
        mastr.Bundesland.isin(
            pd.read_sql(
                f"""SELECT DISTINCT ON (gen)
        REPLACE(REPLACE(gen, '-', ''), 'ü', 'ue') as states
        FROM {cfg['sources']['geom_federal_states']}""",
                con=db.engine(),
            ).states.values
        )
    ]

    # Scaling will be done per federal state in case of eGon2035 scenario.
    if scenario == "eGon2035":
        level = "federal_state"
    else:
        level = "country"

    # Choose only entries with valid geometries inside DE/test mode
    mastr_loc = filter_mastr_geometry(mastr).set_geometry("geometry")

    # Scale capacities to meet target values
    mastr_loc = scale_prox2now(mastr_loc, target, level=level)

    # Assign bus_id
    if len(mastr_loc) > 0:
        mastr_loc["voltage_level"] = assign_voltage_level(mastr_loc, cfg)
        mastr_loc = assign_bus_id(mastr_loc, cfg)

    # Insert entries with location
    session = sessionmaker(bind=db.engine())()

    for i, row in mastr_loc.iterrows():
        if not row.ThermischeNutzleistung > 0:
            entry = EgonPowerPlants(
                sources={"el_capacity": "MaStR scaled with NEP 2021"},
                source_id={"MastrNummer": row.EinheitMastrNummer},
                carrier="biomass",
                el_capacity=row.Nettonennleistung,
                scenario=scenario,
                bus_id=row.bus_id,
                voltage_level=row.voltage_level,
                geom=f"SRID=4326;POINT({row.Laengengrad} {row.Breitengrad})",
            )
            session.add(entry)

    session.commit()


def insert_hydro_plants(scenario):
    """Insert hydro power plants of future scenario.

    Hydro power plants are diveded into run_of_river and reservoir plants
    according to Marktstammdatenregister.
    Additional hydro technologies (e.g. turbines inside drinking water
    systems) are not considered.

    Parameters
    ----------
    scenario : str
        Name of scenario.

    Returns
    -------
    None.

    """
    cfg = egon.data.config.datasets()["power_plants"]

    # Map MaStR carriers to eGon carriers
    map_carrier = {
        "run_of_river": ["Laufwasseranlage"],
        "reservoir": ["Speicherwasseranlage"],
    }

    for carrier in map_carrier.keys():

        # import target values
        target = select_target(carrier, scenario)

        # import data for MaStR
        mastr = pd.read_csv(cfg["sources"]["mastr_hydro"]).query(
            "EinheitBetriebsstatus=='InBetrieb'"
        )

        # Choose only plants with specific carriers
        mastr = mastr[mastr.ArtDerWasserkraftanlage.isin(map_carrier[carrier])]

        # Drop entries without federal state or 'AusschließlichWirtschaftszone'
        mastr = mastr[
            mastr.Bundesland.isin(
                pd.read_sql(
                    f"""SELECT DISTINCT ON (gen)
            REPLACE(REPLACE(gen, '-', ''), 'ü', 'ue') as states
            FROM {cfg['sources']['geom_federal_states']}""",
                    con=db.engine(),
                ).states.values
            )
        ]

        # Scaling will be done per federal state in case of eGon2035 scenario.
        if scenario == "eGon2035":
            level = "federal_state"
        else:
            level = "country"

        # Scale capacities to meet target values
        mastr = scale_prox2now(mastr, target, level=level)

        # Choose only entries with valid geometries inside DE/test mode
        mastr_loc = filter_mastr_geometry(mastr).set_geometry("geometry")
        # TODO: Deal with power plants without geometry

        # Assign bus_id and voltage level
        if len(mastr_loc) > 0:
            mastr_loc["voltage_level"] = assign_voltage_level(mastr_loc, cfg)
            mastr_loc = assign_bus_id(mastr_loc, cfg)

        # Insert entries with location
        session = sessionmaker(bind=db.engine())()
        for i, row in mastr_loc.iterrows():
            entry = EgonPowerPlants(
                sources={"el_capacity": "MaStR scaled with NEP 2021"},
                source_id={"MastrNummer": row.EinheitMastrNummer},
                carrier=carrier,
                el_capacity=row.Nettonennleistung,
                scenario=scenario,
                bus_id=row.bus_id,
                voltage_level=row.voltage_level,
                geom=f"SRID=4326;POINT({row.Laengengrad} {row.Breitengrad})",
            )
            session.add(entry)

        session.commit()


def assign_voltage_level(mastr_loc, cfg):
    """Assigns voltage level to power plants.

    If location data inluding voltage level is available from
    Marktstammdatenregister, this is used. Otherwise the voltage level is
    assigned according to the electrical capacity.

    Parameters
    ----------
    mastr_loc : pandas.DataFrame
        Power plants listed in MaStR with geometry inside German boundaries

    Returns
    -------
    pandas.DataFrame
        Power plants including voltage_level

    """
    mastr_loc["Spannungsebene"] = np.nan
    mastr_loc["voltage_level"] = np.nan

    if "LokationMastrNummer" in mastr_loc.columns:
        location = pd.read_csv(
            cfg["sources"]["mastr_location"],
            usecols=["LokationMastrNummer", "Spannungsebene"],
        ).set_index("LokationMastrNummer")

        location = location[~location.index.duplicated(keep="first")]

        mastr_loc.loc[
            mastr_loc[
                mastr_loc.LokationMastrNummer.isin(location.index)
            ].index,
            "Spannungsebene",
        ] = location.Spannungsebene[
            mastr_loc[
                mastr_loc.LokationMastrNummer.isin(location.index)
            ].LokationMastrNummer
        ].values

        # Transfer voltage_level as integer from Spanungsebene
        map_voltage_levels = pd.Series(
            data={
                "Höchstspannung": 1,
                "Hoechstspannung": 1,
                "UmspannungZurHochspannung": 2,
                "Hochspannung": 3,
                "UmspannungZurMittelspannung": 4,
                "Mittelspannung": 5,
                "UmspannungZurNiederspannung": 6,
                "Niederspannung": 7,
            }
        )

        mastr_loc.loc[
            mastr_loc[mastr_loc["Spannungsebene"].notnull()].index,
            "voltage_level",
        ] = map_voltage_levels[
            mastr_loc.loc[
                mastr_loc[mastr_loc["Spannungsebene"].notnull()].index,
                "Spannungsebene",
            ].values
        ].values

    else:
        print(
            "No information about MaStR location available. "
            "All voltage levels are assigned using threshold values."
        )

    # If no voltage level is available from mastr, choose level according
    # to threshold values

    mastr_loc.voltage_level = assign_voltage_level_by_capacity(mastr_loc)

    return mastr_loc.voltage_level


def assign_voltage_level_by_capacity(mastr_loc):

    for i, row in mastr_loc[mastr_loc.voltage_level.isnull()].iterrows():

        if row.Nettonennleistung > 120:
            level = 1
        elif row.Nettonennleistung > 20:
            level = 3
        elif row.Nettonennleistung > 5.5:
            level = 4
        elif row.Nettonennleistung > 0.2:
            level = 5
        elif row.Nettonennleistung > 0.1:
            level = 6
        else:
            level = 7

        mastr_loc.loc[i, "voltage_level"] = level

    mastr_loc.voltage_level = mastr_loc.voltage_level.astype(int)

    return mastr_loc.voltage_level


def assign_bus_id(power_plants, cfg):
    """Assigns bus_ids to power plants according to location and voltage level

    Parameters
    ----------
    power_plants : pandas.DataFrame
        Power plants including voltage level

    Returns
    -------
    power_plants : pandas.DataFrame
        Power plants including voltage level and bus_id

    """

    mv_grid_districts = db.select_geodataframe(
        f"""
        SELECT * FROM {cfg['sources']['egon_mv_grid_district']}
        """,
        epsg=4326,
    )

    ehv_grid_districts = db.select_geodataframe(
        f"""
        SELECT * FROM {cfg['sources']['ehv_voronoi']}
        """,
        epsg=4326,
    )

    # Assign power plants in hv and below to hvmv bus
    power_plants_hv = power_plants[power_plants.voltage_level >= 3].index
    if len(power_plants_hv) > 0:
        power_plants.loc[power_plants_hv, "bus_id"] = gpd.sjoin(
            power_plants[power_plants.index.isin(power_plants_hv)],
            mv_grid_districts,
        ).bus_id

    # Assign power plants in ehv to ehv bus
    power_plants_ehv = power_plants[power_plants.voltage_level < 3].index

    if len(power_plants_ehv) > 0:
        ehv_join = gpd.sjoin(
            power_plants[power_plants.index.isin(power_plants_ehv)],
            ehv_grid_districts,
        )

        if "bus_id_right" in ehv_join.columns:
            power_plants.loc[power_plants_ehv, "bus_id"] = gpd.sjoin(
                power_plants[power_plants.index.isin(power_plants_ehv)],
                ehv_grid_districts,
            ).bus_id_right

        else:
            power_plants.loc[power_plants_ehv, "bus_id"] = gpd.sjoin(
                power_plants[power_plants.index.isin(power_plants_ehv)],
                ehv_grid_districts,
            ).bus_id

    # Assert that all power plants have a bus_id
    assert power_plants.bus_id.notnull().all(), f"""Some power plants are
    not attached to a bus: {power_plants[power_plants.bus_id.isnull()]}"""

    return power_plants


def insert_hydro_biomass():
    """Insert hydro and biomass power plants in database

    Returns
    -------
    None.

    """
    cfg = egon.data.config.datasets()["power_plants"]
    db.execute_sql(
        f"""
        DELETE FROM {cfg['target']['schema']}.{cfg['target']['table']}
        WHERE carrier IN ('biomass', 'reservoir', 'run_of_river')
        """
    )

    for scenario in ["eGon2035"]:
        insert_biomass_plants(scenario)
        insert_hydro_plants(scenario)


def allocate_conventional_non_chp_power_plants():

    carrier = ["oil", "gas"]

    cfg = egon.data.config.datasets()["power_plants"]

    # Delete existing plants in the target table
    db.execute_sql(
        f"""
         DELETE FROM {cfg ['target']['schema']}.{cfg ['target']['table']}
         WHERE carrier IN ('gas', 'oil')
         AND scenario='eGon2035';
         """
    )

    for carrier in carrier:

        nep = select_nep_power_plants(carrier)

        if nep.empty:
            print(f"DataFrame from NEP for carrier {carrier} is empty!")

        else:

            mastr = select_no_chp_combustion_mastr(carrier)

            # Assign voltage level to MaStR
            mastr["voltage_level"] = assign_voltage_level(
                mastr.rename({"el_capacity": "Nettonennleistung"}, axis=1), cfg
            )

            # Initalize DataFrame for matching power plants
            matched = gpd.GeoDataFrame(
                columns=[
                    "carrier",
                    "el_capacity",
                    "scenario",
                    "geometry",
                    "MaStRNummer",
                    "source",
                    "voltage_level",
                ]
            )

            # Match combustion plants of a certain carrier from NEP list
            # using PLZ and capacity
            matched, mastr, nep = match_nep_no_chp(
                nep,
                mastr,
                matched,
                buffer_capacity=0.1,
                consider_carrier=False,
            )

            # Match plants from NEP list using city and capacity
            matched, mastr, nep = match_nep_no_chp(
                nep,
                mastr,
                matched,
                buffer_capacity=0.1,
                consider_carrier=False,
                consider_location="city",
            )

            # Match plants from NEP list using plz,
            # neglecting the capacity
            matched, mastr, nep = match_nep_no_chp(
                nep,
                mastr,
                matched,
                consider_location="plz",
                consider_carrier=False,
                consider_capacity=False,
            )

            # Match plants from NEP list using city,
            # neglecting the capacity
            matched, mastr, nep = match_nep_no_chp(
                nep,
                mastr,
                matched,
                consider_location="city",
                consider_carrier=False,
                consider_capacity=False,
            )

            # Match remaining plants from NEP using the federal state
            matched, mastr, nep = match_nep_no_chp(
                nep,
                mastr,
                matched,
                buffer_capacity=0.1,
                consider_location="federal_state",
                consider_carrier=False,
            )

            # Match remaining plants from NEP using the federal state
            matched, mastr, nep = match_nep_no_chp(
                nep,
                mastr,
                matched,
                buffer_capacity=0.7,
                consider_location="federal_state",
                consider_carrier=False,
            )

            print(f"{matched.el_capacity.sum()} MW of {carrier} matched")
            print(f"{nep.c2035_capacity.sum()} MW of {carrier} not matched")

            matched.crs = "EPSG:4326"

            # Assign bus_id
            # Load grid district polygons
            mv_grid_districts = db.select_geodataframe(
                f"""
            SELECT * FROM {cfg['sources']['egon_mv_grid_district']}
            """,
                epsg=4326,
            )

            ehv_grid_districts = db.select_geodataframe(
                f"""
            SELECT * FROM {cfg['sources']['ehv_voronoi']}
            """,
                epsg=4326,
            )

            # Perform spatial joins for plants in ehv and hv level seperately
            power_plants_hv = gpd.sjoin(
                matched[matched.voltage_level >= 3],
                mv_grid_districts[["bus_id", "geom"]],
                how="left",
            ).drop(columns=["index_right"])
            power_plants_ehv = gpd.sjoin(
                matched[matched.voltage_level < 3],
                ehv_grid_districts[["bus_id", "geom"]],
                how="left",
            ).drop(columns=["index_right"])

            # Combine both dataframes
            power_plants = pd.concat([power_plants_hv, power_plants_ehv])

            # Insert into target table
            session = sessionmaker(bind=db.engine())()
            for i, row in power_plants.iterrows():
                entry = EgonPowerPlants(
                    sources={"el_capacity": row.source},
                    source_id={"MastrNummer": row.MaStRNummer},
                    carrier=row.carrier,
                    el_capacity=row.el_capacity,
                    voltage_level=row.voltage_level,
                    bus_id=row.bus_id,
                    scenario=row.scenario,
                    geom=f"SRID=4326;POINT({row.geometry.x} {row.geometry.y})",
                )
                session.add(entry)
            session.commit()


def allocate_other_power_plants():

    # Get configuration
    cfg = egon.data.config.datasets()["power_plants"]
    boundary = egon.data.config.settings()["egon-data"]["--dataset-boundary"]

    db.execute_sql(
        f"""
        DELETE FROM {cfg['target']['schema']}.{cfg['target']['table']}
        WHERE carrier ='others'
        """
    )

    # Define scenario, carrier 'others' is only present in 'eGon2035'
    scenario = "eGon2035"

    # Select target values for carrier 'others'
    target = db.select_dataframe(
        f"""
        SELECT sum(capacity) as capacity, carrier, scenario_name, nuts
            FROM {cfg['sources']['capacities']}
            WHERE scenario_name = '{scenario}'
            AND carrier = 'others'
            GROUP BY carrier, nuts, scenario_name;
        """
    )

    # Assign name of federal state

    map_states = {
        "DE1": "BadenWuerttemberg",
        "DEA": "NordrheinWestfalen",
        "DE7": "Hessen",
        "DE4": "Brandenburg",
        "DE5": "Bremen",
        "DEB": "RheinlandPfalz",
        "DEE": "SachsenAnhalt",
        "DEF": "SchleswigHolstein",
        "DE8": "MecklenburgVorpommern",
        "DEG": "Thueringen",
        "DE9": "Niedersachsen",
        "DED": "Sachsen",
        "DE6": "Hamburg",
        "DEC": "Saarland",
        "DE3": "Berlin",
        "DE2": "Bayern",
    }

    target = (
        target.replace({"nuts": map_states})
        .rename(columns={"nuts": "Bundesland"})
        .set_index("Bundesland")
    )
    target = target.capacity

    # Select 'non chp' power plants from mastr table
    mastr_combustion = select_no_chp_combustion_mastr("others")

    # Rename columns
    mastr_combustion = mastr_combustion.rename(
        columns={
            "carrier": "Energietraeger",
            "plz": "Postleitzahl",
            "city": "Ort",
            "federal_state": "Bundesland",
            "el_capacity": "Nettonennleistung",
        }
    )

    # Select power plants representing carrier 'others' from MaStR files
    mastr_sludge = pd.read_csv(cfg["sources"]["mastr_gsgk"]).query(
        """EinheitBetriebsstatus=='InBetrieb'and Energietraeger=='Klaerschlamm'"""  # noqa: E501
    )
    mastr_geothermal = pd.read_csv(cfg["sources"]["mastr_gsgk"]).query(
        "EinheitBetriebsstatus=='InBetrieb' and Energietraeger=='Geothermie' "
        "and Technologie == 'ORCOrganicRankineCycleAnlage'"
    )

    mastr_sg = mastr_sludge.append(mastr_geothermal)

    # Insert geometry column
    mastr_sg = mastr_sg[~(mastr_sg["Laengengrad"].isnull())]
    mastr_sg = gpd.GeoDataFrame(
        mastr_sg,
        geometry=gpd.points_from_xy(
            mastr_sg["Laengengrad"], mastr_sg["Breitengrad"], crs=4326
        ),
    )

    # Exclude columns which are not essential
    mastr_sg = mastr_sg.filter(
        [
            "EinheitMastrNummer",
            "Nettonennleistung",
            "geometry",
            "Energietraeger",
            "Postleitzahl",
            "Ort",
            "Bundesland",
        ],
        axis=1,
    )
    # Rename carrier
    mastr_sg.Energietraeger = "others"

    # Change data type
    mastr_sg["Postleitzahl"] = mastr_sg["Postleitzahl"].astype(int)

    # Capacity in MW
    mastr_sg.loc[:, "Nettonennleistung"] *= 1e-3

    # Merge different sources to one df
    mastr_others = mastr_sg.append(mastr_combustion).reset_index()

    # Delete entries outside Schleswig-Holstein for test mode
    if boundary == "Schleswig-Holstein":
        mastr_others = mastr_others[
            mastr_others["Bundesland"] == "SchleswigHolstein"
        ]

    # Scale capacities prox to now to meet target values
    mastr_prox = scale_prox2now(mastr_others, target, level="federal_state")

    # Assign voltage_level based on scaled capacity
    mastr_prox["voltage_level"] = np.nan
    mastr_prox["voltage_level"] = assign_voltage_level_by_capacity(mastr_prox)

    # Rename columns
    mastr_prox = mastr_prox.rename(
        columns={
            "Energietraeger": "carrier",
            "Postleitzahl": "plz",
            "Ort": "city",
            "Bundesland": "federal_state",
            "Nettonennleistung": "el_capacity",
        }
    )

    # Assign bus_id
    mastr_prox = assign_bus_id(mastr_prox, cfg)
    mastr_prox = mastr_prox.set_crs(4326, allow_override=True)

    # Insert into target table
    session = sessionmaker(bind=db.engine())()
    for i, row in mastr_prox.iterrows():
        entry = EgonPowerPlants(
            sources=row.el_capacity,
            source_id={"MastrNummer": row.EinheitMastrNummer},
            carrier=row.carrier,
            el_capacity=row.el_capacity,
            voltage_level=row.voltage_level,
            bus_id=row.bus_id,
            scenario=scenario,
            geom=f"SRID=4326; {row.geometry}",
        )
        session.add(entry)
    session.commit()<|MERGE_RESOLUTION|>--- conflicted
+++ resolved
@@ -49,11 +49,7 @@
     def __init__(self, dependencies):
         super().__init__(
             name="PowerPlants",
-<<<<<<< HEAD
-            version="0.0.14.dev",
-=======
             version="0.0.15",
->>>>>>> 4acceba2
             dependencies=dependencies,
             tasks=(
                 create_tables,

"""The central module containing all code dealing with power plant data.
"""
from geoalchemy2 import Geometry
<<<<<<< HEAD
from sqlalchemy import BigInteger, Column, Float, Integer, Sequence, String
=======
from sqlalchemy import (
    BigInteger,
    Column,
    Float,
    Integer,
    Sequence,
    String,
)
>>>>>>> 51e615ed
from sqlalchemy.dialects.postgresql import JSONB
from sqlalchemy.ext.declarative import declarative_base
from sqlalchemy.orm import sessionmaker
import geopandas as gpd
import numpy as np
import pandas as pd


from egon.data import db
from egon.data.datasets import Dataset
from egon.data.datasets.power_plants.conventional import (
    match_nep_no_chp,
    select_nep_power_plants,
    select_no_chp_combustion_mastr,
)
from egon.data.datasets.power_plants.pv_rooftop import pv_rooftop_per_mv_grid
from egon.data.datasets.power_plants.pv_rooftop_buildings import (
    geocode_mastr_data,
    pv_rooftop_to_buildings,
)
import egon.data.config
import egon.data.datasets.power_plants.assign_weather_data as assign_weather_data
import egon.data.datasets.power_plants.pv_ground_mounted as pv_ground_mounted
import egon.data.datasets.power_plants.wind_farms as wind_onshore
import egon.data.datasets.power_plants.wind_offshore as wind_offshore

Base = declarative_base()


class EgonPowerPlants(Base):
    __tablename__ = "egon_power_plants"
    __table_args__ = {"schema": "supply"}
    id = Column(BigInteger, Sequence("pp_seq"), primary_key=True)
    sources = Column(JSONB)
    source_id = Column(JSONB)
    carrier = Column(String)
    el_capacity = Column(Float)
    bus_id = Column(Integer)
    voltage_level = Column(Integer)
    weather_cell_id = Column(Integer)
    scenario = Column(String)
    geom = Column(Geometry("POINT", 4326))


class PowerPlants(Dataset):
    def __init__(self, dependencies):
        super().__init__(
            name="PowerPlants",
<<<<<<< HEAD
            version="0.0.9.dev",
=======
            version="0.0.10",
>>>>>>> 51e615ed
            dependencies=dependencies,
            tasks=(
                create_tables,
                insert_hydro_biomass,
                allocate_conventional_non_chp_power_plants,
                allocate_other_power_plants,
                {
                    wind_onshore.insert,
                    pv_ground_mounted.insert,
                    (
                        pv_rooftop_per_mv_grid,
                        geocode_mastr_data,
                        pv_rooftop_to_buildings,
                    ),
                },
                wind_offshore.insert,
                assign_weather_data.weatherId_and_busId,
            ),
        )


def create_tables():
    """Create tables for power plant data
    Returns
    -------
    None.
    """

    cfg = egon.data.config.datasets()["power_plants"]
    db.execute_sql(f"CREATE SCHEMA IF NOT EXISTS {cfg['target']['schema']};")
    engine = db.engine()
    db.execute_sql(
        f"""DROP TABLE IF EXISTS
        {cfg['target']['schema']}.{cfg['target']['table']}"""
    )

    db.execute_sql("""DROP SEQUENCE IF EXISTS pp_seq""")
    EgonPowerPlants.__table__.create(bind=engine, checkfirst=True)


def scale_prox2now(df, target, level="federal_state"):
    """Scale installed capacities linear to status quo power plants

    Parameters
    ----------
    df : pandas.DataFrame
        Status Quo power plants
    target : pandas.Series
        Target values for future scenario
    level : str, optional
        Scale per 'federal_state' or 'country'. The default is 'federal_state'.

    Returns
    -------
    df : pandas.DataFrame
        Future power plants

    """

    if level == "federal_state":
        df.loc[:, "Nettonennleistung"] = (
            df.groupby(df.Bundesland)
            .Nettonennleistung.apply(lambda grp: grp / grp.sum())
            .mul(target[df.Bundesland.values].values)
        )
    else:
        df.loc[:, "Nettonennleistung"] = df.Nettonennleistung.apply(
            lambda x: x / x.sum()
        ).mul(target.values)

    df = df[df.Nettonennleistung > 0]

    return df


def select_target(carrier, scenario):
    """Select installed capacity per scenario and carrier

    Parameters
    ----------
    carrier : str
        Name of energy carrier
    scenario : str
        Name of scenario

    Returns
    -------
    pandas.Series
        Target values for carrier and scenario

    """
    cfg = egon.data.config.datasets()["power_plants"]

    return (
        pd.read_sql(
            f"""SELECT DISTINCT ON (b.gen)
                         REPLACE(REPLACE(b.gen, '-', ''), 'ü', 'ue') as state,
                         a.capacity
                         FROM {cfg['sources']['capacities']} a,
                         {cfg['sources']['geom_federal_states']} b
                         WHERE a.nuts = b.nuts
                         AND scenario_name = '{scenario}'
                         AND carrier = '{carrier}'
                         AND b.gen NOT IN ('Baden-Württemberg (Bodensee)',
                                           'Bayern (Bodensee)')""",
            con=db.engine(),
        )
        .set_index("state")
        .capacity
    )


def filter_mastr_geometry(mastr, federal_state=None):
    """Filter data from MaStR by geometry

    Parameters
    ----------
    mastr : pandas.DataFrame
        All power plants listed in MaStR
    federal_state : str or None
        Name of federal state whoes power plants are returned.
        If None, data for Germany is returned

    Returns
    -------
    mastr_loc : pandas.DataFrame
        Power plants listed in MaStR with geometry inside German boundaries

    """
    cfg = egon.data.config.datasets()["power_plants"]

    if type(mastr) == pd.core.frame.DataFrame:
        # Drop entries without geometry for insert
        mastr_loc = mastr[
            mastr.Laengengrad.notnull() & mastr.Breitengrad.notnull()
        ]

        # Create geodataframe
        mastr_loc = gpd.GeoDataFrame(
            mastr_loc,
            geometry=gpd.points_from_xy(
                mastr_loc.Laengengrad, mastr_loc.Breitengrad, crs=4326
            ),
        )
    else:
        mastr_loc = mastr.copy()

    # Drop entries outside of germany or federal state
    if not federal_state:
        sql = f"SELECT geometry as geom FROM {cfg['sources']['geom_germany']}"
    else:
        sql = f"""
        SELECT geometry as geom
        FROM boundaries.vg250_lan_union
        WHERE REPLACE(REPLACE(gen, '-', ''), 'ü', 'ue') = '{federal_state}'"""

    mastr_loc = (
        gpd.sjoin(
            gpd.read_postgis(sql, con=db.engine()).to_crs(4326),
            mastr_loc,
            how="right",
        )
        .query("index_left==0")
        .drop("index_left", axis=1)
    )

    return mastr_loc


def insert_biomass_plants(scenario):
    """Insert biomass power plants of future scenario

    Parameters
    ----------
    scenario : str
        Name of scenario.

    Returns
    -------
    None.

    """
    cfg = egon.data.config.datasets()["power_plants"]

    # import target values from NEP 2021, scneario C 2035
    target = select_target("biomass", scenario)

    # import data for MaStR
    mastr = pd.read_csv(cfg["sources"]["mastr_biomass"]).query(
        "EinheitBetriebsstatus=='InBetrieb'"
    )

    # Drop entries without federal state or 'AusschließlichWirtschaftszone'
    mastr = mastr[
        mastr.Bundesland.isin(
            pd.read_sql(
                f"""SELECT DISTINCT ON (gen)
        REPLACE(REPLACE(gen, '-', ''), 'ü', 'ue') as states
        FROM {cfg['sources']['geom_federal_states']}""",
                con=db.engine(),
            ).states.values
        )
    ]

    # Scaling will be done per federal state in case of eGon2035 scenario.
    if scenario == "eGon2035":
        level = "federal_state"
    else:
        level = "country"

    # Choose only entries with valid geometries inside DE/test mode
    mastr_loc = filter_mastr_geometry(mastr).set_geometry("geometry")

    # Scale capacities to meet target values
    mastr_loc = scale_prox2now(mastr_loc, target, level=level)

    # Assign bus_id
    if len(mastr_loc) > 0:
        mastr_loc["voltage_level"] = assign_voltage_level(mastr_loc, cfg)
        mastr_loc = assign_bus_id(mastr_loc, cfg)

    # Insert entries with location
    session = sessionmaker(bind=db.engine())()

    for i, row in mastr_loc.iterrows():
        if not row.ThermischeNutzleistung > 0:
            entry = EgonPowerPlants(
                sources={"el_capacity": "MaStR scaled with NEP 2021"},
                source_id={"MastrNummer": row.EinheitMastrNummer},
                carrier="biomass",
                el_capacity=row.Nettonennleistung,
                scenario=scenario,
                bus_id=row.bus_id,
                voltage_level=row.voltage_level,
                geom=f"SRID=4326;POINT({row.Laengengrad} {row.Breitengrad})",
            )
            session.add(entry)

    session.commit()


def insert_hydro_plants(scenario):
    """Insert hydro power plants of future scenario.

    Hydro power plants are diveded into run_of_river and reservoir plants
    according to Marktstammdatenregister.
    Additional hydro technologies (e.g. turbines inside drinking water
    systems) are not considered.

    Parameters
    ----------
    scenario : str
        Name of scenario.

    Returns
    -------
    None.

    """
    cfg = egon.data.config.datasets()["power_plants"]

    # Map MaStR carriers to eGon carriers
    map_carrier = {
        "run_of_river": ["Laufwasseranlage"],
        "reservoir": ["Speicherwasseranlage"],
    }

    for carrier in map_carrier.keys():

        # import target values
        target = select_target(carrier, scenario)

        # import data for MaStR
        mastr = pd.read_csv(cfg["sources"]["mastr_hydro"]).query(
            "EinheitBetriebsstatus=='InBetrieb'"
        )

        # Choose only plants with specific carriers
        mastr = mastr[mastr.ArtDerWasserkraftanlage.isin(map_carrier[carrier])]

        # Drop entries without federal state or 'AusschließlichWirtschaftszone'
        mastr = mastr[
            mastr.Bundesland.isin(
                pd.read_sql(
                    f"""SELECT DISTINCT ON (gen)
            REPLACE(REPLACE(gen, '-', ''), 'ü', 'ue') as states
            FROM {cfg['sources']['geom_federal_states']}""",
                    con=db.engine(),
                ).states.values
            )
        ]

        # Scaling will be done per federal state in case of eGon2035 scenario.
        if scenario == "eGon2035":
            level = "federal_state"
        else:
            level = "country"

        # Scale capacities to meet target values
        mastr = scale_prox2now(mastr, target, level=level)

        # Choose only entries with valid geometries inside DE/test mode
        mastr_loc = filter_mastr_geometry(mastr).set_geometry("geometry")
        # TODO: Deal with power plants without geometry

        # Assign bus_id and voltage level
        if len(mastr_loc) > 0:
            mastr_loc["voltage_level"] = assign_voltage_level(mastr_loc, cfg)
            mastr_loc = assign_bus_id(mastr_loc, cfg)

        # Insert entries with location
        session = sessionmaker(bind=db.engine())()
        for i, row in mastr_loc.iterrows():
            entry = EgonPowerPlants(
                sources={"el_capacity": "MaStR scaled with NEP 2021"},
                source_id={"MastrNummer": row.EinheitMastrNummer},
                carrier=carrier,
                el_capacity=row.Nettonennleistung,
                scenario=scenario,
                bus_id=row.bus_id,
                voltage_level=row.voltage_level,
                geom=f"SRID=4326;POINT({row.Laengengrad} {row.Breitengrad})",
            )
            session.add(entry)

        session.commit()


def assign_voltage_level(mastr_loc, cfg):
    """Assigns voltage level to power plants.

    If location data inluding voltage level is available from
    Marktstammdatenregister, this is used. Otherwise the voltage level is
    assigned according to the electrical capacity.

    Parameters
    ----------
    mastr_loc : pandas.DataFrame
        Power plants listed in MaStR with geometry inside German boundaries

    Returns
    -------
    pandas.DataFrame
        Power plants including voltage_level

    """
    mastr_loc["Spannungsebene"] = np.nan
    mastr_loc["voltage_level"] = np.nan

    if "LokationMastrNummer" in mastr_loc.columns:
        location = pd.read_csv(
            cfg["sources"]["mastr_location"],
            usecols=["LokationMastrNummer", "Spannungsebene"],
        ).set_index("LokationMastrNummer")

        location = location[~location.index.duplicated(keep="first")]

        mastr_loc.loc[
            mastr_loc[
                mastr_loc.LokationMastrNummer.isin(location.index)
            ].index,
            "Spannungsebene",
        ] = location.Spannungsebene[
            mastr_loc[
                mastr_loc.LokationMastrNummer.isin(location.index)
            ].LokationMastrNummer
        ].values

        # Transfer voltage_level as integer from Spanungsebene
        map_voltage_levels = pd.Series(
            data={
                "Höchstspannung": 1,
                "Hoechstspannung": 1,
                "UmspannungZurHochspannung": 2,
                "Hochspannung": 3,
                "UmspannungZurMittelspannung": 4,
                "Mittelspannung": 5,
                "UmspannungZurNiederspannung": 6,
                "Niederspannung": 7,
            }
        )

        mastr_loc.loc[
            mastr_loc[mastr_loc["Spannungsebene"].notnull()].index,
            "voltage_level",
        ] = map_voltage_levels[
            mastr_loc.loc[
                mastr_loc[mastr_loc["Spannungsebene"].notnull()].index,
                "Spannungsebene",
            ].values
        ].values

    else:
        print(
            "No information about MaStR location available. "
            "All voltage levels are assigned using threshold values."
        )

    # If no voltage level is available from mastr, choose level according
    # to threshold values

    mastr_loc.voltage_level = assign_voltage_level_by_capacity(mastr_loc)

    return mastr_loc.voltage_level


def assign_voltage_level_by_capacity(mastr_loc):

    for i, row in mastr_loc[mastr_loc.voltage_level.isnull()].iterrows():

        if row.Nettonennleistung > 120:
            level = 1
        elif row.Nettonennleistung > 20:
            level = 3
        elif row.Nettonennleistung > 5.5:
            level = 4
        elif row.Nettonennleistung > 0.2:
            level = 5
        elif row.Nettonennleistung > 0.1:
            level = 6
        else:
            level = 7

        mastr_loc.loc[i, "voltage_level"] = level

    mastr_loc.voltage_level = mastr_loc.voltage_level.astype(int)

    return mastr_loc.voltage_level


def assign_bus_id(power_plants, cfg):
    """Assigns bus_ids to power plants according to location and voltage level

    Parameters
    ----------
    power_plants : pandas.DataFrame
        Power plants including voltage level

    Returns
    -------
    power_plants : pandas.DataFrame
        Power plants including voltage level and bus_id

    """

    mv_grid_districts = db.select_geodataframe(
        f"""
        SELECT * FROM {cfg['sources']['egon_mv_grid_district']}
        """,
        epsg=4326,
    )

    ehv_grid_districts = db.select_geodataframe(
        f"""
        SELECT * FROM {cfg['sources']['ehv_voronoi']}
        """,
        epsg=4326,
    )

    # Assign power plants in hv and below to hvmv bus
    power_plants_hv = power_plants[power_plants.voltage_level >= 3].index
    if len(power_plants_hv) > 0:
        power_plants.loc[power_plants_hv, "bus_id"] = gpd.sjoin(
            power_plants[power_plants.index.isin(power_plants_hv)],
            mv_grid_districts,
        ).bus_id

    # Assign power plants in ehv to ehv bus
    power_plants_ehv = power_plants[power_plants.voltage_level < 3].index

    if len(power_plants_ehv) > 0:
        ehv_join = gpd.sjoin(
            power_plants[power_plants.index.isin(power_plants_ehv)],
            ehv_grid_districts,
        )

        if "bus_id_right" in ehv_join.columns:
            power_plants.loc[power_plants_ehv, "bus_id"] = gpd.sjoin(
                power_plants[power_plants.index.isin(power_plants_ehv)],
                ehv_grid_districts,
            ).bus_id_right

        else:
            power_plants.loc[power_plants_ehv, "bus_id"] = gpd.sjoin(
                power_plants[power_plants.index.isin(power_plants_ehv)],
                ehv_grid_districts,
            ).bus_id

    # Assert that all power plants have a bus_id
    assert power_plants.bus_id.notnull().all(), f"""Some power plants are
    not attached to a bus: {power_plants[power_plants.bus_id.isnull()]}"""

    return power_plants


def insert_hydro_biomass():
    """Insert hydro and biomass power plants in database

    Returns
    -------
    None.

    """
    cfg = egon.data.config.datasets()["power_plants"]
    db.execute_sql(
        f"""
        DELETE FROM {cfg['target']['schema']}.{cfg['target']['table']}
        WHERE carrier IN ('biomass', 'reservoir', 'run_of_river')
        """
    )

    for scenario in ["eGon2035"]:
        insert_biomass_plants(scenario)
        insert_hydro_plants(scenario)


def allocate_conventional_non_chp_power_plants():

    carrier = ["oil", "gas"]

    cfg = egon.data.config.datasets()["power_plants"]

    # Delete existing plants in the target table
    db.execute_sql(
        f"""
         DELETE FROM {cfg ['target']['schema']}.{cfg ['target']['table']}
         WHERE carrier IN ('gas', 'others', 'oil')
         AND scenario='eGon2035';
         """
    )

    for carrier in carrier:

        nep = select_nep_power_plants(carrier)

        if nep.empty:
            print(f"DataFrame from NEP for carrier {carrier} is empty!")

        else:

            mastr = select_no_chp_combustion_mastr(carrier)

            # Assign voltage level to MaStR
            mastr["voltage_level"] = assign_voltage_level(
                mastr.rename({"el_capacity": "Nettonennleistung"}, axis=1), cfg
            )

            # Initalize DataFrame for matching power plants
            matched = gpd.GeoDataFrame(
                columns=[
                    "carrier",
                    "el_capacity",
                    "scenario",
                    "geometry",
                    "MaStRNummer",
                    "source",
                    "voltage_level",
                ]
            )

            # Match combustion plants of a certain carrier from NEP list
            # using PLZ and capacity
            matched, mastr, nep = match_nep_no_chp(
                nep,
                mastr,
                matched,
                buffer_capacity=0.1,
                consider_carrier=False,
            )

            # Match plants from NEP list using city and capacity
            matched, mastr, nep = match_nep_no_chp(
                nep,
                mastr,
                matched,
                buffer_capacity=0.1,
                consider_carrier=False,
                consider_location="city",
            )

            # Match plants from NEP list using plz,
            # neglecting the capacity
            matched, mastr, nep = match_nep_no_chp(
                nep,
                mastr,
                matched,
                consider_location="plz",
                consider_carrier=False,
                consider_capacity=False,
            )

            # Match plants from NEP list using city,
            # neglecting the capacity
            matched, mastr, nep = match_nep_no_chp(
                nep,
                mastr,
                matched,
                consider_location="city",
                consider_carrier=False,
                consider_capacity=False,
            )

            # Match remaining plants from NEP using the federal state
            matched, mastr, nep = match_nep_no_chp(
                nep,
                mastr,
                matched,
                buffer_capacity=0.1,
                consider_location="federal_state",
                consider_carrier=False,
            )

            # Match remaining plants from NEP using the federal state
            matched, mastr, nep = match_nep_no_chp(
                nep,
                mastr,
                matched,
                buffer_capacity=0.7,
                consider_location="federal_state",
                consider_carrier=False,
            )

            print(f"{matched.el_capacity.sum()} MW of {carrier} matched")
            print(f"{nep.c2035_capacity.sum()} MW of {carrier} not matched")

            matched.crs = "EPSG:4326"

            # Assign bus_id
            # Load grid district polygons
            mv_grid_districts = db.select_geodataframe(
                f"""
            SELECT * FROM {cfg['sources']['egon_mv_grid_district']}
            """,
                epsg=4326,
            )

            ehv_grid_districts = db.select_geodataframe(
                f"""
            SELECT * FROM {cfg['sources']['ehv_voronoi']}
            """,
                epsg=4326,
            )

            # Perform spatial joins for plants in ehv and hv level seperately
            power_plants_hv = gpd.sjoin(
                matched[matched.voltage_level >= 3],
                mv_grid_districts[["bus_id", "geom"]],
                how="left",
            ).drop(columns=["index_right"])
            power_plants_ehv = gpd.sjoin(
                matched[matched.voltage_level < 3],
                ehv_grid_districts[["bus_id", "geom"]],
                how="left",
            ).drop(columns=["index_right"])

            # Combine both dataframes
            power_plants = pd.concat([power_plants_hv, power_plants_ehv])

            # Insert into target table
            session = sessionmaker(bind=db.engine())()
            for i, row in power_plants.iterrows():
                entry = EgonPowerPlants(
                    sources={"el_capacity": row.source},
                    source_id={"MastrNummer": row.MaStRNummer},
                    carrier=row.carrier,
                    el_capacity=row.el_capacity,
                    voltage_level=row.voltage_level,
                    bus_id=row.bus_id,
                    scenario=row.scenario,
                    geom=f"SRID=4326;POINT({row.geometry.x} {row.geometry.y})",
                )
                session.add(entry)
            session.commit()


def allocate_other_power_plants():

    # Get configuration
    cfg = egon.data.config.datasets()["power_plants"]
    boundary = egon.data.config.settings()["egon-data"]["--dataset-boundary"]

    db.execute_sql(
        f"""
        DELETE FROM {cfg['target']['schema']}.{cfg['target']['table']}
        WHERE carrier ='others'
        """
    )

    # Define scenario, carrier 'others' is only present in 'eGon2035'
    scenario = 'eGon2035'

    # Select target values for carrier 'others'
    target = db.select_dataframe(
        f"""
        SELECT sum(capacity) as capacity, carrier, scenario_name, nuts
            FROM {cfg['sources']['capacities']}
            WHERE scenario_name = '{scenario}'
            AND carrier = 'others'
            GROUP BY carrier, nuts, scenario_name;
        """)

    # Assign name of federal state

    map_states = {
            "DE1":"BadenWuerttemberg",
            "DEA":"NordrheinWestfalen",
            "DE7":"Hessen",
            "DE4":"Brandenburg",
            "DE5":"Bremen",
            "DEB":"RheinlandPfalz",
            "DEE":"SachsenAnhalt",
            "DEF":"SchleswigHolstein",
            "DE8":"MecklenburgVorpommern",
            "DEG":"Thueringen",
            "DE9":"Niedersachsen",
            "DED":"Sachsen",
            "DE6":"Hamburg",
            "DEC":"Saarland",
            "DE3":"Berlin",
            "DE2":"Bayern",
        }

    target= target.replace({"nuts": map_states}).rename(columns={"nuts": "Bundesland"}).set_index('Bundesland')
    target = target.capacity

    # Select 'non chp' power plants from mastr table
    mastr_combustion = select_no_chp_combustion_mastr("others")

    # Rename columns
    mastr_combustion = mastr_combustion.rename(
        columns={
            "carrier": "Energietraeger",
            "plz": "Postleitzahl",
            "city": "Ort",
            "federal_state": "Bundesland",
            "el_capacity": "Nettonennleistung",
        }
    )

    # Select power plants representing carrier 'others' from MaStR files
    mastr_sludge = pd.read_csv(cfg["sources"]["mastr_gsgk"]).query(
        """EinheitBetriebsstatus=='InBetrieb'and Energietraeger=='Klaerschlamm'"""
    )
    mastr_geothermal = pd.read_csv(cfg["sources"]["mastr_gsgk"]).query(
        """EinheitBetriebsstatus=='InBetrieb' and Energietraeger=='Geothermie' and Technologie == 'ORCOrganicRankineCycleAnlage'"""
    )

    mastr_sg = mastr_sludge.append(mastr_geothermal)

    # Insert geometry column
    mastr_sg = mastr_sg[~(mastr_sg["Laengengrad"].isnull())]
    mastr_sg = gpd.GeoDataFrame(
        mastr_sg,
        geometry=gpd.points_from_xy(
            mastr_sg["Laengengrad"], mastr_sg["Breitengrad"], crs=4326
        ),
    )

    # Exclude columns which are not essential
    mastr_sg = mastr_sg.filter(
        [
            "EinheitMastrNummer",
            "Nettonennleistung",
            "geometry",
            "Energietraeger",
            "Postleitzahl",
            "Ort",
            "Bundesland",
        ],
        axis=1,
    )
    # Rename carrier
    mastr_sg.Energietraeger = "others"

    # Change data type
    mastr_sg["Postleitzahl"] = mastr_sg["Postleitzahl"].astype(int)

    # Capacity in MW
    mastr_sg.loc[:, "Nettonennleistung"] *= 1e-3

    # Merge different sources to one df
    mastr_others = mastr_sg.append(mastr_combustion).reset_index()

    # Delete entries outside Schleswig-Holstein for test mode
    if boundary == 'Schleswig-Holstein':
        mastr_others= mastr_others[mastr_others['Bundesland'] == 'SchleswigHolstein']

    # Scale capacities prox to now to meet target values
    mastr_prox = scale_prox2now(mastr_others, target, level="federal_state")

    # Assign voltage_level based on scaled capacity
    mastr_prox["voltage_level"] = np.nan
    mastr_prox["voltage_level"] = assign_voltage_level_by_capacity(mastr_prox)

    # Rename columns
    mastr_prox = mastr_prox.rename(
        columns={
            "Energietraeger": "carrier",
            "Postleitzahl": "plz",
            "Ort": "city",
            "Bundesland": "federal_state",
            "Nettonennleistung": "el_capacity",
        }
    )

    # Assign bus_id
    mastr_prox = assign_bus_id(mastr_prox, cfg)
    mastr_prox = mastr_prox.set_crs(4326, allow_override=True)

    # Insert into target table
    session = sessionmaker(bind=db.engine())()
    for i, row in mastr_prox.iterrows():
        entry = EgonPowerPlants(
            sources=row.el_capacity,
            source_id={"MastrNummer": row.EinheitMastrNummer},
            carrier=row.carrier,
            el_capacity=row.el_capacity,
            voltage_level=row.voltage_level,
            bus_id=row.bus_id,
            scenario=scenario,
            geom= f"SRID=4326; {row.geometry}"
        )
        session.add(entry)
    session.commit()<|MERGE_RESOLUTION|>--- conflicted
+++ resolved
@@ -1,25 +1,13 @@
 """The central module containing all code dealing with power plant data.
 """
 from geoalchemy2 import Geometry
-<<<<<<< HEAD
 from sqlalchemy import BigInteger, Column, Float, Integer, Sequence, String
-=======
-from sqlalchemy import (
-    BigInteger,
-    Column,
-    Float,
-    Integer,
-    Sequence,
-    String,
-)
->>>>>>> 51e615ed
 from sqlalchemy.dialects.postgresql import JSONB
 from sqlalchemy.ext.declarative import declarative_base
 from sqlalchemy.orm import sessionmaker
 import geopandas as gpd
 import numpy as np
 import pandas as pd
-
 
 from egon.data import db
 from egon.data.datasets import Dataset
@@ -61,11 +49,7 @@
     def __init__(self, dependencies):
         super().__init__(
             name="PowerPlants",
-<<<<<<< HEAD
-            version="0.0.9.dev",
-=======
             version="0.0.10",
->>>>>>> 51e615ed
             dependencies=dependencies,
             tasks=(
                 create_tables,
@@ -592,7 +576,7 @@
     db.execute_sql(
         f"""
          DELETE FROM {cfg ['target']['schema']}.{cfg ['target']['table']}
-         WHERE carrier IN ('gas', 'others', 'oil')
+         WHERE carrier IN ('gas', 'oil')
          AND scenario='eGon2035';
          """
     )

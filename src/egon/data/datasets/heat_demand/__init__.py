--- conflicted
+++ resolved
@@ -48,11 +48,7 @@
         super().__init__(
             name="heat-demands",
             # version=self.target_files + "_0.0",
-<<<<<<< HEAD
-            version="0.0.0",  # maybe rethink the naming
-=======
             version="0.0.1", # maybe rethink the naming
->>>>>>> 95b3bf32
             dependencies=dependencies,
             tasks=(scenario_data_import),
         )

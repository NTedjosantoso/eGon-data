"""
This module does sanity checks for both the eGon2035 and the eGon100RE scenario
separately where a percentage error is given to showcase difference in output
and input values. Please note that there are missing input technologies in the
supply tables.
Authors: @ALonso, @dana, @nailend, @nesnoj, @khelfen
"""
<<<<<<< HEAD
from pathlib import Path
import ast
=======
from math import isclose
from pathlib import Path
>>>>>>> ee08003b

from sqlalchemy import Numeric
from sqlalchemy.sql import and_, cast, func, or_
import matplotlib.pyplot as plt
import numpy as np
import pandas as pd
import seaborn as sns

from egon.data import config, db, logger
from egon.data.datasets import Dataset
from egon.data.datasets.electricity_demand_timeseries.cts_buildings import (
    EgonCtsElectricityDemandBuildingShare,
    EgonCtsHeatDemandBuildingShare,
)
from egon.data.datasets.emobility.motorized_individual_travel.db_classes import (  # noqa: E501
    EgonEvCountMunicipality,
    EgonEvCountMvGridDistrict,
    EgonEvCountRegistrationDistrict,
    EgonEvMvGridDistrict,
    EgonEvPool,
    EgonEvTrip,
)
from egon.data.datasets.emobility.motorized_individual_travel.helpers import (
    DATASET_CFG,
    read_simbev_metadata_file,
)
from egon.data.datasets.etrago_setup import (
    EgonPfHvLink,
    EgonPfHvLinkTimeseries,
    EgonPfHvLoad,
    EgonPfHvLoadTimeseries,
    EgonPfHvStore,
    EgonPfHvStoreTimeseries,
)
<<<<<<< HEAD
from egon.data.datasets.gas_grid import (
    define_gas_nodes_list,
    define_gas_pipeline_list,
    insert_gas_buses_abroad,
)
from egon.data.datasets.hydrogen_etrago.storage import (
    calculate_and_map_saltcavern_storage_potential,
)
from egon.data.datasets.pypsaeursec import read_network
=======
from egon.data.datasets.power_plants.pv_rooftop_buildings import (
    PV_CAP_PER_SQ_M,
    ROOF_FACTOR,
    SCENARIOS,
    load_building_data,
    scenario_data,
)
>>>>>>> ee08003b
from egon.data.datasets.scenario_parameters import get_sector_parameters
from egon.data.datasets.storages.home_batteries import get_cbat_pbat_ratio
import egon.data

TESTMODE_OFF = (
    config.settings()["egon-data"]["--dataset-boundary"] == "Everything"
)


class SanityChecks(Dataset):
    #:
    name: str = "SanityChecks"
    #:
    version: str = "0.0.6"

    def __init__(self, dependencies):
        super().__init__(
<<<<<<< HEAD
            name=self.name,
            version=self.version,
=======
            name="SanityChecks",
            version="0.0.6",
>>>>>>> ee08003b
            dependencies=dependencies,
            tasks={
                etrago_eGon2035_electricity,
                etrago_eGon2035_heat,
                residential_electricity_annual_sum,
                residential_electricity_hh_refinement,
                cts_electricity_demand_share,
                cts_heat_demand_share,
                sanitycheck_emobility_mit,
<<<<<<< HEAD
                etrago_eGon100RE_gas,
                etrago_eGon2035_gas,
=======
                sanitycheck_pv_rooftop_buildings,
                sanitycheck_home_batteries,
>>>>>>> ee08003b
            },
        )


def etrago_eGon2035_electricity():
    """Execute basic sanity checks.

    Returns print statements as sanity checks for the electricity sector in
    the eGon2035 scenario.

    Parameters
    ----------
    None

    Returns
    -------
    None
    """

    scn = "eGon2035"

    # Section to check generator capacities
    logger.info(f"Sanity checks for scenario {scn}")
    logger.info(
        "For German electricity generators the following deviations between "
        "the inputs and outputs can be observed:"
    )

    carriers_electricity = [
        "others",
        "reservoir",
        "run_of_river",
        "oil",
        "wind_onshore",
        "wind_offshore",
        "solar",
        "solar_rooftop",
        "biomass",
    ]

    for carrier in carriers_electricity:

        if carrier == "biomass":
            sum_output = db.select_dataframe(
                """SELECT scn_name, SUM(p_nom::numeric) as output_capacity_mw
                    FROM grid.egon_etrago_generator
                    WHERE bus IN (
                        SELECT bus_id FROM grid.egon_etrago_bus
                        WHERE scn_name = 'eGon2035'
                        AND country = 'DE')
                    AND carrier IN ('biomass', 'industrial_biomass_CHP',
                    'central_biomass_CHP')
                    GROUP BY (scn_name);
                """,
                warning=False,
            )

        else:
            sum_output = db.select_dataframe(
                f"""SELECT scn_name,
                 SUM(p_nom::numeric) as output_capacity_mw
                         FROM grid.egon_etrago_generator
                         WHERE scn_name = '{scn}'
                         AND carrier IN ('{carrier}')
                         AND bus IN
                             (SELECT bus_id
                               FROM grid.egon_etrago_bus
                               WHERE scn_name = 'eGon2035'
                               AND country = 'DE')
                         GROUP BY (scn_name);
                    """,
                warning=False,
            )

        sum_input = db.select_dataframe(
            f"""SELECT carrier, SUM(capacity::numeric) as input_capacity_mw
                     FROM supply.egon_scenario_capacities
                     WHERE carrier= '{carrier}'
                     AND scenario_name ='{scn}'
                     GROUP BY (carrier);
                """,
            warning=False,
        )

        if (
            sum_output.output_capacity_mw.sum() == 0
            and sum_input.input_capacity_mw.sum() == 0
        ):
            logger.info(
                f"No capacity for carrier '{carrier}' needed to be"
                f" distributed. Everything is fine"
            )

        elif (
            sum_input.input_capacity_mw.sum() > 0
            and sum_output.output_capacity_mw.sum() == 0
        ):
            logger.info(
                f"Error: Capacity for carrier '{carrier}' was not distributed "
                f"at all!"
            )

        elif (
            sum_output.output_capacity_mw.sum() > 0
            and sum_input.input_capacity_mw.sum() == 0
        ):
            logger.info(
                f"Error: Eventhough no input capacity was provided for carrier"
                f"'{carrier}' a capacity got distributed!"
            )

        else:
            sum_input["error"] = (
                (sum_output.output_capacity_mw - sum_input.input_capacity_mw)
                / sum_input.input_capacity_mw
            ) * 100
            g = sum_input["error"].values[0]

            logger.info(f"{carrier}: " + str(round(g, 2)) + " %")

    # Section to check storage units

    logger.info(f"Sanity checks for scenario {scn}")
    logger.info(
        "For German electrical storage units the following deviations between"
        "the inputs and outputs can be observed:"
    )

    carriers_electricity = ["pumped_hydro"]

    for carrier in carriers_electricity:

        sum_output = db.select_dataframe(
            f"""SELECT scn_name, SUM(p_nom::numeric) as output_capacity_mw
                         FROM grid.egon_etrago_storage
                         WHERE scn_name = '{scn}'
                         AND carrier IN ('{carrier}')
                         AND bus IN
                             (SELECT bus_id
                               FROM grid.egon_etrago_bus
                               WHERE scn_name = 'eGon2035'
                               AND country = 'DE')
                         GROUP BY (scn_name);
                    """,
            warning=False,
        )

        sum_input = db.select_dataframe(
            f"""SELECT carrier, SUM(capacity::numeric) as input_capacity_mw
                     FROM supply.egon_scenario_capacities
                     WHERE carrier= '{carrier}'
                     AND scenario_name ='{scn}'
                     GROUP BY (carrier);
                """,
            warning=False,
        )

        if (
            sum_output.output_capacity_mw.sum() == 0
            and sum_input.input_capacity_mw.sum() == 0
        ):
            print(
                f"No capacity for carrier '{carrier}' needed to be "
                f"distributed. Everything is fine"
            )

        elif (
            sum_input.input_capacity_mw.sum() > 0
            and sum_output.output_capacity_mw.sum() == 0
        ):
            print(
                f"Error: Capacity for carrier '{carrier}' was not distributed"
                f" at all!"
            )

        elif (
            sum_output.output_capacity_mw.sum() > 0
            and sum_input.input_capacity_mw.sum() == 0
        ):
            print(
                f"Error: Eventhough no input capacity was provided for carrier"
                f" '{carrier}' a capacity got distributed!"
            )

        else:
            sum_input["error"] = (
                (sum_output.output_capacity_mw - sum_input.input_capacity_mw)
                / sum_input.input_capacity_mw
            ) * 100
            g = sum_input["error"].values[0]

            print(f"{carrier}: " + str(round(g, 2)) + " %")

    # Section to check loads

    print(
        "For German electricity loads the following deviations between the"
        " input and output can be observed:"
    )

    output_demand = db.select_dataframe(
        """SELECT a.scn_name, a.carrier,  SUM((SELECT SUM(p)
        FROM UNNEST(b.p_set) p))/1000000::numeric as load_twh
            FROM grid.egon_etrago_load a
            JOIN grid.egon_etrago_load_timeseries b
            ON (a.load_id = b.load_id)
            JOIN grid.egon_etrago_bus c
            ON (a.bus=c.bus_id)
            AND b.scn_name = 'eGon2035'
            AND a.scn_name = 'eGon2035'
            AND a.carrier = 'AC'
            AND c.scn_name= 'eGon2035'
            AND c.country='DE'
            GROUP BY (a.scn_name, a.carrier);

    """,
        warning=False,
    )["load_twh"].values[0]

    input_cts_ind = db.select_dataframe(
        """SELECT scenario,
         SUM(demand::numeric/1000000) as demand_mw_regio_cts_ind
            FROM demand.egon_demandregio_cts_ind
            WHERE scenario= 'eGon2035'
            AND year IN ('2035')
            GROUP BY (scenario);

        """,
        warning=False,
    )["demand_mw_regio_cts_ind"].values[0]

    input_hh = db.select_dataframe(
        """SELECT scenario, SUM(demand::numeric/1000000) as demand_mw_regio_hh
            FROM demand.egon_demandregio_hh
            WHERE scenario= 'eGon2035'
            AND year IN ('2035')
            GROUP BY (scenario);
        """,
        warning=False,
    )["demand_mw_regio_hh"].values[0]

    input_demand = input_hh + input_cts_ind

    e = round((output_demand - input_demand) / input_demand, 2) * 100

    print(f"electricity demand: {e} %")


def etrago_eGon2035_heat():
    """Execute basic sanity checks.

    Returns print statements as sanity checks for the heat sector in
    the eGon2035 scenario.

    Parameters
    ----------
    None

    Returns
    -------
    None
    """

    # Check input and output values for the carriers "others",
    # "reservoir", "run_of_river" and "oil"

    scn = "eGon2035"

    # Section to check generator capacities
    print(f"Sanity checks for scenario {scn}")
    print(
        "For German heat demands the following deviations between the inputs"
        " and outputs can be observed:"
    )

    # Sanity checks for heat demand

    output_heat_demand = db.select_dataframe(
        """SELECT a.scn_name,
          (SUM(
          (SELECT SUM(p) FROM UNNEST(b.p_set) p))/1000000)::numeric as load_twh
            FROM grid.egon_etrago_load a
            JOIN grid.egon_etrago_load_timeseries b
            ON (a.load_id = b.load_id)
            JOIN grid.egon_etrago_bus c
            ON (a.bus=c.bus_id)
            AND b.scn_name = 'eGon2035'
            AND a.scn_name = 'eGon2035'
            AND c.scn_name= 'eGon2035'
            AND c.country='DE'
            AND a.carrier IN ('rural_heat', 'central_heat')
            GROUP BY (a.scn_name);
        """,
        warning=False,
    )["load_twh"].values[0]

    input_heat_demand = db.select_dataframe(
        """SELECT scenario, SUM(demand::numeric/1000000) as demand_mw_peta_heat
            FROM demand.egon_peta_heat
            WHERE scenario= 'eGon2035'
            GROUP BY (scenario);
        """,
        warning=False,
    )["demand_mw_peta_heat"].values[0]

    e_demand = (
        round((output_heat_demand - input_heat_demand) / input_heat_demand, 2)
        * 100
    )

    logger.info(f"heat demand: {e_demand} %")

    # Sanity checks for heat supply

    logger.info(
        "For German heat supplies the following deviations between the inputs "
        "and outputs can be observed:"
    )

    # Comparison for central heat pumps
    heat_pump_input = db.select_dataframe(
        """SELECT carrier, SUM(capacity::numeric) as Urban_central_heat_pump_mw
            FROM supply.egon_scenario_capacities
            WHERE carrier= 'urban_central_heat_pump'
            AND scenario_name IN ('eGon2035')
            GROUP BY (carrier);
        """,
        warning=False,
    )["urban_central_heat_pump_mw"].values[0]

    heat_pump_output = db.select_dataframe(
        """SELECT carrier, SUM(p_nom::numeric) as Central_heat_pump_mw
            FROM grid.egon_etrago_link
            WHERE carrier= 'central_heat_pump'
            AND scn_name IN ('eGon2035')
            GROUP BY (carrier);
    """,
        warning=False,
    )["central_heat_pump_mw"].values[0]

    e_heat_pump = (
        round((heat_pump_output - heat_pump_input) / heat_pump_output, 2) * 100
    )

    logger.info(f"'central_heat_pump': {e_heat_pump} % ")

    # Comparison for residential heat pumps

    input_residential_heat_pump = db.select_dataframe(
        """SELECT carrier, SUM(capacity::numeric) as residential_heat_pump_mw
            FROM supply.egon_scenario_capacities
            WHERE carrier= 'residential_rural_heat_pump'
            AND scenario_name IN ('eGon2035')
            GROUP BY (carrier);
        """,
        warning=False,
    )["residential_heat_pump_mw"].values[0]

    output_residential_heat_pump = db.select_dataframe(
        """SELECT carrier, SUM(p_nom::numeric) as rural_heat_pump_mw
            FROM grid.egon_etrago_link
            WHERE carrier= 'rural_heat_pump'
            AND scn_name IN ('eGon2035')
            GROUP BY (carrier);
    """,
        warning=False,
    )["rural_heat_pump_mw"].values[0]

    e_residential_heat_pump = (
        round(
            (output_residential_heat_pump - input_residential_heat_pump)
            / input_residential_heat_pump,
            2,
        )
        * 100
    )
    logger.info(f"'residential heat pumps': {e_residential_heat_pump} %")

    # Comparison for resistive heater
    resistive_heater_input = db.select_dataframe(
        """SELECT carrier,
         SUM(capacity::numeric) as Urban_central_resistive_heater_MW
            FROM supply.egon_scenario_capacities
            WHERE carrier= 'urban_central_resistive_heater'
            AND scenario_name IN ('eGon2035')
            GROUP BY (carrier);
        """,
        warning=False,
    )["urban_central_resistive_heater_mw"].values[0]

    resistive_heater_output = db.select_dataframe(
        """SELECT carrier, SUM(p_nom::numeric) as central_resistive_heater_MW
            FROM grid.egon_etrago_link
            WHERE carrier= 'central_resistive_heater'
            AND scn_name IN ('eGon2035')
            GROUP BY (carrier);
        """,
        warning=False,
    )["central_resistive_heater_mw"].values[0]

    e_resistive_heater = (
        round(
            (resistive_heater_output - resistive_heater_input)
            / resistive_heater_input,
            2,
        )
        * 100
    )

    logger.info(f"'resistive heater': {e_resistive_heater} %")

    # Comparison for solar thermal collectors

    input_solar_thermal = db.select_dataframe(
        """SELECT carrier, SUM(capacity::numeric) as solar_thermal_collector_mw
            FROM supply.egon_scenario_capacities
            WHERE carrier= 'urban_central_solar_thermal_collector'
            AND scenario_name IN ('eGon2035')
            GROUP BY (carrier);
        """,
        warning=False,
    )["solar_thermal_collector_mw"].values[0]

    output_solar_thermal = db.select_dataframe(
        """SELECT carrier, SUM(p_nom::numeric) as solar_thermal_collector_mw
            FROM grid.egon_etrago_generator
            WHERE carrier= 'solar_thermal_collector'
            AND scn_name IN ('eGon2035')
            GROUP BY (carrier);
        """,
        warning=False,
    )["solar_thermal_collector_mw"].values[0]

    e_solar_thermal = (
        round(
            (output_solar_thermal - input_solar_thermal) / input_solar_thermal,
            2,
        )
        * 100
    )
    logger.info(f"'solar thermal collector': {e_solar_thermal} %")

    # Comparison for geothermal

    input_geo_thermal = db.select_dataframe(
        """SELECT carrier,
         SUM(capacity::numeric) as Urban_central_geo_thermal_MW
            FROM supply.egon_scenario_capacities
            WHERE carrier= 'urban_central_geo_thermal'
            AND scenario_name IN ('eGon2035')
            GROUP BY (carrier);
        """,
        warning=False,
    )["urban_central_geo_thermal_mw"].values[0]

    output_geo_thermal = db.select_dataframe(
        """SELECT carrier, SUM(p_nom::numeric) as geo_thermal_MW
            FROM grid.egon_etrago_generator
            WHERE carrier= 'geo_thermal'
            AND scn_name IN ('eGon2035')
            GROUP BY (carrier);
    """,
        warning=False,
    )["geo_thermal_mw"].values[0]

    e_geo_thermal = (
        round((output_geo_thermal - input_geo_thermal) / input_geo_thermal, 2)
        * 100
    )
    logger.info(f"'geothermal': {e_geo_thermal} %")


def residential_electricity_annual_sum(rtol=1e-5):
    """Sanity check for dataset electricity_demand_timeseries :
    Demand_Building_Assignment

    Aggregate the annual demand of all census cells at NUTS3 to compare
    with initial scaling parameters from DemandRegio.
    """

    df_nuts3_annual_sum = db.select_dataframe(
        sql="""
        SELECT dr.nuts3, dr.scenario, dr.demand_regio_sum, profiles.profile_sum
        FROM (
            SELECT scenario, SUM(demand) AS profile_sum, vg250_nuts3
            FROM demand.egon_demandregio_zensus_electricity AS egon,
             boundaries.egon_map_zensus_vg250 AS boundaries
            Where egon.zensus_population_id = boundaries.zensus_population_id
            AND sector = 'residential'
            GROUP BY vg250_nuts3, scenario
            ) AS profiles
        JOIN (
            SELECT nuts3, scenario, sum(demand) AS demand_regio_sum
            FROM demand.egon_demandregio_hh
            GROUP BY year, scenario, nuts3
              ) AS dr
        ON profiles.vg250_nuts3 = dr.nuts3 and profiles.scenario  = dr.scenario
        """
    )

    np.testing.assert_allclose(
        actual=df_nuts3_annual_sum["profile_sum"],
        desired=df_nuts3_annual_sum["demand_regio_sum"],
        rtol=rtol,
        verbose=False,
    )

    logger.info(
        "Aggregated annual residential electricity demand"
        " matches with DemandRegio at NUTS-3."
    )


def residential_electricity_hh_refinement(rtol=1e-5):
    """Sanity check for dataset electricity_demand_timeseries :
    Household Demands

    Check sum of aggregated household types after refinement method
    was applied and compare it to the original census values."""

    df_refinement = db.select_dataframe(
        sql="""
        SELECT refined.nuts3, refined.characteristics_code,
                refined.sum_refined::int, census.sum_census::int
        FROM(
            SELECT nuts3, characteristics_code, SUM(hh_10types) as sum_refined
            FROM society.egon_destatis_zensus_household_per_ha_refined
            GROUP BY nuts3, characteristics_code)
            AS refined
        JOIN(
            SELECT t.nuts3, t.characteristics_code, sum(orig) as sum_census
            FROM(
                SELECT nuts3, cell_id, characteristics_code,
                        sum(DISTINCT(hh_5types))as orig
                FROM society.egon_destatis_zensus_household_per_ha_refined
                GROUP BY cell_id, characteristics_code, nuts3) AS t
            GROUP BY t.nuts3, t.characteristics_code    ) AS census
        ON refined.nuts3 = census.nuts3
        AND refined.characteristics_code = census.characteristics_code
    """
    )

    np.testing.assert_allclose(
        actual=df_refinement["sum_refined"],
        desired=df_refinement["sum_census"],
        rtol=rtol,
        verbose=False,
    )

    logger.info("All Aggregated household types match at NUTS-3.")


def cts_electricity_demand_share(rtol=1e-5):
    """Sanity check for dataset electricity_demand_timeseries :
    CtsBuildings

    Check sum of aggregated cts electricity demand share which equals to one
    for every substation as the substation profile is linearly disaggregated
    to all buildings."""

    with db.session_scope() as session:
        cells_query = session.query(EgonCtsElectricityDemandBuildingShare)

    df_demand_share = pd.read_sql(
        cells_query.statement, cells_query.session.bind, index_col=None
    )

    np.testing.assert_allclose(
        actual=df_demand_share.groupby(["bus_id", "scenario"])[
            "profile_share"
        ].sum(),
        desired=1,
        rtol=rtol,
        verbose=False,
    )

    logger.info("The aggregated demand shares equal to one!.")


def cts_heat_demand_share(rtol=1e-5):
    """Sanity check for dataset electricity_demand_timeseries
    : CtsBuildings

    Check sum of aggregated cts heat demand share which equals to one
    for every substation as the substation profile is linearly disaggregated
    to all buildings."""

    with db.session_scope() as session:
        cells_query = session.query(EgonCtsHeatDemandBuildingShare)

    df_demand_share = pd.read_sql(
        cells_query.statement, cells_query.session.bind, index_col=None
    )

    np.testing.assert_allclose(
        actual=df_demand_share.groupby(["bus_id", "scenario"])[
            "profile_share"
        ].sum(),
        desired=1,
        rtol=rtol,
        verbose=False,
    )

    logger.info("The aggregated demand shares equal to one!.")


def sanitycheck_pv_rooftop_buildings():
    def egon_power_plants_pv_roof_building():
        sql = """
        SELECT *
        FROM supply.egon_power_plants_pv_roof_building
        """

        return db.select_dataframe(sql, index_col="index")

    pv_roof_df = egon_power_plants_pv_roof_building()

    valid_buildings_gdf = load_building_data()

    valid_buildings_gdf = valid_buildings_gdf.assign(
        bus_id=valid_buildings_gdf.bus_id.astype(int),
        overlay_id=valid_buildings_gdf.overlay_id.astype(int),
        max_cap=valid_buildings_gdf.building_area.multiply(
            ROOF_FACTOR * PV_CAP_PER_SQ_M
        ),
    )

    merge_df = pv_roof_df.merge(
        valid_buildings_gdf[["building_area"]],
        how="left",
        left_on="building_id",
        right_index=True,
    )

    assert (
        len(merge_df.loc[merge_df.building_area.isna()]) == 0
    ), f"{len(merge_df.loc[merge_df.building_area.isna()])} != 0"

    scenarios = ["status_quo", "eGon2035"]

    base_path = Path(egon.data.__path__[0]).resolve()

    res_dir = base_path / "sanity_checks"

    res_dir.mkdir(parents=True, exist_ok=True)

    for scenario in scenarios:
        fig, (ax1, ax2) = plt.subplots(1, 2, figsize=(15, 8))

        scenario_df = merge_df.loc[merge_df.scenario == scenario]

        logger.info(
            scenario + " Capacity:\n" + str(scenario_df.capacity.describe())
        )

        small_gens_df = scenario_df.loc[scenario_df.capacity < 100]

        sns.histplot(data=small_gens_df, x="capacity", ax=ax1).set_title(
            scenario
        )

        sns.scatterplot(
            data=small_gens_df, x="capacity", y="building_area", ax=ax2
        ).set_title(scenario)

        plt.tight_layout()

        plt.savefig(
            res_dir / f"{scenario}_pv_rooftop_distribution.png",
            bbox_inches="tight",
        )

    for scenario in SCENARIOS:
        if scenario == "eGon2035":
            assert isclose(
                scenario_data(scenario=scenario).capacity.sum(),
                merge_df.loc[merge_df.scenario == scenario].capacity.sum(),
                rel_tol=1e-02,
            ), (
                f"{scenario_data(scenario=scenario).capacity.sum()} != "
                f"{merge_df.loc[merge_df.scenario == scenario].capacity.sum()}"
            )
        elif scenario == "eGon100RE":
            sources = config.datasets()["solar_rooftop"]["sources"]

            target = db.select_dataframe(
                f"""
                SELECT capacity
                FROM {sources['scenario_capacities']['schema']}.
                {sources['scenario_capacities']['table']} a
                WHERE carrier = 'solar_rooftop'
                AND scenario_name = '{scenario}'
                """
            ).capacity[0]

            dataset = config.settings()["egon-data"]["--dataset-boundary"]

            if dataset == "Schleswig-Holstein":
                sources = config.datasets()["scenario_input"]["sources"]

                path = Path(
                    f"./data_bundle_egon_data/nep2035_version2021/"
                    f"{sources['eGon2035']['capacities']}"
                ).resolve()

                total_2035 = (
                    pd.read_excel(
                        path,
                        sheet_name="1.Entwurf_NEP2035_V2021",
                        index_col="Unnamed: 0",
                    ).at["PV (Aufdach)", "Summe"]
                    * 1000
                )
                sh_2035 = scenario_data(scenario="eGon2035").capacity.sum()

                share = sh_2035 / total_2035

                target *= share

            assert isclose(
                target,
                merge_df.loc[merge_df.scenario == scenario].capacity.sum(),
                rel_tol=1e-02,
            ), (
                f"{target} != "
                f"{merge_df.loc[merge_df.scenario == scenario].capacity.sum()}"
            )
        else:
            raise ValueError(f"Scenario {scenario} is not valid.")


def sanitycheck_emobility_mit():
    """Execute sanity checks for eMobility: motorized individual travel

    Checks data integrity for eGon2035, eGon2035_lowflex and eGon100RE scenario
    using assertions:
      1. Allocated EV numbers and EVs allocated to grid districts
      2. Trip data (original inout data from simBEV)
      3. Model data in eTraGo PF tables (grid.egon_etrago_*)

    Parameters
    ----------
    None

    Returns
    -------
    None
    """

    def check_ev_allocation():
        # Get target number for scenario
        ev_count_target = scenario_variation_parameters["ev_count"]
        print(f"  Target count: {str(ev_count_target)}")

        # Get allocated numbers
        ev_counts_dict = {}
        with db.session_scope() as session:
            for table, level in zip(
                [
                    EgonEvCountMvGridDistrict,
                    EgonEvCountMunicipality,
                    EgonEvCountRegistrationDistrict,
                ],
                ["Grid District", "Municipality", "Registration District"],
            ):
                query = session.query(
                    func.sum(
                        table.bev_mini
                        + table.bev_medium
                        + table.bev_luxury
                        + table.phev_mini
                        + table.phev_medium
                        + table.phev_luxury
                    ).label("ev_count")
                ).filter(
                    table.scenario == scenario_name,
                    table.scenario_variation == scenario_var_name,
                )

                ev_counts = pd.read_sql(
                    query.statement, query.session.bind, index_col=None
                )
                ev_counts_dict[level] = ev_counts.iloc[0].ev_count
                print(
                    f"    Count table: Total count for level {level} "
                    f"(table: {table.__table__}): "
                    f"{str(ev_counts_dict[level])}"
                )

        # Compare with scenario target (only if not in testmode)
        if TESTMODE_OFF:
            for level, count in ev_counts_dict.items():
                np.testing.assert_allclose(
                    count,
                    ev_count_target,
                    rtol=0.0001,
                    err_msg=f"EV numbers in {level} seems to be flawed.",
                )
        else:
            print("    Testmode is on, skipping sanity check...")

        # Get allocated EVs in grid districts
        with db.session_scope() as session:
            query = session.query(
                func.count(EgonEvMvGridDistrict.egon_ev_pool_ev_id).label(
                    "ev_count"
                ),
            ).filter(
                EgonEvMvGridDistrict.scenario == scenario_name,
                EgonEvMvGridDistrict.scenario_variation == scenario_var_name,
            )
        ev_count_alloc = (
            pd.read_sql(query.statement, query.session.bind, index_col=None)
            .iloc[0]
            .ev_count
        )
        print(
            f"    EVs allocated to Grid Districts "
            f"(table: {EgonEvMvGridDistrict.__table__}) total count: "
            f"{str(ev_count_alloc)}"
        )

        # Compare with scenario target (only if not in testmode)
        if TESTMODE_OFF:
            np.testing.assert_allclose(
                ev_count_alloc,
                ev_count_target,
                rtol=0.0001,
                err_msg=(
                    "EV numbers allocated to Grid Districts seems to be "
                    "flawed."
                ),
            )
        else:
            print("    Testmode is on, skipping sanity check...")

        return ev_count_alloc

    def check_trip_data():
        # Check if trips start at timestep 0 and have a max. of 35040 steps
        # (8760h in 15min steps)
        print("  Checking timeranges...")
        with db.session_scope() as session:
            query = session.query(
                func.count(EgonEvTrip.event_id).label("cnt")
            ).filter(
                or_(
                    and_(
                        EgonEvTrip.park_start > 0,
                        EgonEvTrip.simbev_event_id == 0,
                    ),
                    EgonEvTrip.park_end
                    > (60 / int(meta_run_config.stepsize)) * 8760,
                ),
                EgonEvTrip.scenario == scenario_name,
            )
        invalid_trips = pd.read_sql(
            query.statement, query.session.bind, index_col=None
        )
        np.testing.assert_equal(
            invalid_trips.iloc[0].cnt,
            0,
            err_msg=(
                f"{str(invalid_trips.iloc[0].cnt)} trips in table "
                f"{EgonEvTrip.__table__} have invalid timesteps."
            ),
        )

        # Check if charging demand can be covered by available charging energy
        # while parking
        print("  Compare charging demand with available power...")
        with db.session_scope() as session:
            query = session.query(
                func.count(EgonEvTrip.event_id).label("cnt")
            ).filter(
                func.round(
                    cast(
                        (EgonEvTrip.park_end - EgonEvTrip.park_start + 1)
                        * EgonEvTrip.charging_capacity_nominal
                        * (int(meta_run_config.stepsize) / 60),
                        Numeric,
                    ),
                    3,
                )
                < cast(EgonEvTrip.charging_demand, Numeric),
                EgonEvTrip.scenario == scenario_name,
            )
        invalid_trips = pd.read_sql(
            query.statement, query.session.bind, index_col=None
        )
        np.testing.assert_equal(
            invalid_trips.iloc[0].cnt,
            0,
            err_msg=(
                f"In {str(invalid_trips.iloc[0].cnt)} trips (table: "
                f"{EgonEvTrip.__table__}) the charging demand cannot be "
                f"covered by available charging power."
            ),
        )

    def check_model_data():
        # Check if model components were fully created
        print("  Check if all model components were created...")
        # Get MVGDs which got EV allocated
        with db.session_scope() as session:
            query = (
                session.query(
                    EgonEvMvGridDistrict.bus_id,
                )
                .filter(
                    EgonEvMvGridDistrict.scenario == scenario_name,
                    EgonEvMvGridDistrict.scenario_variation
                    == scenario_var_name,
                )
                .group_by(EgonEvMvGridDistrict.bus_id)
            )
        mvgds_with_ev = (
            pd.read_sql(query.statement, query.session.bind, index_col=None)
            .bus_id.sort_values()
            .to_list()
        )

        # Load model components
        with db.session_scope() as session:
            query = (
                session.query(
                    EgonPfHvLink.bus0.label("mvgd_bus_id"),
                    EgonPfHvLoad.bus.label("emob_bus_id"),
                    EgonPfHvLoad.load_id.label("load_id"),
                    EgonPfHvStore.store_id.label("store_id"),
                )
                .select_from(EgonPfHvLoad, EgonPfHvStore)
                .join(
                    EgonPfHvLoadTimeseries,
                    EgonPfHvLoadTimeseries.load_id == EgonPfHvLoad.load_id,
                )
                .join(
                    EgonPfHvStoreTimeseries,
                    EgonPfHvStoreTimeseries.store_id == EgonPfHvStore.store_id,
                )
                .filter(
                    EgonPfHvLoad.carrier == "land transport EV",
                    EgonPfHvLoad.scn_name == scenario_name,
                    EgonPfHvLoadTimeseries.scn_name == scenario_name,
                    EgonPfHvStore.carrier == "battery storage",
                    EgonPfHvStore.scn_name == scenario_name,
                    EgonPfHvStoreTimeseries.scn_name == scenario_name,
                    EgonPfHvLink.scn_name == scenario_name,
                    EgonPfHvLink.bus1 == EgonPfHvLoad.bus,
                    EgonPfHvLink.bus1 == EgonPfHvStore.bus,
                )
            )
        model_components = pd.read_sql(
            query.statement, query.session.bind, index_col=None
        )

        # Check number of buses with model components connected
        mvgd_buses_with_ev = model_components.loc[
            model_components.mvgd_bus_id.isin(mvgds_with_ev)
        ]
        np.testing.assert_equal(
            len(mvgds_with_ev),
            len(mvgd_buses_with_ev),
            err_msg=(
                f"Number of Grid Districts with connected model components "
                f"({str(len(mvgd_buses_with_ev))} in tables egon_etrago_*) "
                f"differ from number of Grid Districts that got EVs "
                f"allocated ({len(mvgds_with_ev)} in table "
                f"{EgonEvMvGridDistrict.__table__})."
            ),
        )

        # Check if all required components exist (if no id is NaN)
        np.testing.assert_equal(
            model_components.drop_duplicates().isna().any().any(),
            False,
            err_msg=(
                f"Some components are missing (see True values): "
                f"{model_components.drop_duplicates().isna().any()}"
            ),
        )

        # Get all model timeseries
        print("  Loading model timeseries...")
        # Get all model timeseries
        model_ts_dict = {
            "Load": {
                "carrier": "land transport EV",
                "table": EgonPfHvLoad,
                "table_ts": EgonPfHvLoadTimeseries,
                "column_id": "load_id",
                "columns_ts": ["p_set"],
                "ts": None,
            },
            "Link": {
                "carrier": "BEV charger",
                "table": EgonPfHvLink,
                "table_ts": EgonPfHvLinkTimeseries,
                "column_id": "link_id",
                "columns_ts": ["p_max_pu"],
                "ts": None,
            },
            "Store": {
                "carrier": "battery storage",
                "table": EgonPfHvStore,
                "table_ts": EgonPfHvStoreTimeseries,
                "column_id": "store_id",
                "columns_ts": ["e_min_pu", "e_max_pu"],
                "ts": None,
            },
        }

        with db.session_scope() as session:
            for node, attrs in model_ts_dict.items():
                print(f"    Loading {node} timeseries...")
                subquery = (
                    session.query(getattr(attrs["table"], attrs["column_id"]))
                    .filter(attrs["table"].carrier == attrs["carrier"])
                    .filter(attrs["table"].scn_name == scenario_name)
                    .subquery()
                )

                cols = [
                    getattr(attrs["table_ts"], c) for c in attrs["columns_ts"]
                ]
                query = session.query(
                    getattr(attrs["table_ts"], attrs["column_id"]), *cols
                ).filter(
                    getattr(attrs["table_ts"], attrs["column_id"]).in_(
                        subquery
                    ),
                    attrs["table_ts"].scn_name == scenario_name,
                )
                attrs["ts"] = pd.read_sql(
                    query.statement,
                    query.session.bind,
                    index_col=attrs["column_id"],
                )

        # Check if all timeseries have 8760 steps
        print("    Checking timeranges...")
        for node, attrs in model_ts_dict.items():
            for col in attrs["columns_ts"]:
                ts = attrs["ts"]
                invalid_ts = ts.loc[ts[col].apply(lambda _: len(_)) != 8760][
                    col
                ].apply(len)
                np.testing.assert_equal(
                    len(invalid_ts),
                    0,
                    err_msg=(
                        f"{str(len(invalid_ts))} rows in timeseries do not "
                        f"have 8760 timesteps. Table: "
                        f"{attrs['table_ts'].__table__}, Column: {col}, IDs: "
                        f"{str(list(invalid_ts.index))}"
                    ),
                )

        # Compare total energy demand in model with some approximate values
        # (per EV: 14,000 km/a, 0.17 kWh/km)
        print("  Checking energy demand in model...")
        total_energy_model = (
            model_ts_dict["Load"]["ts"].p_set.apply(lambda _: sum(_)).sum()
            / 1e6
        )
        print(f"    Total energy amount in model: {total_energy_model} TWh")
        total_energy_scenario_approx = ev_count_alloc * 14000 * 0.17 / 1e9
        print(
            f"    Total approximated energy amount in scenario: "
            f"{total_energy_scenario_approx} TWh"
        )
        np.testing.assert_allclose(
            total_energy_model,
            total_energy_scenario_approx,
            rtol=0.1,
            err_msg=(
                "The total energy amount in the model deviates heavily "
                "from the approximated value for current scenario."
            ),
        )

        # Compare total storage capacity
        print("  Checking storage capacity...")
        # Load storage capacities from model
        with db.session_scope() as session:
            query = session.query(
                func.sum(EgonPfHvStore.e_nom).label("e_nom")
            ).filter(
                EgonPfHvStore.scn_name == scenario_name,
                EgonPfHvStore.carrier == "battery storage",
            )
        storage_capacity_model = (
            pd.read_sql(
                query.statement, query.session.bind, index_col=None
            ).e_nom.sum()
            / 1e3
        )
        print(
            f"    Total storage capacity ({EgonPfHvStore.__table__}): "
            f"{round(storage_capacity_model, 1)} GWh"
        )

        # Load occurences of each EV
        with db.session_scope() as session:
            query = (
                session.query(
                    EgonEvMvGridDistrict.bus_id,
                    EgonEvPool.type,
                    func.count(EgonEvMvGridDistrict.egon_ev_pool_ev_id).label(
                        "count"
                    ),
                )
                .join(
                    EgonEvPool,
                    EgonEvPool.ev_id
                    == EgonEvMvGridDistrict.egon_ev_pool_ev_id,
                )
                .filter(
                    EgonEvMvGridDistrict.scenario == scenario_name,
                    EgonEvMvGridDistrict.scenario_variation
                    == scenario_var_name,
                    EgonEvPool.scenario == scenario_name,
                )
                .group_by(EgonEvMvGridDistrict.bus_id, EgonEvPool.type)
            )
        count_per_ev_all = pd.read_sql(
            query.statement, query.session.bind, index_col="bus_id"
        )
        count_per_ev_all["bat_cap"] = count_per_ev_all.type.map(
            meta_tech_data.battery_capacity
        )
        count_per_ev_all["bat_cap_total_MWh"] = (
            count_per_ev_all["count"] * count_per_ev_all.bat_cap / 1e3
        )
        storage_capacity_simbev = count_per_ev_all.bat_cap_total_MWh.div(
            1e3
        ).sum()
        print(
            f"    Total storage capacity (simBEV): "
            f"{round(storage_capacity_simbev, 1)} GWh"
        )

        np.testing.assert_allclose(
            storage_capacity_model,
            storage_capacity_simbev,
            rtol=0.01,
            err_msg=(
                "The total storage capacity in the model deviates heavily "
                "from the input data provided by simBEV for current scenario."
            ),
        )

        # Check SoC storage constraint: e_min_pu < e_max_pu for all timesteps
        print("  Validating SoC constraints...")
        stores_with_invalid_soc = []
        for idx, row in model_ts_dict["Store"]["ts"].iterrows():
            ts = row[["e_min_pu", "e_max_pu"]]
            x = np.array(ts.e_min_pu) > np.array(ts.e_max_pu)
            if x.any():
                stores_with_invalid_soc.append(idx)

        np.testing.assert_equal(
            len(stores_with_invalid_soc),
            0,
            err_msg=(
                f"The store constraint e_min_pu < e_max_pu does not apply "
                f"for some storages in {EgonPfHvStoreTimeseries.__table__}. "
                f"Invalid store_ids: {stores_with_invalid_soc}"
            ),
        )

    def check_model_data_lowflex_eGon2035():
        # TODO: Add eGon100RE_lowflex
        print("")
        print("SCENARIO: eGon2035_lowflex")

        # Compare driving load and charging load
        print("  Loading eGon2035 model timeseries: driving load...")
        with db.session_scope() as session:
            query = (
                session.query(
                    EgonPfHvLoad.load_id,
                    EgonPfHvLoadTimeseries.p_set,
                )
                .join(
                    EgonPfHvLoadTimeseries,
                    EgonPfHvLoadTimeseries.load_id == EgonPfHvLoad.load_id,
                )
                .filter(
                    EgonPfHvLoad.carrier == "land transport EV",
                    EgonPfHvLoad.scn_name == "eGon2035",
                    EgonPfHvLoadTimeseries.scn_name == "eGon2035",
                )
            )
        model_driving_load = pd.read_sql(
            query.statement, query.session.bind, index_col=None
        )
        driving_load = np.array(model_driving_load.p_set.to_list()).sum(axis=0)

        print(
            "  Loading eGon2035_lowflex model timeseries: dumb charging "
            "load..."
        )
        with db.session_scope() as session:
            query = (
                session.query(
                    EgonPfHvLoad.load_id,
                    EgonPfHvLoadTimeseries.p_set,
                )
                .join(
                    EgonPfHvLoadTimeseries,
                    EgonPfHvLoadTimeseries.load_id == EgonPfHvLoad.load_id,
                )
                .filter(
                    EgonPfHvLoad.carrier == "land transport EV",
                    EgonPfHvLoad.scn_name == "eGon2035_lowflex",
                    EgonPfHvLoadTimeseries.scn_name == "eGon2035_lowflex",
                )
            )
        model_charging_load_lowflex = pd.read_sql(
            query.statement, query.session.bind, index_col=None
        )
        charging_load = np.array(
            model_charging_load_lowflex.p_set.to_list()
        ).sum(axis=0)

        # Ratio of driving and charging load should be 0.9 due to charging
        # efficiency
        print("  Compare cumulative loads...")
        print(f"    Driving load (eGon2035): {driving_load.sum() / 1e6} TWh")
        print(
            f"    Dumb charging load (eGon2035_lowflex): "
            f"{charging_load.sum() / 1e6} TWh"
        )
        driving_load_theoretical = (
            float(meta_run_config.eta_cp) * charging_load.sum()
        )
        np.testing.assert_allclose(
            driving_load.sum(),
            driving_load_theoretical,
            rtol=0.01,
            err_msg=(
                f"The driving load (eGon2035) deviates by more than 1% "
                f"from the theoretical driving load calculated from charging "
                f"load (eGon2035_lowflex) with an efficiency of "
                f"{float(meta_run_config.eta_cp)}."
            ),
        )

    print("=====================================================")
    print("=== SANITY CHECKS FOR MOTORIZED INDIVIDUAL TRAVEL ===")
    print("=====================================================")

    for scenario_name in ["eGon2035", "eGon100RE"]:
        scenario_var_name = DATASET_CFG["scenario"]["variation"][scenario_name]

        print("")
        print(f"SCENARIO: {scenario_name}, VARIATION: {scenario_var_name}")

        # Load scenario params for scenario and scenario variation
        scenario_variation_parameters = get_sector_parameters(
            "mobility", scenario=scenario_name
        )["motorized_individual_travel"][scenario_var_name]

        # Load simBEV run config and tech data
        meta_run_config = read_simbev_metadata_file(
            scenario_name, "config"
        ).loc["basic"]
        meta_tech_data = read_simbev_metadata_file(scenario_name, "tech_data")

        print("")
        print("Checking EV counts...")
        ev_count_alloc = check_ev_allocation()

        print("")
        print("Checking trip data...")
        check_trip_data()

        print("")
        print("Checking model data...")
        check_model_data()

    print("")
    check_model_data_lowflex_eGon2035()

    print("=====================================================")


<<<<<<< HEAD
def sanity_check_gas_buses(scn):
    """Execute sanity checks for the gas buses in Germany

    Returns print statements as sanity checks for the CH4 and
    H2_grid grid buses in Germany. The deviation is calculated between
    the number gas grid buses in the database and the original
    Scigrid_gas number of gas buses.

    Parameters
    ----------
    scn_name : str
        Name of the scenario

    """
    logger.info(f"BUSES")

    target_file = (
        Path(".") / "datasets" / "gas_data" / "data" / "IGGIELGN_Nodes.csv"
    )

    Grid_buses_list = pd.read_csv(
        target_file,
        delimiter=";",
        decimal=".",
        usecols=["country_code"],
    )

    Grid_buses_list = Grid_buses_list[
        Grid_buses_list["country_code"].str.match("DE")
    ]
    input_grid_buses = len(Grid_buses_list.index)

    for carrier in ["CH4", "H2_grid"]:

        output_grid_buses_df = db.select_dataframe(
            f"""
            SELECT bus_id
            FROM grid.egon_etrago_bus
            WHERE scn_name = '{scn}'
            AND country = 'DE'
            AND carrier = '{carrier}';
            """,
            warning=False,
        )
        output_grid_buses = len(output_grid_buses_df.index)

        e_grid_buses = (
            round(
                (output_grid_buses - input_grid_buses) / input_grid_buses,
                2,
            )
            * 100
        )
        logger.info(f"Deviation {carrier} buses: {e_grid_buses} %")


def sanity_check_CH4_stores(scn):
    """Execute sanity checks for the CH4 stores in Germany

    Returns print statements as sanity checks for the CH4 stores
    capacity in Germany. The deviation is calculated between:
      * the sum of the capacities of the stores with carrier 'CH4'
        in the database (for one scenario) and
      * the sum of:
          * the capacity the gas grid allocated to CH4 (total capacity
            in eGon2035 and capacity reduced the share of the grid
            allocated to H2 in eGon100RE) and
          * the sum of the capacities of the stores in the source
            document (Storages from the SciGRID_gas data)

    Parameters
    ----------
    scn_name : str
        Name of the scenario

    """
    output_CH4_stores = db.select_dataframe(
        f"""SELECT SUM(e_nom::numeric) as e_nom_germany
                FROM grid.egon_etrago_store
                WHERE scn_name = '{scn}'
                AND carrier = 'CH4'
                AND bus IN
                    (SELECT bus_id
                    FROM grid.egon_etrago_bus
                    WHERE scn_name = '{scn}'
                    AND country = 'DE'
                    AND carrier = 'CH4');
                """,
        warning=False,
    )["e_nom_germany"].values[0]

    target_file = (
        Path(".") / "datasets" / "gas_data" / "data" / "IGGIELGN_Storages.csv"
    )

    CH4_storages_list = pd.read_csv(
        target_file,
        delimiter=";",
        decimal=".",
        usecols=["country_code", "param"],
    )

    CH4_storages_list = CH4_storages_list[
        CH4_storages_list["country_code"].str.match("DE")
    ]

    max_workingGas_M_m3 = []
    end_year = []
    for index, row in CH4_storages_list.iterrows():
        param = ast.literal_eval(row["param"])
        end_year.append(param["end_year"])
        max_workingGas_M_m3.append(param["max_workingGas_M_m3"])
    CH4_storages_list["max_workingGas_M_m3"] = max_workingGas_M_m3
    CH4_storages_list["end_year"] = [
        float("inf") if x == None else x for x in end_year
    ]

    # Remove unused storage units
    CH4_storages_list = CH4_storages_list[
        CH4_storages_list["end_year"]
        >= get_sector_parameters("global", scn)["population_year"]
    ]

    if scn == "eGon2035":
        grid_cap = 130000
    elif scn == "eGon100RE":
        grid_cap = 13000 * (
            1
            - get_sector_parameters("gas", "eGon100RE")[
                "retrofitted_CH4pipeline-to-H2pipeline_share"
            ]
        )
    conv_factor = 10830  # gross calorific value = 39 MJ/m3 (eurogas.org)
    input_CH4_stores = (
        conv_factor * sum(CH4_storages_list["max_workingGas_M_m3"].to_list())
        + grid_cap
    )

    e_CH4_stores = (
        round(
            (output_CH4_stores - input_CH4_stores) / input_CH4_stores,
            2,
        )
        * 100
    )
    logger.info(f"Deviation CH4 stores: {e_CH4_stores} %")


def sanity_check_H2_saltcavern_stores(scn):
    """Execute sanity checks for the H2 saltcavern stores in Germany

    Returns print as sanity checks for the H2 saltcavern potential
    storage capacity in Germany. The deviation is calculated between:
      * the sum of the of the H2 saltcavern potential storage capacity
        (e_nom_max) in the database and
      * the sum of the H2 saltcavern potential storage capacity
        assumed to be the ratio of the areas of 500 m radius around
        substations in each german federal state and the estimated
        total hydrogen storage potential of the corresponding federal
        state (data from InSpEE-DS report).

    This test works also in test mode.

    Parameters
    ----------
    scn_name : str
        Name of the scenario

    """
    output_H2_stores = db.select_dataframe(
        f"""SELECT SUM(e_nom_max::numeric) as e_nom_max_germany
                FROM grid.egon_etrago_store
                WHERE scn_name = '{scn}'
                AND carrier = 'H2_underground'
                AND bus IN
                    (SELECT bus_id
                    FROM grid.egon_etrago_bus
                    WHERE scn_name = '{scn}'
                    AND country = 'DE'
                    AND carrier = 'H2_saltcavern');
                """,
        warning=False,
    )["e_nom_max_germany"].values[0]

    storage_potentials = calculate_and_map_saltcavern_storage_potential()
    storage_potentials["storage_potential"] = (
        storage_potentials["area_fraction"] * storage_potentials["potential"]
    )
    input_H2_stores = sum(storage_potentials["storage_potential"].to_list())

    e_H2_stores = (
        round(
            (output_H2_stores - input_H2_stores) / input_H2_stores,
            2,
        )
        * 100
    )
    logger.info(f"Deviation H2 saltcavern stores: {e_H2_stores} %")


def sanity_check_CH4_grid(scn):
    """Execute sanity checks for the gas grid capacity in Germany

    Returns print statements as sanity checks for the CH4 links
    (pipelines) in Germany. The deviation is calculated between
    the sum of the power (p_nom) of all the CH4 pipelines in Germany
    for one scenario in the database and the sum of the powers of the
    imported pipelines.
    In eGon100RE, the sum is reduced by the share of the grid that is
    allocated to hydrogen (share calculated by PyPSA-eur-sec).

    This test works also in test mode.

    Parameters
    ----------
    scn_name : str
        Name of the scenario

    Returns
    -------
    scn_name : float
        Sum of the power (p_nom) of all the pipelines in Germany

    """
    grid_carrier = "CH4"
    output_gas_grid = db.select_dataframe(
        f"""SELECT SUM(p_nom::numeric) as p_nom_germany
            FROM grid.egon_etrago_link
            WHERE scn_name = '{scn}'
            AND carrier = '{grid_carrier}'
            AND bus0 IN
                (SELECT bus_id
                FROM grid.egon_etrago_bus
                WHERE scn_name = '{scn}'
                AND country = 'DE'
                AND carrier = '{grid_carrier}')
            AND bus1 IN
                (SELECT bus_id
                FROM grid.egon_etrago_bus
                WHERE scn_name = '{scn}'
                AND country = 'DE'
                AND carrier = '{grid_carrier}')
                ;
            """,
        warning=False,
    )["p_nom_germany"].values[0]

    gas_nodes_list = define_gas_nodes_list()
    abroad_gas_nodes_list = insert_gas_buses_abroad()
    gas_grid = define_gas_pipeline_list(gas_nodes_list, abroad_gas_nodes_list)
    gas_grid_germany = gas_grid[
        (gas_grid["country_0"] == "DE") & (gas_grid["country_1"] == "DE")
    ]
    p_nom_total = sum(gas_grid_germany["p_nom"].to_list())

    if scn == "eGon2035":
        input_gas_grid = p_nom_total
    if scn == "eGon100RE":
        input_gas_grid = p_nom_total * (
            1
            - get_sector_parameters("gas", "eGon100RE")[
                "retrofitted_CH4pipeline-to-H2pipeline_share"
            ]
        )

    e_gas_grid = (
        round(
            (output_gas_grid - input_gas_grid) / input_gas_grid,
            2,
        )
        * 100
    )
    logger.info(f"Deviation of the capacity of the CH4 grid: {e_gas_grid} %")

    return p_nom_total


def etrago_eGon2035_gas():
    """Execute basic sanity checks for the gas sector in eGon2035

    Returns print statements as sanity checks for the gas sector in
    the eGon2035 scenario for the following components in Germany:
      * Buses: with the function :py:func:`sanity_check_gas_buses`
      * Loads: for the carriers 'CH4_for_industry' and 'H2_for_industry'
        the deviation is calculated between the sum of the loads in the
        database and the sum the loads in the sources document
        (opendata.ffe database)
      * Generators: the deviation is calculated between the sums of the
        nominal powers of the gas generators in the database and of
        the ones in the sources document (Biogaspartner Einspeiseatlas
        Deutschland from the dena and Productions from the SciGRID_gas
        data)
      * Stores: deviations for stores with following carriers are
        calculated:
          * 'CH4': with the function :py:func:`sanity_check_CH4_stores`
          * 'H2_underground': with the function :py:func:`sanity_check_H2_saltcavern_stores`
      * Links: with the function :py:func:`sanity_check_CH4_grid`

    """
    scn = "eGon2035"

    if TESTMODE_OFF:
        logger.info(f"Gas sanity checks for scenario {scn}")

        # Buses
        sanity_check_gas_buses(scn)

        # Loads
        logger.info(f"LOADS")

        path = Path(".") / "datasets" / "gas_data" / "demand"
        corr_file = path / "region_corr.json"
        df_corr = pd.read_json(corr_file)
        df_corr = df_corr.loc[:, ["id_region", "name_short"]]
        df_corr.set_index("id_region", inplace=True)

        for carrier in ["CH4_for_industry", "H2_for_industry"]:

            output_gas_demand = db.select_dataframe(
                f"""SELECT (SUM(
                    (SELECT SUM(p)
                    FROM UNNEST(b.p_set) p))/1000000)::numeric as load_twh
                    FROM grid.egon_etrago_load a
                    JOIN grid.egon_etrago_load_timeseries b
                    ON (a.load_id = b.load_id)
                    JOIN grid.egon_etrago_bus c
                    ON (a.bus=c.bus_id)
                    AND b.scn_name = '{scn}'
                    AND a.scn_name = '{scn}'
                    AND c.scn_name = '{scn}'
                    AND c.country = 'DE'
                    AND a.carrier = '{carrier}';
                """,
                warning=False,
            )["load_twh"].values[0]

            input_gas_demand = pd.read_json(
                path / (carrier + "_eGon2035.json")
            )
            input_gas_demand = input_gas_demand.loc[:, ["id_region", "value"]]
            input_gas_demand.set_index("id_region", inplace=True)
            input_gas_demand = pd.concat(
                [input_gas_demand, df_corr], axis=1, join="inner"
            )
            input_gas_demand["NUTS0"] = (input_gas_demand["name_short"].str)[
                0:2
            ]
            input_gas_demand = input_gas_demand[
                input_gas_demand["NUTS0"].str.match("DE")
            ]
            input_gas_demand = sum(input_gas_demand.value.to_list()) / 1000000

            e_demand = (
                round(
                    (output_gas_demand - input_gas_demand) / input_gas_demand,
                    2,
                )
                * 100
            )
            logger.info(f"Deviation {carrier}: {e_demand} %")

        # Generators
        logger.info(f"GENERATORS")
        carrier_generator = "CH4"

        output_gas_generation = db.select_dataframe(
            f"""SELECT SUM(p_nom::numeric) as p_nom_germany
                    FROM grid.egon_etrago_generator
                    WHERE scn_name = '{scn}'
                    AND carrier = '{carrier_generator}'
                    AND bus IN
                        (SELECT bus_id
                        FROM grid.egon_etrago_bus
                        WHERE scn_name = '{scn}'
                        AND country = 'DE'
                        AND carrier = '{carrier_generator}');
                    """,
            warning=False,
        )["p_nom_germany"].values[0]

        target_file = (
            Path(".")
            / "datasets"
            / "gas_data"
            / "data"
            / "IGGIELGN_Productions.csv"
        )

        NG_generators_list = pd.read_csv(
            target_file,
            delimiter=";",
            decimal=".",
            usecols=["country_code", "param"],
        )

        NG_generators_list = NG_generators_list[
            NG_generators_list["country_code"].str.match("DE")
        ]

        p_NG = 0
        for index, row in NG_generators_list.iterrows():
            param = ast.literal_eval(row["param"])
            p_NG = p_NG + param["max_supply_M_m3_per_d"]
        conversion_factor = 437.5  # MCM/day to MWh/h
        p_NG = p_NG * conversion_factor

        basename = "Biogaspartner_Einspeiseatlas_Deutschland_2021.xlsx"
        target_file = Path(".") / "datasets" / "gas_data" / basename

        conversion_factor_b = 0.01083  # m^3/h to MWh/h
        p_biogas = (
            pd.read_excel(
                target_file,
                usecols=["Einspeisung Biomethan [(N*m^3)/h)]"],
            )["Einspeisung Biomethan [(N*m^3)/h)]"].sum()
            * conversion_factor_b
        )

        input_gas_generation = p_NG + p_biogas
        e_generation = (
            round(
                (output_gas_generation - input_gas_generation)
                / input_gas_generation,
                2,
            )
            * 100
        )
        logger.info(
            f"Deviation {carrier_generator} generation: {e_generation} %"
        )

        # Stores
        logger.info(f"STORES")
        sanity_check_CH4_stores(scn)
        sanity_check_H2_saltcavern_stores(scn)

        # Links
        logger.info(f"LINKS")
        sanity_check_CH4_grid(scn)

    else:
        print("Testmode is on, skipping sanity check.")


def etrago_eGon100RE_gas():
    """Execute basic sanity checks for the gas sector in eGon100RE

    Returns print statements as sanity checks for the gas sector in
    the eGon100RE scenario for the following components in Germany:
      * Buses: with the function :py:func:`sanity_check_gas_buses`
      * Loads: for the carriers 'CH4_for_industry' and 'H2_for_industry'
        the deviation is calculated between the sum of the loads in the
        database and the value calculated by PyPSA-eur-sec for Germany
        (that as been spatial distributed)
      * Generators: the deviation is calculated between the sums of the
        nominal powers of the biogas generators in the database and of
        the ones in the source document (Biogaspartner Einspeiseatlas
        Deutschland from the dena)
      * Stores: deviations for stores with following carriers are
        calculated:
          * 'CH4': with the function :py:func:`sanity_check_CH4_stores`
          * 'H2_underground': with the function :py:func:`sanity_check_H2_saltcavern_stores`
          * 'H2': the deviation is calculated between the store
            capacity the gas grid allocated to H2 (total capacity
            multiplied by the share of the grid associated to H2) and
            the sum of the capacities of the storages with carrier 'H2'
            in the database.
      * Links: only the gas transport links do have sanity checks. The
        CH4 pipelines with the function :py:func:`sanity_check_CH4_grid`.
        For the H2 pipelines, the deviation is calculated between the
        sum of the power (p_nom) of all the H2 pipelines in Germany in
        the database and the sum of the powers of the imported pipelines.
        multiplied by the share of the grid allocated to hydrogen
        (share calculated by PyPSA-eur-sec). (This test works also in
        test mode.)

    """
    scn = "eGon100RE"

    if TESTMODE_OFF:
        logger.info(f"Gas sanity checks for scenario {scn}")

        # Buses
        sanity_check_gas_buses(scn)

        # Loads
        logger.info(f"LOADS")

        for carrier in ["CH4_for_industry", "H2_for_industry"]:

            output_gas_demand = db.select_dataframe(
                f"""SELECT (SUM(
                    (SELECT SUM(p) 
                    FROM UNNEST(b.p_set) p))/1000000)::numeric as load_twh
                    FROM grid.egon_etrago_load a
                    JOIN grid.egon_etrago_load_timeseries b
                    ON (a.load_id = b.load_id)
                    JOIN grid.egon_etrago_bus c
                    ON (a.bus=c.bus_id)
                    AND b.scn_name = '{scn}'
                    AND a.scn_name = '{scn}'
                    AND c.scn_name = '{scn}'
                    AND c.country = 'DE'
                    AND a.carrier = '{carrier}';
                """,
                warning=False,
            )["load_twh"].values[0]

            n = read_network()
            node_pes = {
                "CH4_for_industry": "DE0 0 gas for industry",
                "H2_for_industry": "DE0 0 H2 for industry",
            }
            input_gas_demand = (
                n.loads.loc[node_pes[carrier], "p_set"] * 8760 / 1000000
            )

            e_demand = (
                round(
                    (output_gas_demand - input_gas_demand) / input_gas_demand,
                    2,
                )
                * 100
            )
            logger.info(f"Deviation {carrier}: {e_demand} %")

        # Generators
        logger.info(f"GENERATORS")
        carrier_generator = "CH4"

        output_biogas_generation = db.select_dataframe(
            f"""SELECT SUM(p_nom::numeric) as p_nom_germany
                    FROM grid.egon_etrago_generator
                    WHERE scn_name = '{scn}'
                    AND carrier = '{carrier_generator}'
                    AND bus IN
                        (SELECT bus_id
                        FROM grid.egon_etrago_bus
                        WHERE scn_name = '{scn}'
                        AND country = 'DE'
                        AND carrier = '{carrier_generator}');
                    """,
            warning=False,
        )["p_nom_germany"].values[0]

        basename = "Biogaspartner_Einspeiseatlas_Deutschland_2021.xlsx"
        target_file = Path(".") / "datasets" / "gas_data" / basename

        conversion_factor_b = 0.01083  # m^3/h to MWh/h
        input_biogas_generation = (
            pd.read_excel(
                target_file,
                usecols=["Einspeisung Biomethan [(N*m^3)/h)]"],
            )["Einspeisung Biomethan [(N*m^3)/h)]"].sum()
            * conversion_factor_b
        )

        e_biogas_generation = (
            round(
                (output_biogas_generation - input_biogas_generation)
                / input_biogas_generation,
                2,
            )
            * 100
        )
        logger.info(f"Deviation biogas generation: {e_biogas_generation} %")

        # Stores
        logger.info(f"STORES")
        sanity_check_CH4_stores(scn)
        sanity_check_H2_saltcavern_stores(scn)

        output_H2_grid_cap_store = db.select_dataframe(
            f"""SELECT SUM(e_nom::numeric) as e_nom_germany
                FROM grid.egon_etrago_store
                WHERE scn_name = '{scn}'
                AND carrier = 'H2'
                AND bus IN
                    (SELECT bus_id
                    FROM grid.egon_etrago_bus
                    WHERE scn_name = '{scn}'
                    AND country = 'DE'
                    AND carrier = 'H2_grid');
                """,
            warning=False,
        )["e_nom_germany"].values[0]

        input_H2_grid_cap_store = 13000 * (
            get_sector_parameters("gas", "eGon100RE")[
                "retrofitted_CH4pipeline-to-H2pipeline_share"
            ]
        )

        e_H2_grid_cap_store = (
            round(
                (output_H2_grid_cap_store - input_H2_grid_cap_store)
                / input_H2_grid_cap_store,
                2,
            )
            * 100
        )
        logger.info(
            f"Deviation H2 grid capacity stores: {e_H2_grid_cap_store} %"
        )

        # Links
        logger.info(f"LINKS")
        p_nom_total = sanity_check_CH4_grid(scn)

        output_H2_grid = db.select_dataframe(
            f"""SELECT SUM(p_nom::numeric) as p_nom_germany
                FROM grid.egon_etrago_link
                WHERE scn_name = '{scn}'
                AND carrier = 'H2_retrofit'
                AND bus0 IN
                    (SELECT bus_id
                    FROM grid.egon_etrago_bus
                    WHERE scn_name = '{scn}'
                    AND country = 'DE'
                    AND carrier = 'H2_grid')
                AND bus1 IN
                    (SELECT bus_id
                    FROM grid.egon_etrago_bus
                    WHERE scn_name = '{scn}'
                    AND country = 'DE'
                    AND carrier = 'H2_grid')
                    ;
                """,
            warning=False,
        )["p_nom_germany"].values[0]

        input_H2_grid = p_nom_total * (
            get_sector_parameters("gas", "eGon100RE")[
                "retrofitted_CH4pipeline-to-H2pipeline_share"
            ]
        )

        e_H2_grid = (
            round(
                (output_H2_grid - input_H2_grid) / input_H2_grid,
                2,
            )
            * 100
        )
        logger.info(f"Deviation of the capacity of the H2 grid: {e_H2_grid} %")

    else:
        print("Testmode is on, skipping sanity check.")
=======
def sanitycheck_home_batteries():
    # get constants
    constants = config.datasets()["home_batteries"]["constants"]
    scenarios = constants["scenarios"]
    cbat_pbat_ratio = get_cbat_pbat_ratio()

    sources = config.datasets()["home_batteries"]["sources"]
    targets = config.datasets()["home_batteries"]["targets"]

    for scenario in scenarios:
        # get home battery capacity per mv grid id
        sql = f"""
        SELECT el_capacity as p_nom, bus_id FROM
        {sources["storage"]["schema"]}
        .{sources["storage"]["table"]}
        WHERE carrier = 'home_battery'
        AND scenario = '{scenario}'
        """

        home_batteries_df = db.select_dataframe(sql, index_col="bus_id")

        home_batteries_df = home_batteries_df.assign(
            capacity=home_batteries_df.p_nom * cbat_pbat_ratio
        )

        sql = f"""
        SELECT * FROM
        {targets["home_batteries"]["schema"]}
        .{targets["home_batteries"]["table"]}
        WHERE scenario = '{scenario}'
        """

        home_batteries_buildings_df = db.select_dataframe(
            sql, index_col="index"
        )

        df = (
            home_batteries_buildings_df[["bus_id", "p_nom", "capacity"]]
            .groupby("bus_id")
            .sum()
        )

        assert (home_batteries_df.round(6) == df.round(6)).all().all()
>>>>>>> ee08003b
<|MERGE_RESOLUTION|>--- conflicted
+++ resolved
@@ -5,13 +5,9 @@
 supply tables.
 Authors: @ALonso, @dana, @nailend, @nesnoj, @khelfen
 """
-<<<<<<< HEAD
-from pathlib import Path
 import ast
-=======
 from math import isclose
 from pathlib import Path
->>>>>>> ee08003b
 
 from sqlalchemy import Numeric
 from sqlalchemy.sql import and_, cast, func, or_
@@ -46,17 +42,6 @@
     EgonPfHvStore,
     EgonPfHvStoreTimeseries,
 )
-<<<<<<< HEAD
-from egon.data.datasets.gas_grid import (
-    define_gas_nodes_list,
-    define_gas_pipeline_list,
-    insert_gas_buses_abroad,
-)
-from egon.data.datasets.hydrogen_etrago.storage import (
-    calculate_and_map_saltcavern_storage_potential,
-)
-from egon.data.datasets.pypsaeursec import read_network
-=======
 from egon.data.datasets.power_plants.pv_rooftop_buildings import (
     PV_CAP_PER_SQ_M,
     ROOF_FACTOR,
@@ -64,7 +49,6 @@
     load_building_data,
     scenario_data,
 )
->>>>>>> ee08003b
 from egon.data.datasets.scenario_parameters import get_sector_parameters
 from egon.data.datasets.storages.home_batteries import get_cbat_pbat_ratio
 import egon.data
@@ -82,13 +66,8 @@
 
     def __init__(self, dependencies):
         super().__init__(
-<<<<<<< HEAD
             name=self.name,
             version=self.version,
-=======
-            name="SanityChecks",
-            version="0.0.6",
->>>>>>> ee08003b
             dependencies=dependencies,
             tasks={
                 etrago_eGon2035_electricity,
@@ -98,13 +77,10 @@
                 cts_electricity_demand_share,
                 cts_heat_demand_share,
                 sanitycheck_emobility_mit,
-<<<<<<< HEAD
                 etrago_eGon100RE_gas,
                 etrago_eGon2035_gas,
-=======
                 sanitycheck_pv_rooftop_buildings,
                 sanitycheck_home_batteries,
->>>>>>> ee08003b
             },
         )
 
@@ -1393,7 +1369,6 @@
     print("=====================================================")
 
 
-<<<<<<< HEAD
 def sanity_check_gas_buses(scn):
     """Execute sanity checks for the gas buses in Germany
 
@@ -2042,7 +2017,6 @@
 
     else:
         print("Testmode is on, skipping sanity check.")
-=======
 def sanitycheck_home_batteries():
     # get constants
     constants = config.datasets()["home_batteries"]["constants"]
@@ -2085,5 +2059,4 @@
             .sum()
         )
 
-        assert (home_batteries_df.round(6) == df.round(6)).all().all()
->>>>>>> ee08003b
+        assert (home_batteries_df.round(6) == df.round(6)).all().all()
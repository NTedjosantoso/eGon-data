--- conflicted
+++ resolved
@@ -3,11 +3,7 @@
 separately where a percentage error is given to showcase difference in output
 and input values. Please note that there are missing input technologies in the
 supply tables.
-<<<<<<< HEAD
 Authors: @ALonso, @dana, @nailend, @nesnoj
-=======
-Authors: @ALonso, @dana
->>>>>>> dd0cc336
 """
 
 from sqlalchemy import Numeric
@@ -20,9 +16,7 @@
 from egon.data.datasets.electricity_demand_timeseries.cts_buildings import (
     EgonCtsElectricityDemandBuildingShare,
     EgonCtsHeatDemandBuildingShare,
-from egon.data import config, db
-from egon.data.datasets import Dataset
-
+)
 from egon.data.datasets.emobility.motorized_individual_travel.db_classes import (
     EgonEvCountMunicipality,
     EgonEvCountMvGridDistrict,
@@ -61,11 +55,8 @@
                 etrago_eGon2035_heat,
                 residential_electricity_annual_sum,
                 residential_electricity_hh_refinement,
-<<<<<<< HEAD
                 cts_electricity_demand_share,
                 cts_heat_demand_share,
-=======
->>>>>>> dd0cc336
                 sanitycheck_emobility_mit,
             },
         )
@@ -89,13 +80,8 @@
     scn = "eGon2035"
 
     # Section to check generator capacities
-<<<<<<< HEAD
     logger.info(f"Sanity checks for scenario {scn}")
     logger.info(
-=======
-    print(f"Sanity checks for scenario {scn}")
-    print(
->>>>>>> dd0cc336
         "For German electricity generators the following deviations between "
         "the inputs and outputs can be observed:"
     )
@@ -161,11 +147,7 @@
             sum_output.output_capacity_mw.sum() == 0
             and sum_input.input_capacity_mw.sum() == 0
         ):
-<<<<<<< HEAD
             logger.info(
-=======
-            print(
->>>>>>> dd0cc336
                 f"No capacity for carrier '{carrier}' needed to be"
                 f" distributed. Everything is fine"
             )
@@ -174,11 +156,7 @@
             sum_input.input_capacity_mw.sum() > 0
             and sum_output.output_capacity_mw.sum() == 0
         ):
-<<<<<<< HEAD
             logger.info(
-=======
-            print(
->>>>>>> dd0cc336
                 f"Error: Capacity for carrier '{carrier}' was not distributed "
                 f"at all!"
             )
@@ -187,11 +165,7 @@
             sum_output.output_capacity_mw.sum() > 0
             and sum_input.input_capacity_mw.sum() == 0
         ):
-<<<<<<< HEAD
             logger.info(
-=======
-            print(
->>>>>>> dd0cc336
                 f"Error: Eventhough no input capacity was provided for carrier"
                 f"'{carrier}' a capacity got distributed!"
             )
@@ -207,13 +181,8 @@
 
     # Section to check storage units
 
-<<<<<<< HEAD
     logger.info(f"Sanity checks for scenario {scn}")
     logger.info(
-=======
-    print(f"Sanity checks for scenario {scn}")
-    print(
->>>>>>> dd0cc336
         "For German electrical storage units the following deviations between"
         "the inputs and outputs can be observed:"
     )
@@ -251,11 +220,7 @@
             sum_output.output_capacity_mw.sum() == 0
             and sum_input.input_capacity_mw.sum() == 0
         ):
-<<<<<<< HEAD
-            logger.info(
-=======
             print(
->>>>>>> dd0cc336
                 f"No capacity for carrier '{carrier}' needed to be "
                 f"distributed. Everything is fine"
             )
@@ -264,11 +229,7 @@
             sum_input.input_capacity_mw.sum() > 0
             and sum_output.output_capacity_mw.sum() == 0
         ):
-<<<<<<< HEAD
-            logger.info(
-=======
             print(
->>>>>>> dd0cc336
                 f"Error: Capacity for carrier '{carrier}' was not distributed"
                 f" at all!"
             )
@@ -277,11 +238,7 @@
             sum_output.output_capacity_mw.sum() > 0
             and sum_input.input_capacity_mw.sum() == 0
         ):
-<<<<<<< HEAD
-            logger.info(
-=======
             print(
->>>>>>> dd0cc336
                 f"Error: Eventhough no input capacity was provided for carrier"
                 f" '{carrier}' a capacity got distributed!"
             )
@@ -293,15 +250,11 @@
             ) * 100
             g = sum_input["error"].values[0]
 
-            logger.info(f"{carrier}: " + str(round(g, 2)) + " %")
+            print(f"{carrier}: " + str(round(g, 2)) + " %")
 
     # Section to check loads
 
-<<<<<<< HEAD
-    logger.info(
-=======
     print(
->>>>>>> dd0cc336
         "For German electricity loads the following deviations between the"
         " input and output can be observed:"
     )
@@ -351,7 +304,7 @@
 
     e = round((output_demand - input_demand) / input_demand, 2) * 100
 
-    logger.info(f"electricity demand: {e} %")
+    print(f"electricity demand: {e} %")
 
 
 def etrago_eGon2035_heat():
@@ -375,13 +328,8 @@
     scn = "eGon2035"
 
     # Section to check generator capacities
-<<<<<<< HEAD
-    logger.info(f"Sanity checks for scenario {scn}")
-    logger.info(
-=======
     print(f"Sanity checks for scenario {scn}")
     print(
->>>>>>> dd0cc336
         "For German heat demands the following deviations between the inputs"
         " and outputs can be observed:"
     )
@@ -425,11 +373,7 @@
 
     # Sanity checks for heat supply
 
-<<<<<<< HEAD
     logger.info(
-=======
-    print(
->>>>>>> dd0cc336
         "For German heat supplies the following deviations between the inputs "
         "and outputs can be observed:"
     )
@@ -1275,82 +1219,4 @@
     print("")
     check_model_data_lowflex_eGon2035()
 
-    print("=====================================================")
-
-
-def residential_electricity_annual_sum(rtol=1e-5):
-    """Sanity check for dataset electricity_demand_timeseries
-
-    Aggregate the annual demand of all census cells at NUTS3 to compare
-    with initial scaling parameters from DemandRegio.
-    """
-
-    df_nuts3_annual_sum = db.select_dataframe(
-        sql="""
-        SELECT dr.nuts3, dr.scenario, dr.demand_regio_sum, profiles.profile_sum
-        FROM (
-            SELECT scenario, SUM(demand) AS profile_sum, vg250_nuts3
-            FROM demand.egon_demandregio_zensus_electricity AS egon,
-             boundaries.egon_map_zensus_vg250 AS boundaries
-            Where egon.zensus_population_id = boundaries.zensus_population_id
-            AND sector = 'residential'
-            GROUP BY vg250_nuts3, scenario
-            ) AS profiles
-        JOIN (
-            SELECT nuts3, scenario, sum(demand) AS demand_regio_sum
-            FROM demand.egon_demandregio_hh
-            GROUP BY year, scenario, nuts3
-              ) AS dr
-        ON profiles.vg250_nuts3 = dr.nuts3 and profiles.scenario  = dr.scenario
-        """
-    )
-
-    np.testing.assert_allclose(
-        actual=df_nuts3_annual_sum["profile_sum"],
-        desired=df_nuts3_annual_sum["demand_regio_sum"],
-        rtol=rtol,
-        verbose=False,
-    )
-
-    print(
-        "Aggregated annual residential electricity demand"
-        " matches with DemandRegio at NUTS-3."
-    )
-
-
-def residential_electricity_hh_refinement(rtol=1e-5):
-    """Sanity check for dataset electricity_demand_timeseries
-
-    Check sum of aggregated household types after refinement method
-    was applied and compare it to the original census values."""
-
-    df_refinement = db.select_dataframe(
-        sql="""
-        SELECT refined.nuts3, refined.characteristics_code,
-                refined.sum_refined::int, census.sum_census::int
-        FROM(
-            SELECT nuts3, characteristics_code, SUM(hh_10types) as sum_refined
-            FROM society.egon_destatis_zensus_household_per_ha_refined
-            GROUP BY nuts3, characteristics_code)
-            AS refined
-        JOIN(
-            SELECT t.nuts3, t.characteristics_code, sum(orig) as sum_census
-            FROM(
-                SELECT nuts3, cell_id, characteristics_code,
-                        sum(DISTINCT(hh_5types))as orig
-                FROM society.egon_destatis_zensus_household_per_ha_refined
-                GROUP BY cell_id, characteristics_code, nuts3) AS t
-            GROUP BY t.nuts3, t.characteristics_code    ) AS census
-        ON refined.nuts3 = census.nuts3
-        AND refined.characteristics_code = census.characteristics_code
-    """
-    )
-
-    np.testing.assert_allclose(
-        actual=df_refinement["sum_refined"],
-        desired=df_refinement["sum_census"],
-        rtol=rtol,
-        verbose=False,
-    )
-
-    print("All Aggregated household types match at NUTS-3.")+    print("=====================================================")
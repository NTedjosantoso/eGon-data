--- conflicted
+++ resolved
@@ -6,18 +6,12 @@
 Authors: @ALonso, @dana
 """
 
-<<<<<<< HEAD
-import numpy as np
-
-from egon.data import db
-=======
 from sqlalchemy import Numeric
 from sqlalchemy.sql import and_, cast, func, or_
 import numpy as np
 import pandas as pd
 
 from egon.data import config, db
->>>>>>> 022020f3
 from egon.data.datasets import Dataset
 from egon.data.datasets.emobility.motorized_individual_travel.db_classes import (
     EgonEvCountMunicipality,
@@ -53,16 +47,11 @@
             version="0.0.4",
             dependencies=dependencies,
             tasks={
-<<<<<<< HEAD
                 etrago_eGon2035_electricity,
                 etrago_eGon2035_heat,
                 residential_electricity_annual_sum,
                 residential_electricity_hh_refinement,
-=======
-                sanitycheck_eGon2035_electricity,
-                sanitycheck_eGon2035_heat,
                 sanitycheck_emobility_mit,
->>>>>>> 022020f3
             },
         )
 
@@ -536,84 +525,6 @@
     print(f"'geothermal': {e_geo_thermal} %")
 
 
-<<<<<<< HEAD
-def residential_electricity_annual_sum(rtol=1e-5):
-    """Sanity check for dataset electricity_demand_timeseries
-
-    Aggregate the annual demand of all census cells at NUTS3 to compare
-    with initial scaling parameters from DemandRegio.
-    """
-
-    df_nuts3_annual_sum = db.select_dataframe(
-        sql="""
-        SELECT dr.nuts3, dr.scenario, dr.demand_regio_sum, profiles.profile_sum
-        FROM (
-            SELECT scenario, SUM(demand) AS profile_sum, vg250_nuts3
-            FROM demand.egon_demandregio_zensus_electricity AS egon,
-             boundaries.egon_map_zensus_vg250 AS boundaries
-            Where egon.zensus_population_id = boundaries.zensus_population_id
-            AND sector = 'residential'
-            GROUP BY vg250_nuts3, scenario
-            ) AS profiles
-        JOIN (
-            SELECT nuts3, scenario, sum(demand) AS demand_regio_sum
-            FROM demand.egon_demandregio_hh
-            GROUP BY year, scenario, nuts3
-              ) AS dr
-        ON profiles.vg250_nuts3 = dr.nuts3 and profiles.scenario  = dr.scenario
-        """
-    )
-
-    np.testing.assert_allclose(
-        actual=df_nuts3_annual_sum["profile_sum"],
-        desired=df_nuts3_annual_sum["demand_regio_sum"],
-        rtol=rtol,
-        verbose=False,
-    )
-
-    print(
-        "Aggregated annual residential electricity demand"
-        " matches with DemandRegio at NUTS-3."
-    )
-
-
-def residential_electricity_hh_refinement(rtol=1e-5):
-    """Sanity check for dataset electricity_demand_timeseries
-
-    Check sum of aggregated household types after refinement method
-    was applied and compare it to the original census values."""
-
-    df_refinement = db.select_dataframe(
-        sql="""
-        SELECT refined.nuts3, refined.characteristics_code,
-                refined.sum_refined::int, census.sum_census::int
-        FROM(
-            SELECT nuts3, characteristics_code, SUM(hh_10types) as sum_refined
-            FROM society.egon_destatis_zensus_household_per_ha_refined
-            GROUP BY nuts3, characteristics_code)
-            AS refined
-        JOIN(
-            SELECT t.nuts3, t.characteristics_code, sum(orig) as sum_census
-            FROM(
-                SELECT nuts3, cell_id, characteristics_code,
-                        sum(DISTINCT(hh_5types))as orig
-                FROM society.egon_destatis_zensus_household_per_ha_refined
-                GROUP BY cell_id, characteristics_code, nuts3) AS t
-            GROUP BY t.nuts3, t.characteristics_code    ) AS census
-        ON refined.nuts3 = census.nuts3
-        AND refined.characteristics_code = census.characteristics_code
-    """
-    )
-
-    np.testing.assert_allclose(
-        actual=df_refinement["sum_refined"],
-        desired=df_refinement["sum_census"],
-        rtol=rtol,
-        verbose=False,
-    )
-
-    print("All Aggregated household types match at NUTS-3.")
-=======
 def sanitycheck_emobility_mit():
     """Execute sanity checks for eMobility: motorized individual travel
 
@@ -712,7 +623,8 @@
                 ev_count_target,
                 rtol=0.0001,
                 err_msg=(
-                    "EV numbers allocated to Grid Districts seems to be flawed."
+                    "EV numbers allocated to Grid Districts seems to be "
+                    "flawed."
                 ),
             )
         else:
@@ -898,9 +810,7 @@
             for node, attrs in model_ts_dict.items():
                 print(f"    Loading {node} timeseries...")
                 subquery = (
-                    session.query(
-                        getattr(attrs["table"], attrs["column_id"])
-                    )
+                    session.query(getattr(attrs["table"], attrs["column_id"]))
                     .filter(attrs["table"].carrier == attrs["carrier"])
                     .filter(attrs["table"].scn_name == scenario_name)
                     .subquery()
@@ -1170,4 +1080,81 @@
     check_model_data_lowflex_eGon2035()
 
     print("=====================================================")
->>>>>>> 022020f3
+
+
+def residential_electricity_annual_sum(rtol=1e-5):
+    """Sanity check for dataset electricity_demand_timeseries
+
+    Aggregate the annual demand of all census cells at NUTS3 to compare
+    with initial scaling parameters from DemandRegio.
+    """
+
+    df_nuts3_annual_sum = db.select_dataframe(
+        sql="""
+        SELECT dr.nuts3, dr.scenario, dr.demand_regio_sum, profiles.profile_sum
+        FROM (
+            SELECT scenario, SUM(demand) AS profile_sum, vg250_nuts3
+            FROM demand.egon_demandregio_zensus_electricity AS egon,
+             boundaries.egon_map_zensus_vg250 AS boundaries
+            Where egon.zensus_population_id = boundaries.zensus_population_id
+            AND sector = 'residential'
+            GROUP BY vg250_nuts3, scenario
+            ) AS profiles
+        JOIN (
+            SELECT nuts3, scenario, sum(demand) AS demand_regio_sum
+            FROM demand.egon_demandregio_hh
+            GROUP BY year, scenario, nuts3
+              ) AS dr
+        ON profiles.vg250_nuts3 = dr.nuts3 and profiles.scenario  = dr.scenario
+        """
+    )
+
+    np.testing.assert_allclose(
+        actual=df_nuts3_annual_sum["profile_sum"],
+        desired=df_nuts3_annual_sum["demand_regio_sum"],
+        rtol=rtol,
+        verbose=False,
+    )
+
+    print(
+        "Aggregated annual residential electricity demand"
+        " matches with DemandRegio at NUTS-3."
+    )
+
+
+def residential_electricity_hh_refinement(rtol=1e-5):
+    """Sanity check for dataset electricity_demand_timeseries
+
+    Check sum of aggregated household types after refinement method
+    was applied and compare it to the original census values."""
+
+    df_refinement = db.select_dataframe(
+        sql="""
+        SELECT refined.nuts3, refined.characteristics_code,
+                refined.sum_refined::int, census.sum_census::int
+        FROM(
+            SELECT nuts3, characteristics_code, SUM(hh_10types) as sum_refined
+            FROM society.egon_destatis_zensus_household_per_ha_refined
+            GROUP BY nuts3, characteristics_code)
+            AS refined
+        JOIN(
+            SELECT t.nuts3, t.characteristics_code, sum(orig) as sum_census
+            FROM(
+                SELECT nuts3, cell_id, characteristics_code,
+                        sum(DISTINCT(hh_5types))as orig
+                FROM society.egon_destatis_zensus_household_per_ha_refined
+                GROUP BY cell_id, characteristics_code, nuts3) AS t
+            GROUP BY t.nuts3, t.characteristics_code    ) AS census
+        ON refined.nuts3 = census.nuts3
+        AND refined.characteristics_code = census.characteristics_code
+    """
+    )
+
+    np.testing.assert_allclose(
+        actual=df_refinement["sum_refined"],
+        desired=df_refinement["sum_census"],
+        rtol=rtol,
+        verbose=False,
+    )
+
+    print("All Aggregated household types match at NUTS-3.")
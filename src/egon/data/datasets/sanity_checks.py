--- conflicted
+++ resolved
@@ -79,17 +79,12 @@
     #:
     name: str = "SanityChecks"
     #:
-    version: str = "0.0.7"
+    version: str = "0.0.8"
 
     def __init__(self, dependencies):
         super().__init__(
-<<<<<<< HEAD
             name=self.name,
             version=self.version,
-=======
-            name="SanityChecks",
-            version="0.0.8",
->>>>>>> d50d9d40
             dependencies=dependencies,
             tasks={
                 etrago_eGon2035_electricity,

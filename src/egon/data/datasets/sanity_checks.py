--- conflicted
+++ resolved
@@ -3,26 +3,19 @@
 separately where a percentage error is given to showcase difference in output
 and input values. Please note that there are missing input technologies in the
 supply tables.
-Authors: @ALonso, @dana
+Authors: @ALonso, @dana, @nailend, @nesnoj
 """
 
-<<<<<<< HEAD
+from sqlalchemy import Numeric
+from sqlalchemy.sql import and_, cast, func, or_
 import numpy as np
 import pandas as pd
 
-from egon.data import db, logger
+from egon.data import config, db, logger
 from egon.data.datasets import Dataset
 from egon.data.datasets.electricity_demand_timeseries.cts_buildings import (
     EgonCtsElectricityDemandBuildingShare,
     EgonCtsHeatDemandBuildingShare,
-=======
-from sqlalchemy import Numeric
-from sqlalchemy.sql import and_, cast, func, or_
-import numpy as np
-import pandas as pd
-
-from egon.data import config, db
-from egon.data.datasets import Dataset
 from egon.data.datasets.emobility.motorized_individual_travel.db_classes import (
     EgonEvCountMunicipality,
     EgonEvCountMvGridDistrict,
@@ -47,7 +40,6 @@
 
 TESTMODE_OFF = (
     config.settings()["egon-data"]["--dataset-boundary"] == "Everything"
->>>>>>> 022020f3
 )
 
 
@@ -55,7 +47,6 @@
     def __init__(self, dependencies):
         super().__init__(
             name="SanityChecks",
-<<<<<<< HEAD
             version="0.0.5",
             dependencies=dependencies,
             tasks={
@@ -65,14 +56,7 @@
                 residential_electricity_hh_refinement,
                 cts_electricity_demand_share,
                 cts_heat_demand_share,
-=======
-            version="0.0.4",
-            dependencies=dependencies,
-            tasks={
-                sanitycheck_eGon2035_electricity,
-                sanitycheck_eGon2035_heat,
                 sanitycheck_emobility_mit,
->>>>>>> 022020f3
             },
         )
 
@@ -543,7 +527,6 @@
         round((output_geo_thermal - input_geo_thermal) / input_geo_thermal, 2)
         * 100
     )
-<<<<<<< HEAD
     logger.info(f"'geothermal': {e_geo_thermal} %")
 
 
@@ -679,8 +662,6 @@
     )
 
     logger.info("The aggregated demand shares equal to one!.")
-=======
-    print(f"'geothermal': {e_geo_thermal} %")
 
 
 def sanitycheck_emobility_mit():
@@ -1239,4 +1220,3 @@
     check_model_data_lowflex_eGon2035()
 
     print("=====================================================")
->>>>>>> 022020f3

--- conflicted
+++ resolved
@@ -1,1451 +1,1420 @@
-"""Central module containing code dealing with gas neighbours for eGon2035
-"""
-
-from pathlib import Path
-from urllib.request import urlretrieve
-import ast
-import zipfile
-
-from shapely.geometry import LineString, MultiLineString
-import geopandas as gpd
-import pandas as pd
-import pypsa
-
-from egon.data import config, db
-from egon.data.datasets.electrical_neighbours import (
-    get_foreign_bus_id,
-    get_map_buses,
-)
-from egon.data.datasets.gas_neighbours.gas_abroad import (
-    get_foreign_gas_bus_id,
-    insert_ch4_stores,
-    insert_gas_grid_capacities,
-    insert_generators,
-)
-from egon.data.datasets.scenario_parameters import get_sector_parameters
-
-countries = [
-    "AT",
-    "BE",
-    "CH",
-    "CZ",
-    "DK",
-    "FR",
-    "GB",
-    "LU",
-    "NL",
-    "NO",
-    "PL",
-    "RU",
-    "SE",
-    "UK",
-]
-
-
-def read_LNG_capacities():
-    """Read LNG import capacities from Scigrid gas data
-
-    Returns
-    -------
-    IGGIELGN_LNGs: pandas.Series
-        LNG terminal capacities per foreign country node (in GWh/d)
-
-    """
-    lng_file = "datasets/gas_data/data/IGGIELGN_LNGs.csv"
-    IGGIELGN_LNGs = gpd.read_file(lng_file)
-
-    map_countries_scigrid = {
-        "BE": "BE00",
-        "EE": "EE00",
-        "EL": "GR00",
-        "ES": "ES00",
-        "FI": "FI00",
-        "FR": "FR00",
-        "GB": "UK00",
-        "IT": "ITCN",
-        "LT": "LT00",
-        "LV": "LV00",
-        "MT": "MT00",
-        "NL": "NL00",
-        "PL": "PL00",
-        "PT": "PT00",
-        "SE": "SE01",
-    }
-
-    conversion_factor = 437.5  # MCM/day to MWh/h
-    c2 = 24 / 1000  # MWh/h to GWh/d
-    p_nom = []
-
-    for index, row in IGGIELGN_LNGs.iterrows():
-        param = ast.literal_eval(row["param"])
-        p_nom.append(
-            param["max_cap_store2pipe_M_m3_per_d"] * conversion_factor * c2
-        )
-
-    IGGIELGN_LNGs["LNG max_cap_store2pipe_M_m3_per_d (in GWh/d)"] = p_nom
-
-    IGGIELGN_LNGs.drop(
-        [
-            "uncertainty",
-            "method",
-            "param",
-            "comment",
-            "tags",
-            "source_id",
-            "lat",
-            "long",
-            "geometry",
-            "id",
-            "name",
-            "node_id",
-        ],
-        axis=1,
-        inplace=True,
-    )
-
-    IGGIELGN_LNGs["Country"] = IGGIELGN_LNGs["country_code"].map(
-        map_countries_scigrid
-    )
-    IGGIELGN_LNGs = (
-        IGGIELGN_LNGs.groupby(["Country"])[
-            "LNG max_cap_store2pipe_M_m3_per_d (in GWh/d)"
-        ]
-        .sum()
-        .sort_index()
-    )
-
-    return IGGIELGN_LNGs
-
-
-def calc_capacities():
-    """Calculates gas production capacities of neighbouring countries
-
-    For each neigbouring country, this function calculates the gas
-    generation capacity in 2035 using the function
-    :py:func:`calc_capacity_per_year` for 2030 and 2040 and
-    interpolating the results. These capacities include LNG import, as
-    well as conventional and biogas production.
-    Two conventional gas generators for are added for Norway and Russia
-    interpolating the supply potential (min) values from the TYNPD 2020
-    for 2030 and 2040.
-
-    Returns
-    -------
-    grouped_capacities: pandas.DataFrame
-        Gas production capacities per foreign node
-
-    """
-
-    sources = config.datasets()["gas_neighbours"]["sources"]
-
-    # insert installed capacities
-    file = zipfile.ZipFile(f"tyndp/{sources['tyndp_capacities']}")
-    df0 = pd.read_excel(
-        file.open("TYNDP-2020-Scenario-Datafile.xlsx").read(),
-        sheet_name="Gas Data",
-    )
-
-    df = (
-        df0.query(
-<<<<<<< HEAD
-            'Scenario == "Distributed Energy" & '
-            '(Case == "Peak" | Case == "Average") &'  # Case: 2 Week/Average/DF/Peak
-            'Category == "Production"'
-=======
-            'Scenario == "Distributed Energy" &'
-            ' (Case == "Peak" | Case == "Average") &'
-            # Case: 2 Week/Average/DF/Peak
-            ' Category == "Production"'
->>>>>>> fd246f6c
-        )
-        .drop(
-            columns=[
-                "Generator_ID",
-                "Climate Year",
-                "Simulation_ID",
-                "Node 1",
-                "Path",
-                "Direct/Indirect",
-                "Sector",
-                "Note",
-                "Category",
-                "Scenario",
-            ]
-        )
-        .set_index("Node/Line")
-        .sort_index()
-    )
-
-    lng = read_LNG_capacities()
-    df_2030 = calc_capacity_per_year(df, lng, 2030)
-    df_2040 = calc_capacity_per_year(df, lng, 2040)
-
-    # Conversion GWh/d to MWh/h
-    conversion_factor = 1000 / 24
-
-    df_2035 = pd.concat([df_2040, df_2030], axis=1)
-    df_2035 = df_2035.drop(
-        columns=[
-            "Value_conv_2040",
-            "Value_conv_2030",
-            "Value_bio_2040",
-            "Value_bio_2030",
-        ]
-    )
-    df_2035["cap_2035"] = (df_2035["CH4_2030"] + df_2035["CH4_2040"]) / 2
-    df_2035["e_nom_max"] = (
-        ((df_2035["e_nom_max_2030"] + df_2035["e_nom_max_2040"]) / 2)
-        * conversion_factor
-        * 8760
-    )
-    df_2035["share_LNG_2035"] = (
-        df_2035["share_LNG_2030"] + df_2035["share_LNG_2040"]
-    ) / 2
-    df_2035["share_conv_pipe_2035"] = (
-        df_2035["share_conv_pipe_2030"] + df_2035["share_conv_pipe_2040"]
-    ) / 2
-    df_2035["share_bio_2035"] = (
-        df_2035["share_bio_2030"] + df_2035["share_bio_2040"]
-    ) / 2
-
-    grouped_capacities = df_2035.drop(
-        columns=[
-            "share_LNG_2030",
-            "share_LNG_2040",
-            "share_conv_pipe_2030",
-            "share_conv_pipe_2040",
-            "share_bio_2030",
-            "share_bio_2040",
-            "CH4_2040",
-            "CH4_2030",
-            "e_nom_max_2030",
-            "e_nom_max_2040",
-        ]
-    ).reset_index()
-
-    grouped_capacities["cap_2035"] = (
-        grouped_capacities["cap_2035"] * conversion_factor
-    )
-
-    # Add generators in Norway and Russia
-    df_conv = (
-<<<<<<< HEAD
-        df0.query('Case == "Min" & ' 'Category == "Supply Potential"')
-=======
-        df0.query('Case == "Min" & Category == "Supply Potential"')
->>>>>>> fd246f6c
-        .drop(
-            columns=[
-                "Generator_ID",
-                "Climate Year",
-                "Simulation_ID",
-                "Node 1",
-                "Path",
-                "Direct/Indirect",
-                "Sector",
-                "Note",
-                "Category",
-                "Scenario",
-                "Parameter",
-                "Case",
-            ]
-        )
-        .set_index("Node/Line")
-        .sort_index()
-    )
-
-    df_conv_2030 = df_conv[df_conv["Year"] == 2030].rename(
-<<<<<<< HEAD
-        columns={"Value": f"Value_2030"}
-    )
-    df_conv_2040 = df_conv[df_conv["Year"] == 2040].rename(
-        columns={"Value": f"Value_2040"}
-    )
-=======
-        columns={"Value": "Value_2030"}
-    )
-    df_conv_2040 = df_conv[df_conv["Year"] == 2040].rename(
-        columns={"Value": "Value_2040"}
-    )
->>>>>>> fd246f6c
-    df_conv_2035 = pd.concat([df_conv_2040, df_conv_2030], axis=1)
-
-    df_conv_2035["cap_2035"] = (
-        (df_conv_2035["Value_2030"] + df_conv_2035["Value_2040"]) / 2
-    ) * conversion_factor
-    df_conv_2035["e_nom_max"] = df_conv_2035["cap_2035"] * 8760
-<<<<<<< HEAD
-    df_conv_2035["share_LNG_2035"] = 0
-    df_conv_2035["share_conv_pipe_2035"] = 1
-    df_conv_2035["share_bio_2035"] = 0
-=======
-    df_conv_2035["ratioConv_2035"] = 1
->>>>>>> fd246f6c
-
-    df_conv_2035 = df_conv_2035.drop(
-        columns=[
-            "Year",
-            "Value_2030",
-            "Value_2040",
-        ]
-    ).reset_index()
-    df_conv_2035 = df_conv_2035.rename(columns={"Node/Line": "index"})
-    grouped_capacities = grouped_capacities.append(df_conv_2035)
-
-    # choose capacities for considered countries
-    grouped_capacities = grouped_capacities[
-        grouped_capacities["index"].str[:2].isin(countries)
-    ]
-    return grouped_capacities
-
-
-def calc_capacity_per_year(df, lng, year):
-<<<<<<< HEAD
-    """Calculates gas production capacities for a specified year
-
-    For a specified year and for the foreign country nodes this function
-    calculates the gas production capacity, considering the gas
-    (conventional and bio) production capacity from TYNDP data and the
-    LGN import capacity from Scigrid gas data.
-
-    The columns of the returned dataframe are the following:
-      * Value_bio_year: biogas capacity prodution (in GWh/d)
-      * Value_conv_year: conventional gas capacity prodution including
-        LNG imports (in GWh/d)
-      * CH4_year: total gas production capacity (in GWh/d). This value
-        is calculated using the peak production value from the TYNDP.
-      * e_nom_max_year: total gas production capacity representative
-        for the whole year (in GWh/d). This value is calculated using
-        the average production value from the TYNDP and will then be
-        used to limit the energy that can be generated in one year.
-      * share_LNG_year: share of LGN import capacity in the total gas
-        production capacity
-      * share_conv_pipe_year: share of conventional gas extraction
-        capacity in the total gas production capacity
-      * share_bio_year: share of biogas production capacity in the
-        total gas production capacity
-=======
-    """
-    Calculate gas production capacities from TYNDP data for a specified
-    year.
->>>>>>> fd246f6c
-
-    Parameters
-    ----------
-    df : pandas.DataFrame
-        Gas (conventional and bio) production capacities from TYNDP (in GWh/d)
-
-    lng : pandas.Series
-        LNG terminal capacities per foreign country node (in GWh/d)
-
-    year : int
-        Year to calculate gas production capacity for.
-
-    Returns
-    -------
-    df_year : pandas.DataFrame
-        Gas production capacities (in GWh/d) per foreign country node
-
-    """
-    df_conv_peak = (
-        df[
-            (df["Parameter"] == "Conventional")
-            & (df["Year"] == year)
-            & (df["Case"] == "Peak")
-        ]
-        .rename(columns={"Value": f"Value_conv_{year}_peak"})
-        .drop(columns=["Parameter", "Year", "Case"])
-    )
-    df_conv_average = (
-        df[
-            (df["Parameter"] == "Conventional")
-            & (df["Year"] == year)
-            & (df["Case"] == "Average")
-        ]
-        .rename(columns={"Value": f"Value_conv_{year}_average"})
-        .drop(columns=["Parameter", "Year", "Case"])
-    )
-    df_bioch4 = (
-        df[
-            (df["Parameter"] == "Biomethane")
-            & (df["Year"] == year)
-            & (df["Case"] == "Peak")
-            # Peak and Average have the same values for biogas
-            # production in 2030 and 2040
-        ]
-        .rename(columns={"Value": f"Value_bio_{year}"})
-        .drop(columns=["Parameter", "Year", "Case"])
-    )
-
-    # Some values are duplicated (DE00 in 2030)
-    df_conv_peak = df_conv_peak[~df_conv_peak.index.duplicated(keep="first")]
-    df_conv_average = df_conv_average[
-        ~df_conv_average.index.duplicated(keep="first")
-    ]
-
-    df_year = pd.concat(
-        [df_conv_peak, df_conv_average, df_bioch4, lng], axis=1
-    ).fillna(0)
-    df_year = df_year[
-        ~(
-            (df_year[f"Value_conv_{year}_peak"] == 0)
-            & (df_year[f"Value_bio_{year}"] == 0)
-            & (df_year["LNG max_cap_store2pipe_M_m3_per_d (in GWh/d)"] == 0)
-        )
-    ]
-    df_year[f"Value_conv_{year}"] = (
-        df_year[f"Value_conv_{year}_peak"]
-        + df_year["LNG max_cap_store2pipe_M_m3_per_d (in GWh/d)"]
-    )
-    df_year[f"CH4_{year}"] = (
-        df_year[f"Value_conv_{year}"] + df_year[f"Value_bio_{year}"]
-    )
-    df_year[f"e_nom_max_{year}"] = (
-        df_year[f"Value_conv_{year}_average"]
-        + df_year[f"Value_bio_{year}"]
-        + df_year["LNG max_cap_store2pipe_M_m3_per_d (in GWh/d)"]
-    )
-    df_year[f"share_LNG_{year}"] = (
-        df_year[f"LNG max_cap_store2pipe_M_m3_per_d (in GWh/d)"]
-        / df_year[f"e_nom_max_{year}"]
-    )
-    df_year[f"share_conv_pipe_{year}"] = (
-        df_year[f"Value_conv_{year}_average"] / df_year[f"e_nom_max_{year}"]
-    )
-    df_year[f"share_bio_{year}"] = (
-        df_year[f"Value_bio_{year}"] / df_year[f"e_nom_max_{year}"]
-    )
-
-    df_year = df_year.drop(
-        columns=[
-            "LNG max_cap_store2pipe_M_m3_per_d (in GWh/d)",
-            f"Value_conv_{year}_average",
-            f"Value_conv_{year}_peak",
-        ]
-    )
-
-    return df_year
-
-
-def calc_global_ch4_demand(Norway_global_demand_1y):
-    """Calculates global CH4 demands abroad for eGon2035 scenario
-
-    The data comes from TYNDP 2020 according to NEP 2021 from the
-    scenario 'Distributed Energy', linear interpolate between 2030
-    and 2040.
-
-    Returns
-    -------
-    pandas.DataFrame
-        Global (yearly) CH4 final demand per foreign node
-
-    """
-
-    sources = config.datasets()["gas_neighbours"]["sources"]
-
-    file = zipfile.ZipFile(f"tyndp/{sources['tyndp_capacities']}")
-    df = pd.read_excel(
-        file.open("TYNDP-2020-Scenario-Datafile.xlsx").read(),
-        sheet_name="Gas Data",
-    )
-
-    df = (
-        df.query(
-            'Scenario == "Distributed Energy" & '
-            'Case == "Average" &'
-            'Category == "Demand"'
-        )
-        .drop(
-            columns=[
-                "Generator_ID",
-                "Climate Year",
-                "Simulation_ID",
-                "Node 1",
-                "Path",
-                "Direct/Indirect",
-                "Sector",
-                "Note",
-                "Category",
-                "Case",
-                "Scenario",
-            ]
-        )
-        .set_index("Node/Line")
-    )
-
-    df_2030 = (
-        df[(df["Parameter"] == "Final demand") & (df["Year"] == 2030)]
-        .rename(columns={"Value": "Value_2030"})
-        .drop(columns=["Parameter", "Year"])
-    )
-
-    df_2040 = (
-        df[(df["Parameter"] == "Final demand") & (df["Year"] == 2040)]
-        .rename(columns={"Value": "Value_2040"})
-        .drop(columns=["Parameter", "Year"])
-    )
-
-    # Conversion GWh/d to MWh/h
-    conversion_factor = 1000 / 24
-
-    df_2035 = pd.concat([df_2040, df_2030], axis=1)
-    df_2035["GlobD_2035"] = (
-        (df_2035["Value_2030"] + df_2035["Value_2040"]) / 2
-    ) * conversion_factor
-    df_2035.loc["NOS0"] = [
-        0,
-        0,
-        Norway_global_demand_1y / 8760,
-    ]  # Manually add Norway demand
-    grouped_demands = df_2035.drop(
-        columns=["Value_2030", "Value_2040"]
-    ).reset_index()
-
-    # choose demands for considered countries
-    return grouped_demands[
-        grouped_demands["Node/Line"].str[:2].isin(countries)
-    ]
-
-
-def import_ch4_demandTS():
-    """Calculate global CH4 demand in Norway and CH4 demand profile
-
-    Import from the PyPSA-eur-sec run the timeseries of residential
-    rural heat per neighbor country. This timeserie is used to
-    calculate:
-      * the global (yearly) heat demand of Norway
-        (that will be supplied by CH4)
-      * the normalized CH4 hourly resolved demand profile
-
-    Parameters
-    ----------
-    None.
-
-    Returns
-    -------
-    Norway_global_demand: Float
-        Yearly heat demand of Norway in MWh
-    neighbor_loads_t: pandas.DataFrame
-        Normalized CH4 hourly resolved demand profiles per neighbor country
-
-    """
-
-    cwd = Path(".")
-    target_file = (
-        cwd
-        / "data_bundle_egon_data"
-        / "pypsa_eur_sec"
-        / "2022-07-26-egondata-integration"
-        / "postnetworks"
-        / "elec_s_37_lv2.0__Co2L0-1H-T-H-B-I-dist1_2050.nc"
-    )
-
-    network = pypsa.Network(str(target_file))
-
-    # Set country tag for all buses
-    network.buses.country = network.buses.index.str[:2]
-    neighbors = network.buses[network.buses.country != "DE"]
-    neighbors = neighbors[
-        (neighbors["country"].isin(countries))
-        & (neighbors["carrier"] == "residential rural heat")
-    ].drop_duplicates(subset="country")
-
-    neighbor_loads = network.loads[network.loads.bus.isin(neighbors.index)]
-    neighbor_loads_t_index = neighbor_loads.index[
-        neighbor_loads.index.isin(network.loads_t.p_set.columns)
-    ]
-    neighbor_loads_t = network.loads_t["p_set"][neighbor_loads_t_index]
-    Norway_global_demand = neighbor_loads_t[
-        "NO3 0 residential rural heat"
-    ].sum()
-
-    for i in neighbor_loads_t.columns:
-        neighbor_loads_t[i] = neighbor_loads_t[i] / neighbor_loads_t[i].sum()
-
-    return Norway_global_demand, neighbor_loads_t
-
-
-def insert_ch4_demand(global_demand, normalized_ch4_demandTS):
-    """Insert CH4 demands abroad in the database for eGon2035
-
-    Parameters
-    ----------
-    global_demand : pandas.DataFrame
-        Global CH4 demand per foreign node in 1 year
-    gas_demandTS : pandas.DataFrame
-        Normalized time serie of the demand per foreign country
-
-    Returns
-    -------
-    None.
-
-    """
-    sources = config.datasets()["gas_neighbours"]["sources"]
-    targets = config.datasets()["gas_neighbours"]["targets"]
-    map_buses = get_map_buses()
-
-    scn_name = "eGon2035"
-    carrier = "CH4"
-
-    # Delete existing data
-    db.execute_sql(
-        f"""
-        DELETE FROM
-        {targets['load_timeseries']['schema']}.{targets['load_timeseries']['table']}
-        WHERE "load_id" IN (
-            SELECT load_id FROM
-            {targets['loads']['schema']}.{targets['loads']['table']}
-            WHERE bus IN (
-                SELECT bus_id FROM
-                {sources['buses']['schema']}.{sources['buses']['table']}
-                WHERE country != 'DE'
-                AND scn_name = '{scn_name}')
-            AND scn_name = '{scn_name}'
-            AND carrier = '{carrier}'
-        );
-        """
-    )
-
-    db.execute_sql(
-        f"""
-        DELETE FROM
-        {targets['loads']['schema']}.{targets['loads']['table']}
-        WHERE bus IN (
-            SELECT bus_id FROM
-            {sources['buses']['schema']}.{sources['buses']['table']}
-            WHERE country != 'DE'
-            AND scn_name = '{scn_name}')
-        AND scn_name = '{scn_name}'
-        AND carrier = '{carrier}'
-        """
-    )
-
-    # Set bus_id
-    global_demand.loc[
-        global_demand[global_demand["Node/Line"].isin(map_buses.keys())].index,
-        "Node/Line",
-    ] = global_demand.loc[
-        global_demand[global_demand["Node/Line"].isin(map_buses.keys())].index,
-        "Node/Line",
-    ].map(
-        map_buses
-    )
-    global_demand.loc[:, "bus"] = (
-        get_foreign_gas_bus_id().loc[global_demand.loc[:, "Node/Line"]].values
-    )
-
-    # Add missing columns
-    c = {"scn_name": scn_name, "carrier": carrier}
-    global_demand = global_demand.assign(**c)
-
-    new_id = db.next_etrago_id("load")
-    global_demand["load_id"] = range(new_id, new_id + len(global_demand))
-
-    ch4_demand_TS = global_demand.copy()
-    # Remove useless columns
-    global_demand = global_demand.drop(columns=["Node/Line", "GlobD_2035"])
-
-    # Insert data to db
-    global_demand.to_sql(
-        targets["loads"]["table"],
-        db.engine(),
-        schema=targets["loads"]["schema"],
-        index=False,
-        if_exists="append",
-    )
-
-    # Insert time series
-    ch4_demand_TS["Node/Line"] = ch4_demand_TS["Node/Line"].replace(
-        ["UK00"], "GB"
-    )
-
-    p_set = []
-    for index, row in ch4_demand_TS.iterrows():
-        normalized_TS_df = normalized_ch4_demandTS.loc[
-            :,
-            normalized_ch4_demandTS.columns.str.contains(row["Node/Line"][:2]),
-        ]
-        p_set.append(
-            (
-                normalized_TS_df[normalized_TS_df.columns[0]]
-                * row["GlobD_2035"]
-            ).tolist()
-        )
-
-    ch4_demand_TS["p_set"] = p_set
-    ch4_demand_TS["temp_id"] = 1
-    ch4_demand_TS = ch4_demand_TS.drop(
-        columns=["Node/Line", "GlobD_2035", "bus", "carrier"]
-    )
-
-    # Insert data to DB
-    ch4_demand_TS.to_sql(
-        targets["load_timeseries"]["table"],
-        db.engine(),
-        schema=targets["load_timeseries"]["schema"],
-        index=False,
-        if_exists="append",
-    )
-
-
-def calc_ch4_storage_capacities():
-    target_file = (
-        Path(".") / "datasets" / "gas_data" / "data" / "IGGIELGN_Storages.csv"
-    )
-
-    ch4_storage_capacities = pd.read_csv(
-        target_file,
-        delimiter=";",
-        decimal=".",
-        usecols=["country_code", "param"],
-    )
-
-    ch4_storage_capacities = ch4_storage_capacities[
-        ch4_storage_capacities["country_code"].isin(countries)
-    ]
-
-    map_countries_scigrid = {
-        "AT": "AT00",
-        "BE": "BE00",
-        "CZ": "CZ00",
-        "DK": "DKE1",
-        "EE": "EE00",
-        "EL": "GR00",
-        "ES": "ES00",
-        "FI": "FI00",
-        "FR": "FR00",
-        "GB": "UK00",
-        "IT": "ITCN",
-        "LT": "LT00",
-        "LV": "LV00",
-        "MT": "MT00",
-        "NL": "NL00",
-        "PL": "PL00",
-        "PT": "PT00",
-        "SE": "SE01",
-    }
-
-    # Define new columns
-    max_workingGas_M_m3 = []
-    end_year = []
-
-    for index, row in ch4_storage_capacities.iterrows():
-        param = ast.literal_eval(row["param"])
-        end_year.append(param["end_year"])
-        max_workingGas_M_m3.append(param["max_workingGas_M_m3"])
-
-    end_year = [float("inf") if x is None else x for x in end_year]
-    ch4_storage_capacities = ch4_storage_capacities.assign(end_year=end_year)
-    ch4_storage_capacities = ch4_storage_capacities[
-        ch4_storage_capacities["end_year"] >= 2035
-    ]
-
-    # Calculate e_nom
-    conv_factor = (
-        10830  # M_m3 to MWh - gross calorific value = 39 MJ/m3 (eurogas.org)
-    )
-    ch4_storage_capacities["e_nom"] = [
-        conv_factor * i for i in max_workingGas_M_m3
-    ]
-
-    ch4_storage_capacities.drop(
-        ["param", "end_year"],
-        axis=1,
-        inplace=True,
-    )
-
-    ch4_storage_capacities["Country"] = ch4_storage_capacities[
-        "country_code"
-    ].map(map_countries_scigrid)
-    ch4_storage_capacities = ch4_storage_capacities.groupby(
-        ["country_code"]
-    ).agg(
-        {
-            "e_nom": "sum",
-            "Country": "first",
-        },
-    )
-
-    ch4_storage_capacities = ch4_storage_capacities.drop(["RU"])
-    ch4_storage_capacities.loc[:, "bus"] = (
-        get_foreign_gas_bus_id()
-        .loc[ch4_storage_capacities.loc[:, "Country"]]
-        .values
-    )
-
-<<<<<<< HEAD
-=======
-    return ch4_storage_capacities
-
-
-def insert_storage(ch4_storage_capacities):
-    sources = config.datasets()["gas_neighbours"]["sources"]
-    targets = config.datasets()["gas_neighbours"]["targets"]
-
-    # Clean table
-    db.execute_sql(
-        f"""
-        DELETE FROM {targets['stores']['schema']}.{targets['stores']['table']}
-        WHERE "carrier" = 'CH4'
-        AND scn_name = 'eGon2035'
-        AND bus IN (
-            SELECT bus_id
-            FROM {sources['buses']['schema']}.{sources['buses']['table']}
-            WHERE scn_name = 'eGon2035'
-            AND country != 'DE'
-            );
-        """
-    )
-    # Add missing columns
-    c = {"scn_name": "eGon2035", "carrier": "CH4"}
-    ch4_storage_capacities = ch4_storage_capacities.assign(**c)
-
-    new_id = db.next_etrago_id("store")
-    ch4_storage_capacities["store_id"] = range(
-        new_id, new_id + len(ch4_storage_capacities)
-    )
-
->>>>>>> fd246f6c
-    ch4_storage_capacities.drop(
-        ["Country"],
-        axis=1,
-        inplace=True,
-    )
-    return ch4_storage_capacities
-
-
-def calc_global_power_to_h2_demand():
-    """Calculates H2 demand abroad for eGon2035 scenario
-
-    Calculates global power demand abroad linked to H2 production.
-    The data comes from TYNDP 2020 according to NEP 2021 from the
-    scenario 'Distributed Energy', linear interpolate between 2030
-    and 2040.
-
-    Returns
-    -------
-    pandas.DataFrame
-        Global power-to-h2 demand per foreign node
-
-    """
-    sources = config.datasets()["gas_neighbours"]["sources"]
-
-    file = zipfile.ZipFile(f"tyndp/{sources['tyndp_capacities']}")
-    df = pd.read_excel(
-        file.open("TYNDP-2020-Scenario-Datafile.xlsx").read(),
-        sheet_name="Gas Data",
-    )
-
-    df = (
-        df.query(
-            'Scenario == "Distributed Energy" & '
-            'Case == "Average" &'
-            'Parameter == "P2H2"'
-        )
-        .drop(
-            columns=[
-                "Generator_ID",
-                "Climate Year",
-                "Simulation_ID",
-                "Node 1",
-                "Path",
-                "Direct/Indirect",
-                "Sector",
-                "Note",
-                "Category",
-                "Case",
-                "Scenario",
-                "Parameter",
-            ]
-        )
-        .set_index("Node/Line")
-    )
-
-    df_2030 = (
-        df[df["Year"] == 2030]
-        .rename(columns={"Value": "Value_2030"})
-        .drop(columns=["Year"])
-    )
-    df_2040 = (
-        df[df["Year"] == 2040]
-        .rename(columns={"Value": "Value_2040"})
-        .drop(columns=["Year"])
-    )
-
-    # Conversion GWh/d to MWh/h
-    conversion_factor = 1000 / 24
-
-    df_2035 = pd.concat([df_2040, df_2030], axis=1)
-    df_2035["GlobD_2035"] = (
-        (df_2035["Value_2030"] + df_2035["Value_2040"]) / 2
-    ) * conversion_factor
-
-    global_power_to_h2_demand = df_2035.drop(
-        columns=["Value_2030", "Value_2040"]
-    )
-
-    # choose demands for considered countries
-    global_power_to_h2_demand = global_power_to_h2_demand[
-        (global_power_to_h2_demand.index.str[:2].isin(countries))
-        & (global_power_to_h2_demand["GlobD_2035"] != 0)
-    ]
-
-    # Split in two the demands for DK and UK
-    global_power_to_h2_demand.loc["DKW1"] = (
-        global_power_to_h2_demand.loc["DKE1"] / 2
-    )
-    global_power_to_h2_demand.loc["DKE1"] = (
-        global_power_to_h2_demand.loc["DKE1"] / 2
-    )
-    global_power_to_h2_demand.loc["UKNI"] = (
-        global_power_to_h2_demand.loc["UK00"] / 2
-    )
-    global_power_to_h2_demand.loc["UK00"] = (
-        global_power_to_h2_demand.loc["UK00"] / 2
-    )
-    global_power_to_h2_demand = global_power_to_h2_demand.reset_index()
-
-    return global_power_to_h2_demand
-
-
-def insert_power_to_h2_demand(global_power_to_h2_demand):
-    """Insert H2 demands into database for eGon2035
-
-    Detailled description
-    This function insert data in the database and has no return.
-
-    Parameters
-    ----------
-    global_power_to_h2_demand : pandas.DataFrame
-        Global H2 demand per foreign node in 1 year
-
-    """
-    sources = config.datasets()["gas_neighbours"]["sources"]
-    targets = config.datasets()["gas_neighbours"]["targets"]
-    map_buses = get_map_buses()
-
-    scn_name = "eGon2035"
-    carrier = "H2_for_industry"
-
-    db.execute_sql(
-        f"""
-        DELETE FROM
-        {targets['loads']['schema']}.{targets['loads']['table']}
-        WHERE bus IN (
-            SELECT bus_id FROM
-            {sources['buses']['schema']}.{sources['buses']['table']}
-            WHERE country != 'DE'
-            AND scn_name = '{scn_name}')
-        AND scn_name = '{scn_name}'
-        AND carrier = '{carrier}'
-        """
-    )
-
-    # Set bus_id
-    global_power_to_h2_demand.loc[
-        global_power_to_h2_demand[
-            global_power_to_h2_demand["Node/Line"].isin(map_buses.keys())
-        ].index,
-        "Node/Line",
-    ] = global_power_to_h2_demand.loc[
-        global_power_to_h2_demand[
-            global_power_to_h2_demand["Node/Line"].isin(map_buses.keys())
-        ].index,
-        "Node/Line",
-    ].map(
-        map_buses
-    )
-    global_power_to_h2_demand.loc[:, "bus"] = (
-        get_foreign_bus_id()
-        .loc[global_power_to_h2_demand.loc[:, "Node/Line"]]
-        .values
-    )
-
-    # Add missing columns
-    c = {"scn_name": scn_name, "carrier": carrier}
-    global_power_to_h2_demand = global_power_to_h2_demand.assign(**c)
-
-    new_id = db.next_etrago_id("load")
-    global_power_to_h2_demand["load_id"] = range(
-        new_id, new_id + len(global_power_to_h2_demand)
-    )
-
-    global_power_to_h2_demand = global_power_to_h2_demand.rename(
-        columns={"GlobD_2035": "p_set"}
-    )
-
-    # Remove useless columns
-    global_power_to_h2_demand = global_power_to_h2_demand.drop(
-        columns=["Node/Line"]
-    )
-
-    # Insert data to db
-    global_power_to_h2_demand.to_sql(
-        targets["loads"]["table"],
-        db.engine(),
-        schema=targets["loads"]["schema"],
-        index=False,
-        if_exists="append",
-    )
-
-
-def calculate_ch4_grid_capacities():
-    """Calculates CH4 grid capacities for foreign countries based on TYNDP-data
-
-    Parameters
-    ----------
-    None.
-
-    Returns
-    -------
-    Neighbouring_pipe_capacities_list : pandas.DataFrame
-
-    """
-    sources = config.datasets()["gas_neighbours"]["sources"]
-
-    # Download file
-    basename = "ENTSOG_TYNDP_2020_Annex_C2_Capacities_per_country.xlsx"
-    url = "https://www.entsog.eu/sites/default/files/2021-07/" + basename
-    target_file = Path(".") / "datasets" / "gas_data" / basename
-
-    urlretrieve(url, target_file)
-    map_pipelines = {
-        "NORDSTREAM": "RU00",
-        "NORDSTREAM 2": "RU00",
-        "OPAL": "DE",
-        "YAMAL (BY)": "RU00",
-        "Denmark": "DKE1",
-        "Belgium": "BE00",
-        "Netherlands": "NL00",
-        "Norway": "NOM1",
-        "Switzerland": "CH00",
-        "Poland": "PL00",
-        "United Kingdom": "UK00",
-        "Germany": "DE",
-        "Austria": "AT00",
-        "France": "FR00",
-        "Czechia": "CZ00",
-        "Russia": "RU00",
-        "Luxemburg": "LUB1",
-    }
-
-    grid_countries = [
-        "NORDSTREAM",
-        "NORDSTREAM 2",
-        "OPAL",
-        "YAMAL (BY)",
-        "Denmark",
-        "Belgium",
-        "Netherlands",
-        "Norway",
-        "Switzerland",
-        "Poland",
-        "United Kingdom",
-        "Germany",
-        "Austria",
-        "France",
-        "Czechia",
-        "Russia",
-        "Luxemburg",
-    ]
-
-    # Read-in data from csv-file
-    pipe_capacities_list = pd.read_excel(
-        target_file,
-        sheet_name="Transmission Peak Capacity",
-        skiprows=range(4),
-    )
-    pipe_capacities_list = pipe_capacities_list[
-        ["To Country", "Unnamed: 3", "From Country", 2035]
-    ].rename(
-        columns={
-            "Unnamed: 3": "Scenario",
-            "To Country": "To_Country",
-            "From Country": "From_Country",
-        }
-    )
-    pipe_capacities_list["To_Country"] = pd.Series(
-        pipe_capacities_list["To_Country"]
-    ).fillna(method="ffill")
-    pipe_capacities_list["From_Country"] = pd.Series(
-        pipe_capacities_list["From_Country"]
-    ).fillna(method="ffill")
-    pipe_capacities_list = pipe_capacities_list[
-        pipe_capacities_list["Scenario"] == "Advanced"
-    ].drop(columns={"Scenario"})
-    pipe_capacities_list = pipe_capacities_list[
-        (
-            (pipe_capacities_list["To_Country"].isin(grid_countries))
-            & (pipe_capacities_list["From_Country"].isin(grid_countries))
-        )
-        & (pipe_capacities_list[2035] != 0)
-    ]
-    pipe_capacities_list["To_Country"] = pipe_capacities_list[
-        "To_Country"
-    ].map(map_pipelines)
-    pipe_capacities_list["From_Country"] = pipe_capacities_list[
-        "From_Country"
-    ].map(map_pipelines)
-    pipe_capacities_list["countrycombination"] = pipe_capacities_list[
-        ["To_Country", "From_Country"]
-    ].apply(
-        lambda x: tuple(sorted([str(x.To_Country), str(x.From_Country)])),
-        axis=1,
-    )
-
-    pipeline_strategies = {
-        "To_Country": "first",
-        "From_Country": "first",
-        2035: sum,
-    }
-
-    pipe_capacities_list = pipe_capacities_list.groupby(
-        ["countrycombination"]
-    ).agg(pipeline_strategies)
-
-    # Add manually DK-SE and AT-CH pipes (Scigrid gas data)
-    pipe_capacities_list.loc["(DKE1, SE02)"] = ["DKE1", "SE02", 651]
-    pipe_capacities_list.loc["(AT00, CH00)"] = ["AT00", "CH00", 651]
-
-    # Conversion GWh/d to MWh/h
-    pipe_capacities_list["p_nom"] = pipe_capacities_list[2035] * (1000 / 24)
-
-    # Border crossing CH4 pipelines between foreign countries
-
-    Neighbouring_pipe_capacities_list = pipe_capacities_list[
-        (pipe_capacities_list["To_Country"] != "DE")
-        & (pipe_capacities_list["From_Country"] != "DE")
-    ].reset_index()
-
-    Neighbouring_pipe_capacities_list.loc[:, "bus0"] = (
-        get_foreign_gas_bus_id()
-        .loc[Neighbouring_pipe_capacities_list.loc[:, "To_Country"]]
-        .values
-    )
-    Neighbouring_pipe_capacities_list.loc[:, "bus1"] = (
-        get_foreign_gas_bus_id()
-        .loc[Neighbouring_pipe_capacities_list.loc[:, "From_Country"]]
-        .values
-    )
-
-    # Adjust columns
-    Neighbouring_pipe_capacities_list = Neighbouring_pipe_capacities_list.drop(
-        columns=[
-            "To_Country",
-            "From_Country",
-            "countrycombination",
-            2035,
-        ]
-    )
-
-    new_id = db.next_etrago_id("link")
-    Neighbouring_pipe_capacities_list["link_id"] = range(
-        new_id, new_id + len(Neighbouring_pipe_capacities_list)
-    )
-
-    # Border crossing CH4 pipelines between DE and neighbouring countries
-    DE_pipe_capacities_list = pipe_capacities_list[
-        (pipe_capacities_list["To_Country"] == "DE")
-        | (pipe_capacities_list["From_Country"] == "DE")
-    ].reset_index()
-
-    dict_cross_pipes_DE = {
-        ("AT00", "DE"): "AT",
-        ("BE00", "DE"): "BE",
-        ("CH00", "DE"): "CH",
-        ("CZ00", "DE"): "CZ",
-        ("DE", "DKE1"): "DK",
-        ("DE", "FR00"): "FR",
-        ("DE", "LUB1"): "LU",
-        ("DE", "NL00"): "NL",
-        ("DE", "NOM1"): "NO",
-        ("DE", "PL00"): "PL",
-        ("DE", "RU00"): "RU",
-    }
-
-    DE_pipe_capacities_list["country_code"] = DE_pipe_capacities_list[
-        "countrycombination"
-    ].map(dict_cross_pipes_DE)
-    DE_pipe_capacities_list = DE_pipe_capacities_list.set_index("country_code")
-
-    schema = sources["buses"]["schema"]
-    table = sources["buses"]["table"]
-    for country_code in [e for e in countries if e not in ("GB", "SE", "UK")]:
-
-        # Select cross-bording links
-        cap_DE = db.select_dataframe(
-            f"""SELECT link_id, bus0, bus1
-                FROM {sources['links']['schema']}.{sources['links']['table']}
-                    WHERE scn_name = 'eGon2035'
-                    AND carrier = 'CH4'
-                    AND (("bus0" IN (
-                        SELECT bus_id FROM {schema}.{table}
-                            WHERE country = 'DE'
-                            AND carrier = 'CH4'
-                            AND scn_name = 'eGon2035')
-                        AND "bus1" IN (SELECT bus_id FROM {schema}.{table}
-                            WHERE country = '{country_code}'
-                            AND carrier = 'CH4'
-                            AND scn_name = 'eGon2035')
-                    )
-                    OR ("bus0" IN (
-                        SELECT bus_id FROM {schema}.{table}
-                            WHERE country = '{country_code}'
-                            AND carrier = 'CH4'
-                            AND scn_name = 'eGon2035')
-                        AND "bus1" IN (SELECT bus_id FROM {schema}.{table}
-                            WHERE country = 'DE'
-                            AND carrier = 'CH4'
-                            AND scn_name = 'eGon2035'))
-                    )
-            ;"""
-        )
-
-        cap_DE["p_nom"] = DE_pipe_capacities_list.at[
-            country_code, "p_nom"
-        ] / len(cap_DE.index)
-        Neighbouring_pipe_capacities_list = (
-            Neighbouring_pipe_capacities_list.append(cap_DE)
-        )
-
-    # Add topo, geom and length
-    bus_geom = db.select_geodataframe(
-        """SELECT bus_id, geom
-        FROM grid.egon_etrago_bus
-        WHERE scn_name = 'eGon2035'
-        AND carrier = 'CH4'
-        """,
-        epsg=4326,
-    ).set_index("bus_id")
-
-    coordinates_bus0 = []
-    coordinates_bus1 = []
-
-    for index, row in Neighbouring_pipe_capacities_list.iterrows():
-        coordinates_bus0.append(bus_geom["geom"].loc[int(row["bus0"])])
-        coordinates_bus1.append(bus_geom["geom"].loc[int(row["bus1"])])
-
-    Neighbouring_pipe_capacities_list["coordinates_bus0"] = coordinates_bus0
-    Neighbouring_pipe_capacities_list["coordinates_bus1"] = coordinates_bus1
-
-    Neighbouring_pipe_capacities_list[
-        "topo"
-    ] = Neighbouring_pipe_capacities_list.apply(
-        lambda row: LineString(
-            [row["coordinates_bus0"], row["coordinates_bus1"]]
-        ),
-        axis=1,
-    )
-    Neighbouring_pipe_capacities_list[
-        "geom"
-    ] = Neighbouring_pipe_capacities_list.apply(
-        lambda row: MultiLineString([row["topo"]]), axis=1
-    )
-    Neighbouring_pipe_capacities_list[
-        "length"
-    ] = Neighbouring_pipe_capacities_list.apply(
-        lambda row: row["topo"].length, axis=1
-    )
-
-    # Remove useless columns
-    Neighbouring_pipe_capacities_list = Neighbouring_pipe_capacities_list.drop(
-        columns=[
-            "coordinates_bus0",
-            "coordinates_bus1",
-        ]
-    )
-
-    # Add missing columns
-    c = {"scn_name": "eGon2035", "carrier": "CH4", "p_min_pu": -1.0}
-    Neighbouring_pipe_capacities_list = (
-        Neighbouring_pipe_capacities_list.assign(**c)
-    )
-
-    Neighbouring_pipe_capacities_list = (
-        Neighbouring_pipe_capacities_list.set_geometry("geom", crs=4326)
-    )
-
-    return Neighbouring_pipe_capacities_list
-
-
-def tyndp_gas_generation():
-    """Insert data from TYNDP 2020 accordning to NEP 2021
-    Scenario 'Distributed Energy', linear interpolate between 2030 and 2040
-
-    Returns
-    -------
-    None.
-    """
-    capacities = calc_capacities()
-    insert_generators(capacities, "eGon2035")
-
-    ch4_storage_capacities = calc_ch4_storage_capacities()
-    insert_ch4_stores(ch4_storage_capacities, "eGon2035")
-
-
-def tyndp_gas_demand():
-    """Insert gas demands abroad for eGon2035
-
-    Insert CH4 and H2 demands abroad for eGon2035 by executing the
-    following steps:
-      * CH4
-          * Calculation of the global CH4 demand in Norway and of the
-            CH4 demand profile by executing the function
-            :py:func:`import_ch4_demandTS`
-          * Calculation of the global CH4 demands by executing the
-            function :py:func:`calc_global_ch4_demand`
-          * Insertion the CH4 loads and their associated time series
-            in the database by executing the function
-            :py:func:`insert_ch4_demand`
-      * H2
-          * Calculation of the global power demand abroad linked
-            to H2 production by executing the function
-            :py:func:`calc_global_power_to_h2_demand`
-          * Insertion of these loads in the database by executing the
-            function :py:func:`insert_power_to_h2_demand`
-    This function insert data in the database and has no return.
-
-    """
-    Norway_global_demand_1y, normalized_ch4_demandTS = import_ch4_demandTS()
-    global_ch4_demand = calc_global_ch4_demand(Norway_global_demand_1y)
-    insert_ch4_demand(global_ch4_demand, normalized_ch4_demandTS)
-
-    global_power_to_h2_demand = calc_global_power_to_h2_demand()
-    insert_power_to_h2_demand(global_power_to_h2_demand)
-
-
-def grid():
-    """Insert data from TYNDP 2020 accordning to NEP 2021
-    Scenario 'Distributed Energy', linear interpolate between 2030 and 2040
-
-    Returns
-    -------
-    None.
-    """
-    Neighbouring_pipe_capacities_list = calculate_ch4_grid_capacities()
-    insert_gas_grid_capacities(
-        Neighbouring_pipe_capacities_list, scn_name="eGon2035"
-    )
-
-
-def calculate_ocgt_capacities():
-    """Calculate gas turbine capacities abroad for eGon2035
-
-    Calculate gas turbine capacities abroad for eGon2035 based on TYNDP
-    2020, scenario "Distributed Energy", interpolated between 2030 and 2040
-
-    Returns
-    -------
-    df_ocgt: pandas.DataFrame
-        Gas turbine capacities per foreign node
-
-    """
-    sources = config.datasets()["gas_neighbours"]["sources"]
-
-    # insert installed capacities
-    file = zipfile.ZipFile(f"tyndp/{sources['tyndp_capacities']}")
-    df = pd.read_excel(
-        file.open("TYNDP-2020-Scenario-Datafile.xlsx").read(),
-        sheet_name="Capacity",
-    )
-
-    df_ocgt = df[
-        [
-            "Node/Line",
-            "Scenario",
-            "Climate Year",
-            "Generator_ID",
-            "Year",
-            "Value",
-        ]
-    ]
-    df_ocgt = df_ocgt[
-        (df_ocgt["Scenario"] == "Distributed Energy")
-        & (df_ocgt["Climate Year"] == 1984)
-    ]
-    df_ocgt = df_ocgt[df_ocgt["Generator_ID"].str.contains("Gas")]
-    df_ocgt = df_ocgt[df_ocgt["Year"].isin([2030, 2040])]
-
-    df_ocgt = (
-        df_ocgt.groupby(["Node/Line", "Year"])["Value"].sum().reset_index()
-    )
-    df_ocgt = df_ocgt.groupby([df_ocgt["Node/Line"], "Year"]).sum()
-    df_ocgt = df_ocgt.groupby("Node/Line")["Value"].mean()
-    df_ocgt = pd.DataFrame(df_ocgt, columns=["Value"]).rename(
-        columns={"Value": "p_nom"}
-    )
-
-    # Choose capacities for considered countries
-    df_ocgt = df_ocgt[df_ocgt.index.str[:2].isin(countries)]
-
-    # Attribute bus0 and bus1
-    df_ocgt["bus0"] = get_foreign_gas_bus_id()[df_ocgt.index]
-    df_ocgt["bus1"] = get_foreign_bus_id()[df_ocgt.index]
-    df_ocgt = df_ocgt.groupby(by=["bus0", "bus1"], as_index=False).sum()
-
-    return df_ocgt
-
-
-def insert_ocgt_abroad():
-    """Insert gas turbine capicities abroad for eGon2035 in the database
-
-    This function inserts data in the database and has no return.
-
-    Parameters
-    ----------
-    df_ocgt: pandas.DataFrame
-        Gas turbine capacities per foreign node
-
-    """
-    scn_name = "eGon2035"
-    carrier = "OCGT"
-
-    # Connect to local database
-    engine = db.engine()
-
-    df_ocgt = calculate_ocgt_capacities()
-
-    df_ocgt["p_nom_extendable"] = False
-    df_ocgt["carrier"] = carrier
-    df_ocgt["scn_name"] = scn_name
-
-    buses = tuple(
-        db.select_dataframe(
-            f"""SELECT bus_id FROM grid.egon_etrago_bus
-            WHERE scn_name = '{scn_name}' AND country != 'DE';
-        """
-        )["bus_id"]
-    )
-
-    # Delete old entries
-    db.execute_sql(
-        f"""
-        DELETE FROM grid.egon_etrago_link WHERE "carrier" = '{carrier}'
-        AND scn_name = '{scn_name}'
-        AND bus0 IN {buses} AND bus1 IN {buses};
-        """
-    )
-
-    # read carrier information from scnario parameter data
-    scn_params = get_sector_parameters("gas", scn_name)
-    df_ocgt["efficiency"] = scn_params["efficiency"][carrier]
-    df_ocgt["marginal_cost"] = (
-        scn_params["marginal_cost"][carrier]
-        / scn_params["efficiency"][carrier]
-    )
-
-    # Adjust p_nom
-    df_ocgt["p_nom"] = df_ocgt["p_nom"] / scn_params["efficiency"][carrier]
-
-    # Select next id value
-    new_id = db.next_etrago_id("link")
-    df_ocgt["link_id"] = range(new_id, new_id + len(df_ocgt))
-
-    # Insert data to db
-    df_ocgt.to_sql(
-        "egon_etrago_link",
-        engine,
-        schema="grid",
-        index=False,
-        if_exists="append",
-    )
+"""Central module containing code dealing with gas neighbours for eGon2035
+"""
+
+from pathlib import Path
+from urllib.request import urlretrieve
+import ast
+import zipfile
+
+from shapely.geometry import LineString, MultiLineString
+import geopandas as gpd
+import pandas as pd
+import pypsa
+
+from egon.data import config, db
+from egon.data.datasets.electrical_neighbours import (
+    get_foreign_bus_id,
+    get_map_buses,
+)
+from egon.data.datasets.gas_neighbours.gas_abroad import (
+    get_foreign_gas_bus_id,
+    insert_ch4_stores,
+    insert_gas_grid_capacities,
+    insert_generators,
+)
+from egon.data.datasets.scenario_parameters import get_sector_parameters
+
+countries = [
+    "AT",
+    "BE",
+    "CH",
+    "CZ",
+    "DK",
+    "FR",
+    "GB",
+    "LU",
+    "NL",
+    "NO",
+    "PL",
+    "RU",
+    "SE",
+    "UK",
+]
+
+
+def read_LNG_capacities():
+    """Read LNG import capacities from Scigrid gas data
+
+    Returns
+    -------
+    IGGIELGN_LNGs: pandas.Series
+        LNG terminal capacities per foreign country node (in GWh/d)
+
+    """
+    lng_file = "datasets/gas_data/data/IGGIELGN_LNGs.csv"
+    IGGIELGN_LNGs = gpd.read_file(lng_file)
+
+    map_countries_scigrid = {
+        "BE": "BE00",
+        "EE": "EE00",
+        "EL": "GR00",
+        "ES": "ES00",
+        "FI": "FI00",
+        "FR": "FR00",
+        "GB": "UK00",
+        "IT": "ITCN",
+        "LT": "LT00",
+        "LV": "LV00",
+        "MT": "MT00",
+        "NL": "NL00",
+        "PL": "PL00",
+        "PT": "PT00",
+        "SE": "SE01",
+    }
+
+    conversion_factor = 437.5  # MCM/day to MWh/h
+    c2 = 24 / 1000  # MWh/h to GWh/d
+    p_nom = []
+
+    for index, row in IGGIELGN_LNGs.iterrows():
+        param = ast.literal_eval(row["param"])
+        p_nom.append(
+            param["max_cap_store2pipe_M_m3_per_d"] * conversion_factor * c2
+        )
+
+    IGGIELGN_LNGs["LNG max_cap_store2pipe_M_m3_per_d (in GWh/d)"] = p_nom
+
+    IGGIELGN_LNGs.drop(
+        [
+            "uncertainty",
+            "method",
+            "param",
+            "comment",
+            "tags",
+            "source_id",
+            "lat",
+            "long",
+            "geometry",
+            "id",
+            "name",
+            "node_id",
+        ],
+        axis=1,
+        inplace=True,
+    )
+
+    IGGIELGN_LNGs["Country"] = IGGIELGN_LNGs["country_code"].map(
+        map_countries_scigrid
+    )
+    IGGIELGN_LNGs = (
+        IGGIELGN_LNGs.groupby(["Country"])[
+            "LNG max_cap_store2pipe_M_m3_per_d (in GWh/d)"
+        ]
+        .sum()
+        .sort_index()
+    )
+
+    return IGGIELGN_LNGs
+
+
+def calc_capacities():
+    """Calculates gas production capacities of neighbouring countries
+
+    For each neigbouring country, this function calculates the gas
+    generation capacity in 2035 using the function
+    :py:func:`calc_capacity_per_year` for 2030 and 2040 and
+    interpolating the results. These capacities include LNG import, as
+    well as conventional and biogas production.
+    Two conventional gas generators for are added for Norway and Russia
+    interpolating the supply potential (min) values from the TYNPD 2020
+    for 2030 and 2040.
+
+    Returns
+    -------
+    grouped_capacities: pandas.DataFrame
+        Gas production capacities per foreign node
+
+    """
+
+    sources = config.datasets()["gas_neighbours"]["sources"]
+
+    # insert installed capacities
+    file = zipfile.ZipFile(f"tyndp/{sources['tyndp_capacities']}")
+    df0 = pd.read_excel(
+        file.open("TYNDP-2020-Scenario-Datafile.xlsx").read(),
+        sheet_name="Gas Data",
+    )
+
+    df = (
+        df0.query(
+            'Scenario == "Distributed Energy" &'
+            ' (Case == "Peak" | Case == "Average") &'
+            # Case: 2 Week/Average/DF/Peak
+            ' Category == "Production"'
+        )
+        .drop(
+            columns=[
+                "Generator_ID",
+                "Climate Year",
+                "Simulation_ID",
+                "Node 1",
+                "Path",
+                "Direct/Indirect",
+                "Sector",
+                "Note",
+                "Category",
+                "Scenario",
+            ]
+        )
+        .set_index("Node/Line")
+        .sort_index()
+    )
+
+    lng = read_LNG_capacities()
+    df_2030 = calc_capacity_per_year(df, lng, 2030)
+    df_2040 = calc_capacity_per_year(df, lng, 2040)
+
+    # Conversion GWh/d to MWh/h
+    conversion_factor = 1000 / 24
+
+    df_2035 = pd.concat([df_2040, df_2030], axis=1)
+    df_2035 = df_2035.drop(
+        columns=[
+            "Value_conv_2040",
+            "Value_conv_2030",
+            "Value_bio_2040",
+            "Value_bio_2030",
+        ]
+    )
+    df_2035["cap_2035"] = (df_2035["CH4_2030"] + df_2035["CH4_2040"]) / 2
+    df_2035["e_nom_max"] = (
+        ((df_2035["e_nom_max_2030"] + df_2035["e_nom_max_2040"]) / 2)
+        * conversion_factor
+        * 8760
+    )
+    df_2035["share_LNG_2035"] = (
+        df_2035["share_LNG_2030"] + df_2035["share_LNG_2040"]
+    ) / 2
+    df_2035["share_conv_pipe_2035"] = (
+        df_2035["share_conv_pipe_2030"] + df_2035["share_conv_pipe_2040"]
+    ) / 2
+    df_2035["share_bio_2035"] = (
+        df_2035["share_bio_2030"] + df_2035["share_bio_2040"]
+    ) / 2
+
+    grouped_capacities = df_2035.drop(
+        columns=[
+            "share_LNG_2030",
+            "share_LNG_2040",
+            "share_conv_pipe_2030",
+            "share_conv_pipe_2040",
+            "share_bio_2030",
+            "share_bio_2040",
+            "CH4_2040",
+            "CH4_2030",
+            "e_nom_max_2030",
+            "e_nom_max_2040",
+        ]
+    ).reset_index()
+
+    grouped_capacities["cap_2035"] = (
+        grouped_capacities["cap_2035"] * conversion_factor
+    )
+
+    # Add generators in Norway and Russia
+    df_conv = (
+        df0.query('Case == "Min" & Category == "Supply Potential"')
+        .drop(
+            columns=[
+                "Generator_ID",
+                "Climate Year",
+                "Simulation_ID",
+                "Node 1",
+                "Path",
+                "Direct/Indirect",
+                "Sector",
+                "Note",
+                "Category",
+                "Scenario",
+                "Parameter",
+                "Case",
+            ]
+        )
+        .set_index("Node/Line")
+        .sort_index()
+    )
+
+    df_conv_2030 = df_conv[df_conv["Year"] == 2030].rename(
+        columns={"Value": "Value_2030"}
+    )
+    df_conv_2040 = df_conv[df_conv["Year"] == 2040].rename(
+        columns={"Value": "Value_2040"}
+    )
+    df_conv_2035 = pd.concat([df_conv_2040, df_conv_2030], axis=1)
+
+    df_conv_2035["cap_2035"] = (
+        (df_conv_2035["Value_2030"] + df_conv_2035["Value_2040"]) / 2
+    ) * conversion_factor
+    df_conv_2035["e_nom_max"] = df_conv_2035["cap_2035"] * 8760
+    df_conv_2035["share_LNG_2035"] = 0
+    df_conv_2035["share_conv_pipe_2035"] = 1
+    df_conv_2035["share_bio_2035"] = 0
+
+    df_conv_2035 = df_conv_2035.drop(
+        columns=[
+            "Year",
+            "Value_2030",
+            "Value_2040",
+        ]
+    ).reset_index()
+    df_conv_2035 = df_conv_2035.rename(columns={"Node/Line": "index"})
+    grouped_capacities = grouped_capacities.append(df_conv_2035)
+
+    # choose capacities for considered countries
+    grouped_capacities = grouped_capacities[
+        grouped_capacities["index"].str[:2].isin(countries)
+    ]
+    return grouped_capacities
+
+
+def calc_capacity_per_year(df, lng, year):
+    """Calculates gas production capacities for a specified year
+
+    For a specified year and for the foreign country nodes this function
+    calculates the gas production capacity, considering the gas
+    (conventional and bio) production capacity from TYNDP data and the
+    LGN import capacity from Scigrid gas data.
+
+    The columns of the returned dataframe are the following:
+      * Value_bio_year: biogas capacity prodution (in GWh/d)
+      * Value_conv_year: conventional gas capacity prodution including
+        LNG imports (in GWh/d)
+      * CH4_year: total gas production capacity (in GWh/d). This value
+        is calculated using the peak production value from the TYNDP.
+      * e_nom_max_year: total gas production capacity representative
+        for the whole year (in GWh/d). This value is calculated using
+        the average production value from the TYNDP and will then be
+        used to limit the energy that can be generated in one year.
+      * share_LNG_year: share of LGN import capacity in the total gas
+        production capacity
+      * share_conv_pipe_year: share of conventional gas extraction
+        capacity in the total gas production capacity
+      * share_bio_year: share of biogas production capacity in the
+        total gas production capacity
+
+    Parameters
+    ----------
+    df : pandas.DataFrame
+        Gas (conventional and bio) production capacities from TYNDP (in GWh/d)
+
+    lng : pandas.Series
+        LNG terminal capacities per foreign country node (in GWh/d)
+
+    year : int
+        Year to calculate gas production capacity for.
+
+    Returns
+    -------
+    df_year : pandas.DataFrame
+        Gas production capacities (in GWh/d) per foreign country node
+
+    """
+    df_conv_peak = (
+        df[
+            (df["Parameter"] == "Conventional")
+            & (df["Year"] == year)
+            & (df["Case"] == "Peak")
+        ]
+        .rename(columns={"Value": f"Value_conv_{year}_peak"})
+        .drop(columns=["Parameter", "Year", "Case"])
+    )
+    df_conv_average = (
+        df[
+            (df["Parameter"] == "Conventional")
+            & (df["Year"] == year)
+            & (df["Case"] == "Average")
+        ]
+        .rename(columns={"Value": f"Value_conv_{year}_average"})
+        .drop(columns=["Parameter", "Year", "Case"])
+    )
+    df_bioch4 = (
+        df[
+            (df["Parameter"] == "Biomethane")
+            & (df["Year"] == year)
+            & (df["Case"] == "Peak")
+            # Peak and Average have the same values for biogas
+            # production in 2030 and 2040
+        ]
+        .rename(columns={"Value": f"Value_bio_{year}"})
+        .drop(columns=["Parameter", "Year", "Case"])
+    )
+
+    # Some values are duplicated (DE00 in 2030)
+    df_conv_peak = df_conv_peak[~df_conv_peak.index.duplicated(keep="first")]
+    df_conv_average = df_conv_average[
+        ~df_conv_average.index.duplicated(keep="first")
+    ]
+
+    df_year = pd.concat(
+        [df_conv_peak, df_conv_average, df_bioch4, lng], axis=1
+    ).fillna(0)
+    df_year = df_year[
+        ~(
+            (df_year[f"Value_conv_{year}_peak"] == 0)
+            & (df_year[f"Value_bio_{year}"] == 0)
+            & (df_year["LNG max_cap_store2pipe_M_m3_per_d (in GWh/d)"] == 0)
+        )
+    ]
+    df_year[f"Value_conv_{year}"] = (
+        df_year[f"Value_conv_{year}_peak"]
+        + df_year["LNG max_cap_store2pipe_M_m3_per_d (in GWh/d)"]
+    )
+    df_year[f"CH4_{year}"] = (
+        df_year[f"Value_conv_{year}"] + df_year[f"Value_bio_{year}"]
+    )
+    df_year[f"e_nom_max_{year}"] = (
+        df_year[f"Value_conv_{year}_average"]
+        + df_year[f"Value_bio_{year}"]
+        + df_year["LNG max_cap_store2pipe_M_m3_per_d (in GWh/d)"]
+    )
+    df_year[f"share_LNG_{year}"] = (
+        df_year[f"LNG max_cap_store2pipe_M_m3_per_d (in GWh/d)"]
+        / df_year[f"e_nom_max_{year}"]
+    )
+    df_year[f"share_conv_pipe_{year}"] = (
+        df_year[f"Value_conv_{year}_average"] / df_year[f"e_nom_max_{year}"]
+    )
+    df_year[f"share_bio_{year}"] = (
+        df_year[f"Value_bio_{year}"] / df_year[f"e_nom_max_{year}"]
+    )
+
+    df_year = df_year.drop(
+        columns=[
+            "LNG max_cap_store2pipe_M_m3_per_d (in GWh/d)",
+            f"Value_conv_{year}_average",
+            f"Value_conv_{year}_peak",
+        ]
+    )
+
+    return df_year
+
+
+def calc_global_ch4_demand(Norway_global_demand_1y):
+    """Calculates global CH4 demands abroad for eGon2035 scenario
+
+    The data comes from TYNDP 2020 according to NEP 2021 from the
+    scenario 'Distributed Energy', linear interpolate between 2030
+    and 2040.
+
+    Returns
+    -------
+    pandas.DataFrame
+        Global (yearly) CH4 final demand per foreign node
+
+    """
+
+    sources = config.datasets()["gas_neighbours"]["sources"]
+
+    file = zipfile.ZipFile(f"tyndp/{sources['tyndp_capacities']}")
+    df = pd.read_excel(
+        file.open("TYNDP-2020-Scenario-Datafile.xlsx").read(),
+        sheet_name="Gas Data",
+    )
+
+    df = (
+        df.query(
+            'Scenario == "Distributed Energy" & '
+            'Case == "Average" &'
+            'Category == "Demand"'
+        )
+        .drop(
+            columns=[
+                "Generator_ID",
+                "Climate Year",
+                "Simulation_ID",
+                "Node 1",
+                "Path",
+                "Direct/Indirect",
+                "Sector",
+                "Note",
+                "Category",
+                "Case",
+                "Scenario",
+            ]
+        )
+        .set_index("Node/Line")
+    )
+
+    df_2030 = (
+        df[(df["Parameter"] == "Final demand") & (df["Year"] == 2030)]
+        .rename(columns={"Value": "Value_2030"})
+        .drop(columns=["Parameter", "Year"])
+    )
+
+    df_2040 = (
+        df[(df["Parameter"] == "Final demand") & (df["Year"] == 2040)]
+        .rename(columns={"Value": "Value_2040"})
+        .drop(columns=["Parameter", "Year"])
+    )
+
+    # Conversion GWh/d to MWh/h
+    conversion_factor = 1000 / 24
+
+    df_2035 = pd.concat([df_2040, df_2030], axis=1)
+    df_2035["GlobD_2035"] = (
+        (df_2035["Value_2030"] + df_2035["Value_2040"]) / 2
+    ) * conversion_factor
+    df_2035.loc["NOS0"] = [
+        0,
+        0,
+        Norway_global_demand_1y / 8760,
+    ]  # Manually add Norway demand
+    grouped_demands = df_2035.drop(
+        columns=["Value_2030", "Value_2040"]
+    ).reset_index()
+
+    # choose demands for considered countries
+    return grouped_demands[
+        grouped_demands["Node/Line"].str[:2].isin(countries)
+    ]
+
+
+def import_ch4_demandTS():
+    """Calculate global CH4 demand in Norway and CH4 demand profile
+
+    Import from the PyPSA-eur-sec run the timeseries of residential
+    rural heat per neighbor country. This timeserie is used to
+    calculate:
+      * the global (yearly) heat demand of Norway
+        (that will be supplied by CH4)
+      * the normalized CH4 hourly resolved demand profile
+
+    Parameters
+    ----------
+    None.
+
+    Returns
+    -------
+    Norway_global_demand: Float
+        Yearly heat demand of Norway in MWh
+    neighbor_loads_t: pandas.DataFrame
+        Normalized CH4 hourly resolved demand profiles per neighbor country
+
+    """
+
+    cwd = Path(".")
+    target_file = (
+        cwd
+        / "data_bundle_egon_data"
+        / "pypsa_eur_sec"
+        / "2022-07-26-egondata-integration"
+        / "postnetworks"
+        / "elec_s_37_lv2.0__Co2L0-1H-T-H-B-I-dist1_2050.nc"
+    )
+
+    network = pypsa.Network(str(target_file))
+
+    # Set country tag for all buses
+    network.buses.country = network.buses.index.str[:2]
+    neighbors = network.buses[network.buses.country != "DE"]
+    neighbors = neighbors[
+        (neighbors["country"].isin(countries))
+        & (neighbors["carrier"] == "residential rural heat")
+    ].drop_duplicates(subset="country")
+
+    neighbor_loads = network.loads[network.loads.bus.isin(neighbors.index)]
+    neighbor_loads_t_index = neighbor_loads.index[
+        neighbor_loads.index.isin(network.loads_t.p_set.columns)
+    ]
+    neighbor_loads_t = network.loads_t["p_set"][neighbor_loads_t_index]
+    Norway_global_demand = neighbor_loads_t[
+        "NO3 0 residential rural heat"
+    ].sum()
+
+    for i in neighbor_loads_t.columns:
+        neighbor_loads_t[i] = neighbor_loads_t[i] / neighbor_loads_t[i].sum()
+
+    return Norway_global_demand, neighbor_loads_t
+
+
+def insert_ch4_demand(global_demand, normalized_ch4_demandTS):
+    """Insert CH4 demands abroad in the database for eGon2035
+
+    Parameters
+    ----------
+    global_demand : pandas.DataFrame
+        Global CH4 demand per foreign node in 1 year
+    gas_demandTS : pandas.DataFrame
+        Normalized time serie of the demand per foreign country
+
+    Returns
+    -------
+    None.
+
+    """
+    sources = config.datasets()["gas_neighbours"]["sources"]
+    targets = config.datasets()["gas_neighbours"]["targets"]
+    map_buses = get_map_buses()
+
+    scn_name = "eGon2035"
+    carrier = "CH4"
+
+    # Delete existing data
+    db.execute_sql(
+        f"""
+        DELETE FROM
+        {targets['load_timeseries']['schema']}.{targets['load_timeseries']['table']}
+        WHERE "load_id" IN (
+            SELECT load_id FROM
+            {targets['loads']['schema']}.{targets['loads']['table']}
+            WHERE bus IN (
+                SELECT bus_id FROM
+                {sources['buses']['schema']}.{sources['buses']['table']}
+                WHERE country != 'DE'
+                AND scn_name = '{scn_name}')
+            AND scn_name = '{scn_name}'
+            AND carrier = '{carrier}'
+        );
+        """
+    )
+
+    db.execute_sql(
+        f"""
+        DELETE FROM
+        {targets['loads']['schema']}.{targets['loads']['table']}
+        WHERE bus IN (
+            SELECT bus_id FROM
+            {sources['buses']['schema']}.{sources['buses']['table']}
+            WHERE country != 'DE'
+            AND scn_name = '{scn_name}')
+        AND scn_name = '{scn_name}'
+        AND carrier = '{carrier}'
+        """
+    )
+
+    # Set bus_id
+    global_demand.loc[
+        global_demand[global_demand["Node/Line"].isin(map_buses.keys())].index,
+        "Node/Line",
+    ] = global_demand.loc[
+        global_demand[global_demand["Node/Line"].isin(map_buses.keys())].index,
+        "Node/Line",
+    ].map(
+        map_buses
+    )
+    global_demand.loc[:, "bus"] = (
+        get_foreign_gas_bus_id().loc[global_demand.loc[:, "Node/Line"]].values
+    )
+
+    # Add missing columns
+    c = {"scn_name": scn_name, "carrier": carrier}
+    global_demand = global_demand.assign(**c)
+
+    new_id = db.next_etrago_id("load")
+    global_demand["load_id"] = range(new_id, new_id + len(global_demand))
+
+    ch4_demand_TS = global_demand.copy()
+    # Remove useless columns
+    global_demand = global_demand.drop(columns=["Node/Line", "GlobD_2035"])
+
+    # Insert data to db
+    global_demand.to_sql(
+        targets["loads"]["table"],
+        db.engine(),
+        schema=targets["loads"]["schema"],
+        index=False,
+        if_exists="append",
+    )
+
+    # Insert time series
+    ch4_demand_TS["Node/Line"] = ch4_demand_TS["Node/Line"].replace(
+        ["UK00"], "GB"
+    )
+
+    p_set = []
+    for index, row in ch4_demand_TS.iterrows():
+        normalized_TS_df = normalized_ch4_demandTS.loc[
+            :,
+            normalized_ch4_demandTS.columns.str.contains(row["Node/Line"][:2]),
+        ]
+        p_set.append(
+            (
+                normalized_TS_df[normalized_TS_df.columns[0]]
+                * row["GlobD_2035"]
+            ).tolist()
+        )
+
+    ch4_demand_TS["p_set"] = p_set
+    ch4_demand_TS["temp_id"] = 1
+    ch4_demand_TS = ch4_demand_TS.drop(
+        columns=["Node/Line", "GlobD_2035", "bus", "carrier"]
+    )
+
+    # Insert data to DB
+    ch4_demand_TS.to_sql(
+        targets["load_timeseries"]["table"],
+        db.engine(),
+        schema=targets["load_timeseries"]["schema"],
+        index=False,
+        if_exists="append",
+    )
+
+
+def calc_ch4_storage_capacities():
+    target_file = (
+        Path(".") / "datasets" / "gas_data" / "data" / "IGGIELGN_Storages.csv"
+    )
+
+    ch4_storage_capacities = pd.read_csv(
+        target_file,
+        delimiter=";",
+        decimal=".",
+        usecols=["country_code", "param"],
+    )
+
+    ch4_storage_capacities = ch4_storage_capacities[
+        ch4_storage_capacities["country_code"].isin(countries)
+    ]
+
+    map_countries_scigrid = {
+        "AT": "AT00",
+        "BE": "BE00",
+        "CZ": "CZ00",
+        "DK": "DKE1",
+        "EE": "EE00",
+        "EL": "GR00",
+        "ES": "ES00",
+        "FI": "FI00",
+        "FR": "FR00",
+        "GB": "UK00",
+        "IT": "ITCN",
+        "LT": "LT00",
+        "LV": "LV00",
+        "MT": "MT00",
+        "NL": "NL00",
+        "PL": "PL00",
+        "PT": "PT00",
+        "SE": "SE01",
+    }
+
+    # Define new columns
+    max_workingGas_M_m3 = []
+    end_year = []
+
+    for index, row in ch4_storage_capacities.iterrows():
+        param = ast.literal_eval(row["param"])
+        end_year.append(param["end_year"])
+        max_workingGas_M_m3.append(param["max_workingGas_M_m3"])
+
+    end_year = [float("inf") if x is None else x for x in end_year]
+    ch4_storage_capacities = ch4_storage_capacities.assign(end_year=end_year)
+    ch4_storage_capacities = ch4_storage_capacities[
+        ch4_storage_capacities["end_year"] >= 2035
+    ]
+
+    # Calculate e_nom
+    conv_factor = (
+        10830  # M_m3 to MWh - gross calorific value = 39 MJ/m3 (eurogas.org)
+    )
+    ch4_storage_capacities["e_nom"] = [
+        conv_factor * i for i in max_workingGas_M_m3
+    ]
+
+    ch4_storage_capacities.drop(
+        ["param", "end_year"],
+        axis=1,
+        inplace=True,
+    )
+
+    ch4_storage_capacities["Country"] = ch4_storage_capacities[
+        "country_code"
+    ].map(map_countries_scigrid)
+    ch4_storage_capacities = ch4_storage_capacities.groupby(
+        ["country_code"]
+    ).agg(
+        {
+            "e_nom": "sum",
+            "Country": "first",
+        },
+    )
+
+    ch4_storage_capacities = ch4_storage_capacities.drop(["RU"])
+    ch4_storage_capacities.loc[:, "bus"] = (
+        get_foreign_gas_bus_id()
+        .loc[ch4_storage_capacities.loc[:, "Country"]]
+        .values
+    )
+
+    return ch4_storage_capacities
+
+
+def insert_storage(ch4_storage_capacities):
+    sources = config.datasets()["gas_neighbours"]["sources"]
+    targets = config.datasets()["gas_neighbours"]["targets"]
+
+    # Clean table
+    db.execute_sql(
+        f"""
+        DELETE FROM {targets['stores']['schema']}.{targets['stores']['table']}
+        WHERE "carrier" = 'CH4'
+        AND scn_name = 'eGon2035'
+        AND bus IN (
+            SELECT bus_id
+            FROM {sources['buses']['schema']}.{sources['buses']['table']}
+            WHERE scn_name = 'eGon2035'
+            AND country != 'DE'
+            );
+        """
+    )
+    # Add missing columns
+    c = {"scn_name": "eGon2035", "carrier": "CH4"}
+    ch4_storage_capacities = ch4_storage_capacities.assign(**c)
+
+    new_id = db.next_etrago_id("store")
+    ch4_storage_capacities["store_id"] = range(
+        new_id, new_id + len(ch4_storage_capacities)
+    )
+
+    ch4_storage_capacities.drop(
+        ["Country"],
+        axis=1,
+        inplace=True,
+    )
+    return ch4_storage_capacities
+
+
+def calc_global_power_to_h2_demand():
+    """Calculates H2 demand abroad for eGon2035 scenario
+
+    Calculates global power demand abroad linked to H2 production.
+    The data comes from TYNDP 2020 according to NEP 2021 from the
+    scenario 'Distributed Energy', linear interpolate between 2030
+    and 2040.
+
+    Returns
+    -------
+    pandas.DataFrame
+        Global power-to-h2 demand per foreign node
+
+    """
+    sources = config.datasets()["gas_neighbours"]["sources"]
+
+    file = zipfile.ZipFile(f"tyndp/{sources['tyndp_capacities']}")
+    df = pd.read_excel(
+        file.open("TYNDP-2020-Scenario-Datafile.xlsx").read(),
+        sheet_name="Gas Data",
+    )
+
+    df = (
+        df.query(
+            'Scenario == "Distributed Energy" & '
+            'Case == "Average" &'
+            'Parameter == "P2H2"'
+        )
+        .drop(
+            columns=[
+                "Generator_ID",
+                "Climate Year",
+                "Simulation_ID",
+                "Node 1",
+                "Path",
+                "Direct/Indirect",
+                "Sector",
+                "Note",
+                "Category",
+                "Case",
+                "Scenario",
+                "Parameter",
+            ]
+        )
+        .set_index("Node/Line")
+    )
+
+    df_2030 = (
+        df[df["Year"] == 2030]
+        .rename(columns={"Value": "Value_2030"})
+        .drop(columns=["Year"])
+    )
+    df_2040 = (
+        df[df["Year"] == 2040]
+        .rename(columns={"Value": "Value_2040"})
+        .drop(columns=["Year"])
+    )
+
+    # Conversion GWh/d to MWh/h
+    conversion_factor = 1000 / 24
+
+    df_2035 = pd.concat([df_2040, df_2030], axis=1)
+    df_2035["GlobD_2035"] = (
+        (df_2035["Value_2030"] + df_2035["Value_2040"]) / 2
+    ) * conversion_factor
+
+    global_power_to_h2_demand = df_2035.drop(
+        columns=["Value_2030", "Value_2040"]
+    )
+
+    # choose demands for considered countries
+    global_power_to_h2_demand = global_power_to_h2_demand[
+        (global_power_to_h2_demand.index.str[:2].isin(countries))
+        & (global_power_to_h2_demand["GlobD_2035"] != 0)
+    ]
+
+    # Split in two the demands for DK and UK
+    global_power_to_h2_demand.loc["DKW1"] = (
+        global_power_to_h2_demand.loc["DKE1"] / 2
+    )
+    global_power_to_h2_demand.loc["DKE1"] = (
+        global_power_to_h2_demand.loc["DKE1"] / 2
+    )
+    global_power_to_h2_demand.loc["UKNI"] = (
+        global_power_to_h2_demand.loc["UK00"] / 2
+    )
+    global_power_to_h2_demand.loc["UK00"] = (
+        global_power_to_h2_demand.loc["UK00"] / 2
+    )
+    global_power_to_h2_demand = global_power_to_h2_demand.reset_index()
+
+    return global_power_to_h2_demand
+
+
+def insert_power_to_h2_demand(global_power_to_h2_demand):
+    """Insert H2 demands into database for eGon2035
+
+    Detailled description
+    This function insert data in the database and has no return.
+
+    Parameters
+    ----------
+    global_power_to_h2_demand : pandas.DataFrame
+        Global H2 demand per foreign node in 1 year
+
+    """
+    sources = config.datasets()["gas_neighbours"]["sources"]
+    targets = config.datasets()["gas_neighbours"]["targets"]
+    map_buses = get_map_buses()
+
+    scn_name = "eGon2035"
+    carrier = "H2_for_industry"
+
+    db.execute_sql(
+        f"""
+        DELETE FROM
+        {targets['loads']['schema']}.{targets['loads']['table']}
+        WHERE bus IN (
+            SELECT bus_id FROM
+            {sources['buses']['schema']}.{sources['buses']['table']}
+            WHERE country != 'DE'
+            AND scn_name = '{scn_name}')
+        AND scn_name = '{scn_name}'
+        AND carrier = '{carrier}'
+        """
+    )
+
+    # Set bus_id
+    global_power_to_h2_demand.loc[
+        global_power_to_h2_demand[
+            global_power_to_h2_demand["Node/Line"].isin(map_buses.keys())
+        ].index,
+        "Node/Line",
+    ] = global_power_to_h2_demand.loc[
+        global_power_to_h2_demand[
+            global_power_to_h2_demand["Node/Line"].isin(map_buses.keys())
+        ].index,
+        "Node/Line",
+    ].map(
+        map_buses
+    )
+    global_power_to_h2_demand.loc[:, "bus"] = (
+        get_foreign_bus_id()
+        .loc[global_power_to_h2_demand.loc[:, "Node/Line"]]
+        .values
+    )
+
+    # Add missing columns
+    c = {"scn_name": scn_name, "carrier": carrier}
+    global_power_to_h2_demand = global_power_to_h2_demand.assign(**c)
+
+    new_id = db.next_etrago_id("load")
+    global_power_to_h2_demand["load_id"] = range(
+        new_id, new_id + len(global_power_to_h2_demand)
+    )
+
+    global_power_to_h2_demand = global_power_to_h2_demand.rename(
+        columns={"GlobD_2035": "p_set"}
+    )
+
+    # Remove useless columns
+    global_power_to_h2_demand = global_power_to_h2_demand.drop(
+        columns=["Node/Line"]
+    )
+
+    # Insert data to db
+    global_power_to_h2_demand.to_sql(
+        targets["loads"]["table"],
+        db.engine(),
+        schema=targets["loads"]["schema"],
+        index=False,
+        if_exists="append",
+    )
+
+
+def calculate_ch4_grid_capacities():
+    """Calculates CH4 grid capacities for foreign countries based on TYNDP-data
+
+    Parameters
+    ----------
+    None.
+
+    Returns
+    -------
+    Neighbouring_pipe_capacities_list : pandas.DataFrame
+
+    """
+    sources = config.datasets()["gas_neighbours"]["sources"]
+
+    # Download file
+    basename = "ENTSOG_TYNDP_2020_Annex_C2_Capacities_per_country.xlsx"
+    url = "https://www.entsog.eu/sites/default/files/2021-07/" + basename
+    target_file = Path(".") / "datasets" / "gas_data" / basename
+
+    urlretrieve(url, target_file)
+    map_pipelines = {
+        "NORDSTREAM": "RU00",
+        "NORDSTREAM 2": "RU00",
+        "OPAL": "DE",
+        "YAMAL (BY)": "RU00",
+        "Denmark": "DKE1",
+        "Belgium": "BE00",
+        "Netherlands": "NL00",
+        "Norway": "NOM1",
+        "Switzerland": "CH00",
+        "Poland": "PL00",
+        "United Kingdom": "UK00",
+        "Germany": "DE",
+        "Austria": "AT00",
+        "France": "FR00",
+        "Czechia": "CZ00",
+        "Russia": "RU00",
+        "Luxemburg": "LUB1",
+    }
+
+    grid_countries = [
+        "NORDSTREAM",
+        "NORDSTREAM 2",
+        "OPAL",
+        "YAMAL (BY)",
+        "Denmark",
+        "Belgium",
+        "Netherlands",
+        "Norway",
+        "Switzerland",
+        "Poland",
+        "United Kingdom",
+        "Germany",
+        "Austria",
+        "France",
+        "Czechia",
+        "Russia",
+        "Luxemburg",
+    ]
+
+    # Read-in data from csv-file
+    pipe_capacities_list = pd.read_excel(
+        target_file,
+        sheet_name="Transmission Peak Capacity",
+        skiprows=range(4),
+    )
+    pipe_capacities_list = pipe_capacities_list[
+        ["To Country", "Unnamed: 3", "From Country", 2035]
+    ].rename(
+        columns={
+            "Unnamed: 3": "Scenario",
+            "To Country": "To_Country",
+            "From Country": "From_Country",
+        }
+    )
+    pipe_capacities_list["To_Country"] = pd.Series(
+        pipe_capacities_list["To_Country"]
+    ).fillna(method="ffill")
+    pipe_capacities_list["From_Country"] = pd.Series(
+        pipe_capacities_list["From_Country"]
+    ).fillna(method="ffill")
+    pipe_capacities_list = pipe_capacities_list[
+        pipe_capacities_list["Scenario"] == "Advanced"
+    ].drop(columns={"Scenario"})
+    pipe_capacities_list = pipe_capacities_list[
+        (
+            (pipe_capacities_list["To_Country"].isin(grid_countries))
+            & (pipe_capacities_list["From_Country"].isin(grid_countries))
+        )
+        & (pipe_capacities_list[2035] != 0)
+    ]
+    pipe_capacities_list["To_Country"] = pipe_capacities_list[
+        "To_Country"
+    ].map(map_pipelines)
+    pipe_capacities_list["From_Country"] = pipe_capacities_list[
+        "From_Country"
+    ].map(map_pipelines)
+    pipe_capacities_list["countrycombination"] = pipe_capacities_list[
+        ["To_Country", "From_Country"]
+    ].apply(
+        lambda x: tuple(sorted([str(x.To_Country), str(x.From_Country)])),
+        axis=1,
+    )
+
+    pipeline_strategies = {
+        "To_Country": "first",
+        "From_Country": "first",
+        2035: sum,
+    }
+
+    pipe_capacities_list = pipe_capacities_list.groupby(
+        ["countrycombination"]
+    ).agg(pipeline_strategies)
+
+    # Add manually DK-SE and AT-CH pipes (Scigrid gas data)
+    pipe_capacities_list.loc["(DKE1, SE02)"] = ["DKE1", "SE02", 651]
+    pipe_capacities_list.loc["(AT00, CH00)"] = ["AT00", "CH00", 651]
+
+    # Conversion GWh/d to MWh/h
+    pipe_capacities_list["p_nom"] = pipe_capacities_list[2035] * (1000 / 24)
+
+    # Border crossing CH4 pipelines between foreign countries
+
+    Neighbouring_pipe_capacities_list = pipe_capacities_list[
+        (pipe_capacities_list["To_Country"] != "DE")
+        & (pipe_capacities_list["From_Country"] != "DE")
+    ].reset_index()
+
+    Neighbouring_pipe_capacities_list.loc[:, "bus0"] = (
+        get_foreign_gas_bus_id()
+        .loc[Neighbouring_pipe_capacities_list.loc[:, "To_Country"]]
+        .values
+    )
+    Neighbouring_pipe_capacities_list.loc[:, "bus1"] = (
+        get_foreign_gas_bus_id()
+        .loc[Neighbouring_pipe_capacities_list.loc[:, "From_Country"]]
+        .values
+    )
+
+    # Adjust columns
+    Neighbouring_pipe_capacities_list = Neighbouring_pipe_capacities_list.drop(
+        columns=[
+            "To_Country",
+            "From_Country",
+            "countrycombination",
+            2035,
+        ]
+    )
+
+    new_id = db.next_etrago_id("link")
+    Neighbouring_pipe_capacities_list["link_id"] = range(
+        new_id, new_id + len(Neighbouring_pipe_capacities_list)
+    )
+
+    # Border crossing CH4 pipelines between DE and neighbouring countries
+    DE_pipe_capacities_list = pipe_capacities_list[
+        (pipe_capacities_list["To_Country"] == "DE")
+        | (pipe_capacities_list["From_Country"] == "DE")
+    ].reset_index()
+
+    dict_cross_pipes_DE = {
+        ("AT00", "DE"): "AT",
+        ("BE00", "DE"): "BE",
+        ("CH00", "DE"): "CH",
+        ("CZ00", "DE"): "CZ",
+        ("DE", "DKE1"): "DK",
+        ("DE", "FR00"): "FR",
+        ("DE", "LUB1"): "LU",
+        ("DE", "NL00"): "NL",
+        ("DE", "NOM1"): "NO",
+        ("DE", "PL00"): "PL",
+        ("DE", "RU00"): "RU",
+    }
+
+    DE_pipe_capacities_list["country_code"] = DE_pipe_capacities_list[
+        "countrycombination"
+    ].map(dict_cross_pipes_DE)
+    DE_pipe_capacities_list = DE_pipe_capacities_list.set_index("country_code")
+
+    schema = sources["buses"]["schema"]
+    table = sources["buses"]["table"]
+    for country_code in [e for e in countries if e not in ("GB", "SE", "UK")]:
+
+        # Select cross-bording links
+        cap_DE = db.select_dataframe(
+            f"""SELECT link_id, bus0, bus1
+                FROM {sources['links']['schema']}.{sources['links']['table']}
+                    WHERE scn_name = 'eGon2035'
+                    AND carrier = 'CH4'
+                    AND (("bus0" IN (
+                        SELECT bus_id FROM {schema}.{table}
+                            WHERE country = 'DE'
+                            AND carrier = 'CH4'
+                            AND scn_name = 'eGon2035')
+                        AND "bus1" IN (SELECT bus_id FROM {schema}.{table}
+                            WHERE country = '{country_code}'
+                            AND carrier = 'CH4'
+                            AND scn_name = 'eGon2035')
+                    )
+                    OR ("bus0" IN (
+                        SELECT bus_id FROM {schema}.{table}
+                            WHERE country = '{country_code}'
+                            AND carrier = 'CH4'
+                            AND scn_name = 'eGon2035')
+                        AND "bus1" IN (SELECT bus_id FROM {schema}.{table}
+                            WHERE country = 'DE'
+                            AND carrier = 'CH4'
+                            AND scn_name = 'eGon2035'))
+                    )
+            ;"""
+        )
+
+        cap_DE["p_nom"] = DE_pipe_capacities_list.at[
+            country_code, "p_nom"
+        ] / len(cap_DE.index)
+        Neighbouring_pipe_capacities_list = (
+            Neighbouring_pipe_capacities_list.append(cap_DE)
+        )
+
+    # Add topo, geom and length
+    bus_geom = db.select_geodataframe(
+        """SELECT bus_id, geom
+        FROM grid.egon_etrago_bus
+        WHERE scn_name = 'eGon2035'
+        AND carrier = 'CH4'
+        """,
+        epsg=4326,
+    ).set_index("bus_id")
+
+    coordinates_bus0 = []
+    coordinates_bus1 = []
+
+    for index, row in Neighbouring_pipe_capacities_list.iterrows():
+        coordinates_bus0.append(bus_geom["geom"].loc[int(row["bus0"])])
+        coordinates_bus1.append(bus_geom["geom"].loc[int(row["bus1"])])
+
+    Neighbouring_pipe_capacities_list["coordinates_bus0"] = coordinates_bus0
+    Neighbouring_pipe_capacities_list["coordinates_bus1"] = coordinates_bus1
+
+    Neighbouring_pipe_capacities_list[
+        "topo"
+    ] = Neighbouring_pipe_capacities_list.apply(
+        lambda row: LineString(
+            [row["coordinates_bus0"], row["coordinates_bus1"]]
+        ),
+        axis=1,
+    )
+    Neighbouring_pipe_capacities_list[
+        "geom"
+    ] = Neighbouring_pipe_capacities_list.apply(
+        lambda row: MultiLineString([row["topo"]]), axis=1
+    )
+    Neighbouring_pipe_capacities_list[
+        "length"
+    ] = Neighbouring_pipe_capacities_list.apply(
+        lambda row: row["topo"].length, axis=1
+    )
+
+    # Remove useless columns
+    Neighbouring_pipe_capacities_list = Neighbouring_pipe_capacities_list.drop(
+        columns=[
+            "coordinates_bus0",
+            "coordinates_bus1",
+        ]
+    )
+
+    # Add missing columns
+    c = {"scn_name": "eGon2035", "carrier": "CH4", "p_min_pu": -1.0}
+    Neighbouring_pipe_capacities_list = (
+        Neighbouring_pipe_capacities_list.assign(**c)
+    )
+
+    Neighbouring_pipe_capacities_list = (
+        Neighbouring_pipe_capacities_list.set_geometry("geom", crs=4326)
+    )
+
+    return Neighbouring_pipe_capacities_list
+
+
+def tyndp_gas_generation():
+    """Insert data from TYNDP 2020 accordning to NEP 2021
+    Scenario 'Distributed Energy', linear interpolate between 2030 and 2040
+
+    Returns
+    -------
+    None.
+    """
+    capacities = calc_capacities()
+    insert_generators(capacities, "eGon2035")
+
+    ch4_storage_capacities = calc_ch4_storage_capacities()
+    insert_ch4_stores(ch4_storage_capacities, "eGon2035")
+
+
+def tyndp_gas_demand():
+    """Insert gas demands abroad for eGon2035
+
+    Insert CH4 and H2 demands abroad for eGon2035 by executing the
+    following steps:
+      * CH4
+          * Calculation of the global CH4 demand in Norway and of the
+            CH4 demand profile by executing the function
+            :py:func:`import_ch4_demandTS`
+          * Calculation of the global CH4 demands by executing the
+            function :py:func:`calc_global_ch4_demand`
+          * Insertion the CH4 loads and their associated time series
+            in the database by executing the function
+            :py:func:`insert_ch4_demand`
+      * H2
+          * Calculation of the global power demand abroad linked
+            to H2 production by executing the function
+            :py:func:`calc_global_power_to_h2_demand`
+          * Insertion of these loads in the database by executing the
+            function :py:func:`insert_power_to_h2_demand`
+    This function insert data in the database and has no return.
+
+    """
+    Norway_global_demand_1y, normalized_ch4_demandTS = import_ch4_demandTS()
+    global_ch4_demand = calc_global_ch4_demand(Norway_global_demand_1y)
+    insert_ch4_demand(global_ch4_demand, normalized_ch4_demandTS)
+
+    global_power_to_h2_demand = calc_global_power_to_h2_demand()
+    insert_power_to_h2_demand(global_power_to_h2_demand)
+
+
+def grid():
+    """Insert data from TYNDP 2020 accordning to NEP 2021
+    Scenario 'Distributed Energy', linear interpolate between 2030 and 2040
+
+    Returns
+    -------
+    None.
+    """
+    Neighbouring_pipe_capacities_list = calculate_ch4_grid_capacities()
+    insert_gas_grid_capacities(
+        Neighbouring_pipe_capacities_list, scn_name="eGon2035"
+    )
+
+
+def calculate_ocgt_capacities():
+    """Calculate gas turbine capacities abroad for eGon2035
+
+    Calculate gas turbine capacities abroad for eGon2035 based on TYNDP
+    2020, scenario "Distributed Energy", interpolated between 2030 and 2040
+
+    Returns
+    -------
+    df_ocgt: pandas.DataFrame
+        Gas turbine capacities per foreign node
+
+    """
+    sources = config.datasets()["gas_neighbours"]["sources"]
+
+    # insert installed capacities
+    file = zipfile.ZipFile(f"tyndp/{sources['tyndp_capacities']}")
+    df = pd.read_excel(
+        file.open("TYNDP-2020-Scenario-Datafile.xlsx").read(),
+        sheet_name="Capacity",
+    )
+
+    df_ocgt = df[
+        [
+            "Node/Line",
+            "Scenario",
+            "Climate Year",
+            "Generator_ID",
+            "Year",
+            "Value",
+        ]
+    ]
+    df_ocgt = df_ocgt[
+        (df_ocgt["Scenario"] == "Distributed Energy")
+        & (df_ocgt["Climate Year"] == 1984)
+    ]
+    df_ocgt = df_ocgt[df_ocgt["Generator_ID"].str.contains("Gas")]
+    df_ocgt = df_ocgt[df_ocgt["Year"].isin([2030, 2040])]
+
+    df_ocgt = (
+        df_ocgt.groupby(["Node/Line", "Year"])["Value"].sum().reset_index()
+    )
+    df_ocgt = df_ocgt.groupby([df_ocgt["Node/Line"], "Year"]).sum()
+    df_ocgt = df_ocgt.groupby("Node/Line")["Value"].mean()
+    df_ocgt = pd.DataFrame(df_ocgt, columns=["Value"]).rename(
+        columns={"Value": "p_nom"}
+    )
+
+    # Choose capacities for considered countries
+    df_ocgt = df_ocgt[df_ocgt.index.str[:2].isin(countries)]
+
+    # Attribute bus0 and bus1
+    df_ocgt["bus0"] = get_foreign_gas_bus_id()[df_ocgt.index]
+    df_ocgt["bus1"] = get_foreign_bus_id()[df_ocgt.index]
+    df_ocgt = df_ocgt.groupby(by=["bus0", "bus1"], as_index=False).sum()
+
+    return df_ocgt
+
+
+def insert_ocgt_abroad():
+    """Insert gas turbine capicities abroad for eGon2035 in the database
+
+    This function inserts data in the database and has no return.
+
+    Parameters
+    ----------
+    df_ocgt: pandas.DataFrame
+        Gas turbine capacities per foreign node
+
+    """
+    scn_name = "eGon2035"
+    carrier = "OCGT"
+
+    # Connect to local database
+    engine = db.engine()
+
+    df_ocgt = calculate_ocgt_capacities()
+
+    df_ocgt["p_nom_extendable"] = False
+    df_ocgt["carrier"] = carrier
+    df_ocgt["scn_name"] = scn_name
+
+    buses = tuple(
+        db.select_dataframe(
+            f"""SELECT bus_id FROM grid.egon_etrago_bus
+            WHERE scn_name = '{scn_name}' AND country != 'DE';
+        """
+        )["bus_id"]
+    )
+
+    # Delete old entries
+    db.execute_sql(
+        f"""
+        DELETE FROM grid.egon_etrago_link WHERE "carrier" = '{carrier}'
+        AND scn_name = '{scn_name}'
+        AND bus0 IN {buses} AND bus1 IN {buses};
+        """
+    )
+
+    # read carrier information from scnario parameter data
+    scn_params = get_sector_parameters("gas", scn_name)
+    df_ocgt["efficiency"] = scn_params["efficiency"][carrier]
+    df_ocgt["marginal_cost"] = (
+        scn_params["marginal_cost"][carrier]
+        / scn_params["efficiency"][carrier]
+    )
+
+    # Adjust p_nom
+    df_ocgt["p_nom"] = df_ocgt["p_nom"] / scn_params["efficiency"][carrier]
+
+    # Select next id value
+    new_id = db.next_etrago_id("link")
+    df_ocgt["link_id"] = range(new_id, new_id + len(df_ocgt))
+
+    # Insert data to db
+    df_ocgt.to_sql(
+        "egon_etrago_link",
+        engine,
+        schema="grid",
+        index=False,
+        if_exists="append",
+    )
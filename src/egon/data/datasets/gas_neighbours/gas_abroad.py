"""Module containing functions to insert gas abroad

In this module, functions useful to insert the gas components (H2 and
CH4) abroad for eGon2035 and eGon100RE are defined.

"""
import zipfile

from geoalchemy2.types import Geometry
import geopandas as gpd
import pandas as pd

from egon.data import config, db
from egon.data.datasets.electrical_neighbours import get_map_buses
from egon.data.datasets.scenario_parameters import get_sector_parameters


def insert_generators(gen, scn_name):
    """Insert gas generators for foreign countries in database

    This function inserts the gas generators for foreign countries
    with the following steps:
      * Clean the database
      * Receive the gas production capacities per foreign node
      * For eGon2035, put them in the righ format
      * Add missing columns (generator_id and carrier)
      * Insert the table into the database

    Parameters
    ----------
    gen : pandas.DataFrame
        Gas production capacities per foreign node
    scn_name : str
        Name of the scenario

    Returns
    -------
    None

    """
    carrier = "CH4"
    sources = config.datasets()["gas_neighbours"]["sources"]
    targets = config.datasets()["gas_neighbours"]["targets"]

    # Delete existing data
    db.execute_sql(
        f"""
        DELETE FROM
        {targets['generators']['schema']}.{targets['generators']['table']}
        WHERE bus IN (
            SELECT bus_id FROM
            {sources['buses']['schema']}.{sources['buses']['table']}
            WHERE country != 'DE'
            AND scn_name = '{scn_name}')
        AND scn_name = '{scn_name}'
        AND carrier = '{carrier}';
        """
    )

    if scn_name == "eGon2035":
        map_buses = get_map_buses()
        scn_params = get_sector_parameters("gas", scn_name)

        # Set bus_id
        gen.loc[
            gen[gen["index"].isin(map_buses.keys())].index, "index"
        ] = gen.loc[
            gen[gen["index"].isin(map_buses.keys())].index, "index"
        ].map(
            map_buses
        )
        gen.loc[:, "bus"] = (
            get_foreign_gas_bus_id().loc[gen.loc[:, "index"]].values
        )

        gen["p_nom"] = gen["cap_2035"]
        gen["marginal_cost"] = (
            gen["ratioConv_2035"] * scn_params["marginal_cost"]["CH4"]
            + (1 - gen["ratioConv_2035"])
            * scn_params["marginal_cost"]["biogas"]
        )

        gen["scn_name"] = scn_name

        # Remove useless columns
        gen = gen.drop(columns=["index", "ratioConv_2035", "cap_2035"])

    # Add missing columns
    new_id = db.next_etrago_id("generator")
    gen["generator_id"] = range(new_id, new_id + len(gen))

    gen["carrier"] = carrier

    # Insert data to db
    gen.to_sql(
        targets["generators"]["table"],
        db.engine(),
        schema=targets["generators"]["schema"],
        index=False,
        if_exists="append",
    )
<<<<<<< HEAD
=======


def insert_ch4_stores(ch4_storage_capacities, scn_name):
    """Insert CH4 stores for foreign countries in database

    This function inserts the CH4 stores for foreign countries
    with the following steps:
      * Receive as argument the CH4 store capacities per foreign node
      * Clean the database
      * Add missing columns (scn_name, carrier and store_id)
      * Insert the table into the database

    Parameters
    ----------
    ch4_storage_capacities : pandas.DataFrame
        CH4 store capacities per foreign node
    scn_name : str
        Name of the scenario

    Returns
    -------
    None

    """
    carrier = "CH4"
    sources = config.datasets()["gas_neighbours"]["sources"]
    targets = config.datasets()["gas_neighbours"]["targets"]

    # Clean table
    db.execute_sql(
        f"""
        DELETE FROM {targets['stores']['schema']}.{targets['stores']['table']}
        WHERE "carrier" = '{carrier}'
        AND scn_name = '{scn_name}'
        AND bus IN (
            SELECT bus_id FROM {sources['buses']['schema']}.{sources['buses']['table']}
            WHERE scn_name = '{scn_name}'
            AND country != 'DE'
            );
        """
    )
    # Add missing columns
    c = {"scn_name": scn_name, "carrier": carrier, "e_cyclic": True}
    ch4_storage_capacities = ch4_storage_capacities.assign(**c)

    new_id = db.next_etrago_id("store")
    ch4_storage_capacities["store_id"] = range(
        new_id, new_id + len(ch4_storage_capacities)
    )

    ch4_storage_capacities = ch4_storage_capacities.reset_index(drop=True)
    # Insert data to db
    ch4_storage_capacities.to_sql(
        targets["stores"]["table"],
        db.engine(),
        schema=targets["stores"]["schema"],
        index=False,
        if_exists="append",
    )
>>>>>>> c6a73446


def insert_gas_grid_capacities(Neighbouring_pipe_capacities_list, scn_name):
    """Insert crossbordering gas pipelines in the database

    This function insert a list of crossbordering gas pipelines after
    cleaning the database.
    For eGon2035, all the CH4 crossbordering pipelines are inserted
    there (no H2 grid in this scenario).
    For eGon100RE, only the the crossbordering pipelines with Germany
    are inserted there (the other ones are inerted in PypsaEurSec),
    but in this scenario there are H2 and CH4 pipelines.

    Parameters
    ----------
    Neighbouring_pipe_capacities_list : pandas.DataFrame
        List of the crossbordering gas pipelines
    scn_name : str
        Name of the scenario

    Returns
    -------
    None

    """
    sources = config.datasets()["gas_neighbours"]["sources"]
    targets = config.datasets()["gas_neighbours"]["targets"]

    # Delete existing data
    if scn_name == "eGon2035":
        carrier_link = "CH4"
        carrier_bus = "CH4"

        db.execute_sql(
            f"""
            DELETE FROM 
            {sources['links']['schema']}.{sources['links']['table']}
            WHERE "bus0" IN (
                SELECT bus_id FROM 
                {sources['buses']['schema']}.{sources['buses']['table']}
                    WHERE country != 'DE'
                    AND carrier = '{carrier_bus}'
                    AND scn_name = '{scn_name}')
            OR "bus1" IN (
                SELECT bus_id FROM 
                {sources['buses']['schema']}.{sources['buses']['table']}
                    WHERE country != 'DE'
                    AND carrier = '{carrier_bus}' 
                    AND scn_name = '{scn_name}')
            AND scn_name = '{scn_name}'
            AND carrier = '{carrier_link}'            
            ;
            """
        )

    carriers = {"CH4": "CH4", "H2_retrofit": "H2_grid"}

    if scn_name == "eGon100RE":
        for c in carriers:
            db.execute_sql(
                f"""
                DELETE FROM
                {sources['links']['schema']}.{sources['links']['table']}
                WHERE ("bus0" IN (
                        SELECT bus_id FROM 
                        {sources['buses']['schema']}.{sources['buses']['table']}
                        WHERE country != 'DE'
                        AND carrier = '{carriers[c]}'
                        AND scn_name = '{scn_name}')
                    AND "bus1" IN (SELECT bus_id FROM 
                        {sources['buses']['schema']}.{sources['buses']['table']}
                        WHERE country = 'DE'
                        AND carrier = '{carriers[c]}'
                        AND scn_name = '{scn_name}'))
                OR ("bus0" IN (
                        SELECT bus_id FROM 
                        {sources['buses']['schema']}.{sources['buses']['table']}
                        WHERE country = 'DE'
                        AND carrier = '{carriers[c]}'
                        AND scn_name = '{scn_name}')
                    AND "bus1" IN (
                        SELECT bus_id FROM 
                        {sources['buses']['schema']}.{sources['buses']['table']}
                        WHERE country != 'DE'
                        AND carrier = '{carriers[c]}'
                        AND scn_name = '{scn_name}'))
                AND scn_name = '{scn_name}'
                AND carrier = '{c}'
                ;
                """
            )

    # Insert data to db
    Neighbouring_pipe_capacities_list.set_geometry(
        "geom", crs=4326
    ).to_postgis(
        "egon_etrago_gas_link",
        db.engine(),
        schema="grid",
        index=False,
        if_exists="replace",
        dtype={"geom": Geometry(), "topo": Geometry()},
    )

    db.execute_sql(
        f"""
    select UpdateGeometrySRID('grid', 'egon_etrago_gas_link', 'topo', 4326) ;

    INSERT INTO {targets['links']['schema']}.{targets['links']['table']} (
        scn_name, link_id, carrier,
        bus0, bus1, p_nom, length, geom, topo)
    
    SELECT scn_name, link_id, carrier, bus0, bus1, p_nom, length, geom, topo

    FROM grid.egon_etrago_gas_link;

    DROP TABLE grid.egon_etrago_gas_link;
        """
    )


def get_foreign_gas_bus_id(scn_name="eGon2035", carrier="CH4"):
    """Calculate the etrago bus id based on the geometry for eGon2035

    Map node_ids from TYNDP and etragos bus_id

    Parameters
    ----------
    scn_name : str
        Name of the scenario
    carrier : str
        Name of the carrier

    Returns
    -------
    pandas.Series
        List of mapped node_ids from TYNDP and etragos bus_id

    """
    sources = config.datasets()["gas_neighbours"]["sources"]

    bus_id = db.select_geodataframe(
        f"""
        SELECT bus_id, ST_Buffer(geom, 1) as geom, country
        FROM grid.egon_etrago_bus
        WHERE scn_name = '{scn_name}'
        AND carrier = '{carrier}'
        AND country != 'DE'
        """,
        epsg=3035,
    )

    # insert installed capacities
    file = zipfile.ZipFile(f"tyndp/{sources['tyndp_capacities']}")

    # Select buses in neighbouring countries as geodataframe
    buses = pd.read_excel(
        file.open("TYNDP-2020-Scenario-Datafile.xlsx").read(),
        sheet_name="Nodes - Dict",
    ).query("longitude==longitude")
    buses = gpd.GeoDataFrame(
        buses,
        crs=4326,
        geometry=gpd.points_from_xy(buses.longitude, buses.latitude),
    ).to_crs(3035)

    buses["bus_id"] = 0

    # Select bus_id from etrago with shortest distance to TYNDP node
    for i, row in buses.iterrows():
        distance = bus_id.set_index("bus_id").geom.distance(row.geometry)
        buses.loc[i, "bus_id"] = distance[
            distance == distance.min()
        ].index.values[0]

    return buses.set_index("node_id").bus_id
<|MERGE_RESOLUTION|>--- conflicted
+++ resolved
@@ -1,339 +1,336 @@
-"""Module containing functions to insert gas abroad
-
-In this module, functions useful to insert the gas components (H2 and
-CH4) abroad for eGon2035 and eGon100RE are defined.
-
-"""
-import zipfile
-
-from geoalchemy2.types import Geometry
-import geopandas as gpd
-import pandas as pd
-
-from egon.data import config, db
-from egon.data.datasets.electrical_neighbours import get_map_buses
-from egon.data.datasets.scenario_parameters import get_sector_parameters
-
-
-def insert_generators(gen, scn_name):
-    """Insert gas generators for foreign countries in database
-
-    This function inserts the gas generators for foreign countries
-    with the following steps:
-      * Clean the database
-      * Receive the gas production capacities per foreign node
-      * For eGon2035, put them in the righ format
-      * Add missing columns (generator_id and carrier)
-      * Insert the table into the database
-
-    Parameters
-    ----------
-    gen : pandas.DataFrame
-        Gas production capacities per foreign node
-    scn_name : str
-        Name of the scenario
-
-    Returns
-    -------
-    None
-
-    """
-    carrier = "CH4"
-    sources = config.datasets()["gas_neighbours"]["sources"]
-    targets = config.datasets()["gas_neighbours"]["targets"]
-
-    # Delete existing data
-    db.execute_sql(
-        f"""
-        DELETE FROM
-        {targets['generators']['schema']}.{targets['generators']['table']}
-        WHERE bus IN (
-            SELECT bus_id FROM
-            {sources['buses']['schema']}.{sources['buses']['table']}
-            WHERE country != 'DE'
-            AND scn_name = '{scn_name}')
-        AND scn_name = '{scn_name}'
-        AND carrier = '{carrier}';
-        """
-    )
-
-    if scn_name == "eGon2035":
-        map_buses = get_map_buses()
-        scn_params = get_sector_parameters("gas", scn_name)
-
-        # Set bus_id
-        gen.loc[
-            gen[gen["index"].isin(map_buses.keys())].index, "index"
-        ] = gen.loc[
-            gen[gen["index"].isin(map_buses.keys())].index, "index"
-        ].map(
-            map_buses
-        )
-        gen.loc[:, "bus"] = (
-            get_foreign_gas_bus_id().loc[gen.loc[:, "index"]].values
-        )
-
-        gen["p_nom"] = gen["cap_2035"]
-        gen["marginal_cost"] = (
-            gen["ratioConv_2035"] * scn_params["marginal_cost"]["CH4"]
-            + (1 - gen["ratioConv_2035"])
-            * scn_params["marginal_cost"]["biogas"]
-        )
-
-        gen["scn_name"] = scn_name
-
-        # Remove useless columns
-        gen = gen.drop(columns=["index", "ratioConv_2035", "cap_2035"])
-
-    # Add missing columns
-    new_id = db.next_etrago_id("generator")
-    gen["generator_id"] = range(new_id, new_id + len(gen))
-
-    gen["carrier"] = carrier
-
-    # Insert data to db
-    gen.to_sql(
-        targets["generators"]["table"],
-        db.engine(),
-        schema=targets["generators"]["schema"],
-        index=False,
-        if_exists="append",
-    )
-<<<<<<< HEAD
-=======
-
-
-def insert_ch4_stores(ch4_storage_capacities, scn_name):
-    """Insert CH4 stores for foreign countries in database
-
-    This function inserts the CH4 stores for foreign countries
-    with the following steps:
-      * Receive as argument the CH4 store capacities per foreign node
-      * Clean the database
-      * Add missing columns (scn_name, carrier and store_id)
-      * Insert the table into the database
-
-    Parameters
-    ----------
-    ch4_storage_capacities : pandas.DataFrame
-        CH4 store capacities per foreign node
-    scn_name : str
-        Name of the scenario
-
-    Returns
-    -------
-    None
-
-    """
-    carrier = "CH4"
-    sources = config.datasets()["gas_neighbours"]["sources"]
-    targets = config.datasets()["gas_neighbours"]["targets"]
-
-    # Clean table
-    db.execute_sql(
-        f"""
-        DELETE FROM {targets['stores']['schema']}.{targets['stores']['table']}
-        WHERE "carrier" = '{carrier}'
-        AND scn_name = '{scn_name}'
-        AND bus IN (
-            SELECT bus_id FROM {sources['buses']['schema']}.{sources['buses']['table']}
-            WHERE scn_name = '{scn_name}'
-            AND country != 'DE'
-            );
-        """
-    )
-    # Add missing columns
-    c = {"scn_name": scn_name, "carrier": carrier, "e_cyclic": True}
-    ch4_storage_capacities = ch4_storage_capacities.assign(**c)
-
-    new_id = db.next_etrago_id("store")
-    ch4_storage_capacities["store_id"] = range(
-        new_id, new_id + len(ch4_storage_capacities)
-    )
-
-    ch4_storage_capacities = ch4_storage_capacities.reset_index(drop=True)
-    # Insert data to db
-    ch4_storage_capacities.to_sql(
-        targets["stores"]["table"],
-        db.engine(),
-        schema=targets["stores"]["schema"],
-        index=False,
-        if_exists="append",
-    )
->>>>>>> c6a73446
-
-
-def insert_gas_grid_capacities(Neighbouring_pipe_capacities_list, scn_name):
-    """Insert crossbordering gas pipelines in the database
-
-    This function insert a list of crossbordering gas pipelines after
-    cleaning the database.
-    For eGon2035, all the CH4 crossbordering pipelines are inserted
-    there (no H2 grid in this scenario).
-    For eGon100RE, only the the crossbordering pipelines with Germany
-    are inserted there (the other ones are inerted in PypsaEurSec),
-    but in this scenario there are H2 and CH4 pipelines.
-
-    Parameters
-    ----------
-    Neighbouring_pipe_capacities_list : pandas.DataFrame
-        List of the crossbordering gas pipelines
-    scn_name : str
-        Name of the scenario
-
-    Returns
-    -------
-    None
-
-    """
-    sources = config.datasets()["gas_neighbours"]["sources"]
-    targets = config.datasets()["gas_neighbours"]["targets"]
-
-    # Delete existing data
-    if scn_name == "eGon2035":
-        carrier_link = "CH4"
-        carrier_bus = "CH4"
-
-        db.execute_sql(
-            f"""
-            DELETE FROM 
-            {sources['links']['schema']}.{sources['links']['table']}
-            WHERE "bus0" IN (
-                SELECT bus_id FROM 
-                {sources['buses']['schema']}.{sources['buses']['table']}
-                    WHERE country != 'DE'
-                    AND carrier = '{carrier_bus}'
-                    AND scn_name = '{scn_name}')
-            OR "bus1" IN (
-                SELECT bus_id FROM 
-                {sources['buses']['schema']}.{sources['buses']['table']}
-                    WHERE country != 'DE'
-                    AND carrier = '{carrier_bus}' 
-                    AND scn_name = '{scn_name}')
-            AND scn_name = '{scn_name}'
-            AND carrier = '{carrier_link}'            
-            ;
-            """
-        )
-
-    carriers = {"CH4": "CH4", "H2_retrofit": "H2_grid"}
-
-    if scn_name == "eGon100RE":
-        for c in carriers:
-            db.execute_sql(
-                f"""
-                DELETE FROM
-                {sources['links']['schema']}.{sources['links']['table']}
-                WHERE ("bus0" IN (
-                        SELECT bus_id FROM 
-                        {sources['buses']['schema']}.{sources['buses']['table']}
-                        WHERE country != 'DE'
-                        AND carrier = '{carriers[c]}'
-                        AND scn_name = '{scn_name}')
-                    AND "bus1" IN (SELECT bus_id FROM 
-                        {sources['buses']['schema']}.{sources['buses']['table']}
-                        WHERE country = 'DE'
-                        AND carrier = '{carriers[c]}'
-                        AND scn_name = '{scn_name}'))
-                OR ("bus0" IN (
-                        SELECT bus_id FROM 
-                        {sources['buses']['schema']}.{sources['buses']['table']}
-                        WHERE country = 'DE'
-                        AND carrier = '{carriers[c]}'
-                        AND scn_name = '{scn_name}')
-                    AND "bus1" IN (
-                        SELECT bus_id FROM 
-                        {sources['buses']['schema']}.{sources['buses']['table']}
-                        WHERE country != 'DE'
-                        AND carrier = '{carriers[c]}'
-                        AND scn_name = '{scn_name}'))
-                AND scn_name = '{scn_name}'
-                AND carrier = '{c}'
-                ;
-                """
-            )
-
-    # Insert data to db
-    Neighbouring_pipe_capacities_list.set_geometry(
-        "geom", crs=4326
-    ).to_postgis(
-        "egon_etrago_gas_link",
-        db.engine(),
-        schema="grid",
-        index=False,
-        if_exists="replace",
-        dtype={"geom": Geometry(), "topo": Geometry()},
-    )
-
-    db.execute_sql(
-        f"""
-    select UpdateGeometrySRID('grid', 'egon_etrago_gas_link', 'topo', 4326) ;
-
-    INSERT INTO {targets['links']['schema']}.{targets['links']['table']} (
-        scn_name, link_id, carrier,
-        bus0, bus1, p_nom, length, geom, topo)
-    
-    SELECT scn_name, link_id, carrier, bus0, bus1, p_nom, length, geom, topo
-
-    FROM grid.egon_etrago_gas_link;
-
-    DROP TABLE grid.egon_etrago_gas_link;
-        """
-    )
-
-
-def get_foreign_gas_bus_id(scn_name="eGon2035", carrier="CH4"):
-    """Calculate the etrago bus id based on the geometry for eGon2035
-
-    Map node_ids from TYNDP and etragos bus_id
-
-    Parameters
-    ----------
-    scn_name : str
-        Name of the scenario
-    carrier : str
-        Name of the carrier
-
-    Returns
-    -------
-    pandas.Series
-        List of mapped node_ids from TYNDP and etragos bus_id
-
-    """
-    sources = config.datasets()["gas_neighbours"]["sources"]
-
-    bus_id = db.select_geodataframe(
-        f"""
-        SELECT bus_id, ST_Buffer(geom, 1) as geom, country
-        FROM grid.egon_etrago_bus
-        WHERE scn_name = '{scn_name}'
-        AND carrier = '{carrier}'
-        AND country != 'DE'
-        """,
-        epsg=3035,
-    )
-
-    # insert installed capacities
-    file = zipfile.ZipFile(f"tyndp/{sources['tyndp_capacities']}")
-
-    # Select buses in neighbouring countries as geodataframe
-    buses = pd.read_excel(
-        file.open("TYNDP-2020-Scenario-Datafile.xlsx").read(),
-        sheet_name="Nodes - Dict",
-    ).query("longitude==longitude")
-    buses = gpd.GeoDataFrame(
-        buses,
-        crs=4326,
-        geometry=gpd.points_from_xy(buses.longitude, buses.latitude),
-    ).to_crs(3035)
-
-    buses["bus_id"] = 0
-
-    # Select bus_id from etrago with shortest distance to TYNDP node
-    for i, row in buses.iterrows():
-        distance = bus_id.set_index("bus_id").geom.distance(row.geometry)
-        buses.loc[i, "bus_id"] = distance[
-            distance == distance.min()
-        ].index.values[0]
-
-    return buses.set_index("node_id").bus_id
+"""Module containing functions to insert gas abroad
+
+In this module, functions useful to insert the gas components (H2 and
+CH4) abroad for eGon2035 and eGon100RE are defined.
+
+"""
+import zipfile
+
+from geoalchemy2.types import Geometry
+import geopandas as gpd
+import pandas as pd
+
+from egon.data import config, db
+from egon.data.datasets.electrical_neighbours import get_map_buses
+from egon.data.datasets.scenario_parameters import get_sector_parameters
+
+
+def insert_generators(gen, scn_name):
+    """Insert gas generators for foreign countries in database
+
+    This function inserts the gas generators for foreign countries
+    with the following steps:
+      * Clean the database
+      * Receive the gas production capacities per foreign node
+      * For eGon2035, put them in the righ format
+      * Add missing columns (generator_id and carrier)
+      * Insert the table into the database
+
+    Parameters
+    ----------
+    gen : pandas.DataFrame
+        Gas production capacities per foreign node
+    scn_name : str
+        Name of the scenario
+
+    Returns
+    -------
+    None
+
+    """
+    carrier = "CH4"
+    sources = config.datasets()["gas_neighbours"]["sources"]
+    targets = config.datasets()["gas_neighbours"]["targets"]
+
+    # Delete existing data
+    db.execute_sql(
+        f"""
+        DELETE FROM
+        {targets['generators']['schema']}.{targets['generators']['table']}
+        WHERE bus IN (
+            SELECT bus_id FROM
+            {sources['buses']['schema']}.{sources['buses']['table']}
+            WHERE country != 'DE'
+            AND scn_name = '{scn_name}')
+        AND scn_name = '{scn_name}'
+        AND carrier = '{carrier}';
+        """
+    )
+
+    if scn_name == "eGon2035":
+        map_buses = get_map_buses()
+        scn_params = get_sector_parameters("gas", scn_name)
+
+        # Set bus_id
+        gen.loc[
+            gen[gen["index"].isin(map_buses.keys())].index, "index"
+        ] = gen.loc[
+            gen[gen["index"].isin(map_buses.keys())].index, "index"
+        ].map(
+            map_buses
+        )
+        gen.loc[:, "bus"] = (
+            get_foreign_gas_bus_id().loc[gen.loc[:, "index"]].values
+        )
+
+        gen["p_nom"] = gen["cap_2035"]
+        gen["marginal_cost"] = (
+            gen["ratioConv_2035"] * scn_params["marginal_cost"]["CH4"]
+            + (1 - gen["ratioConv_2035"])
+            * scn_params["marginal_cost"]["biogas"]
+        )
+
+        gen["scn_name"] = scn_name
+
+        # Remove useless columns
+        gen = gen.drop(columns=["index", "ratioConv_2035", "cap_2035"])
+
+    # Add missing columns
+    new_id = db.next_etrago_id("generator")
+    gen["generator_id"] = range(new_id, new_id + len(gen))
+
+    gen["carrier"] = carrier
+
+    # Insert data to db
+    gen.to_sql(
+        targets["generators"]["table"],
+        db.engine(),
+        schema=targets["generators"]["schema"],
+        index=False,
+        if_exists="append",
+    )
+
+
+def insert_ch4_stores(ch4_storage_capacities, scn_name):
+    """Insert CH4 stores for foreign countries in database
+
+    This function inserts the CH4 stores for foreign countries
+    with the following steps:
+      * Receive as argument the CH4 store capacities per foreign node
+      * Clean the database
+      * Add missing columns (scn_name, carrier and store_id)
+      * Insert the table into the database
+
+    Parameters
+    ----------
+    ch4_storage_capacities : pandas.DataFrame
+        CH4 store capacities per foreign node
+    scn_name : str
+        Name of the scenario
+
+    Returns
+    -------
+    None
+
+    """
+    carrier = "CH4"
+    sources = config.datasets()["gas_neighbours"]["sources"]
+    targets = config.datasets()["gas_neighbours"]["targets"]
+
+    # Clean table
+    db.execute_sql(
+        f"""
+        DELETE FROM {targets['stores']['schema']}.{targets['stores']['table']}
+        WHERE "carrier" = '{carrier}'
+        AND scn_name = '{scn_name}'
+        AND bus IN (
+            SELECT bus_id FROM {sources['buses']['schema']}.{sources['buses']['table']}
+            WHERE scn_name = '{scn_name}'
+            AND country != 'DE'
+            );
+        """
+    )
+    # Add missing columns
+    c = {"scn_name": scn_name, "carrier": carrier, "e_cyclic": True}
+    ch4_storage_capacities = ch4_storage_capacities.assign(**c)
+
+    new_id = db.next_etrago_id("store")
+    ch4_storage_capacities["store_id"] = range(
+        new_id, new_id + len(ch4_storage_capacities)
+    )
+
+    ch4_storage_capacities = ch4_storage_capacities.reset_index(drop=True)
+    # Insert data to db
+    ch4_storage_capacities.to_sql(
+        targets["stores"]["table"],
+        db.engine(),
+        schema=targets["stores"]["schema"],
+        index=False,
+        if_exists="append",
+    )
+
+
+def insert_gas_grid_capacities(Neighbouring_pipe_capacities_list, scn_name):
+    """Insert crossbordering gas pipelines in the database
+
+    This function insert a list of crossbordering gas pipelines after
+    cleaning the database.
+    For eGon2035, all the CH4 crossbordering pipelines are inserted
+    there (no H2 grid in this scenario).
+    For eGon100RE, only the the crossbordering pipelines with Germany
+    are inserted there (the other ones are inerted in PypsaEurSec),
+    but in this scenario there are H2 and CH4 pipelines.
+
+    Parameters
+    ----------
+    Neighbouring_pipe_capacities_list : pandas.DataFrame
+        List of the crossbordering gas pipelines
+    scn_name : str
+        Name of the scenario
+
+    Returns
+    -------
+    None
+
+    """
+    sources = config.datasets()["gas_neighbours"]["sources"]
+    targets = config.datasets()["gas_neighbours"]["targets"]
+
+    # Delete existing data
+    if scn_name == "eGon2035":
+        carrier_link = "CH4"
+        carrier_bus = "CH4"
+
+        db.execute_sql(
+            f"""
+            DELETE FROM 
+            {sources['links']['schema']}.{sources['links']['table']}
+            WHERE "bus0" IN (
+                SELECT bus_id FROM 
+                {sources['buses']['schema']}.{sources['buses']['table']}
+                    WHERE country != 'DE'
+                    AND carrier = '{carrier_bus}'
+                    AND scn_name = '{scn_name}')
+            OR "bus1" IN (
+                SELECT bus_id FROM 
+                {sources['buses']['schema']}.{sources['buses']['table']}
+                    WHERE country != 'DE'
+                    AND carrier = '{carrier_bus}' 
+                    AND scn_name = '{scn_name}')
+            AND scn_name = '{scn_name}'
+            AND carrier = '{carrier_link}'            
+            ;
+            """
+        )
+
+    carriers = {"CH4": "CH4", "H2_retrofit": "H2_grid"}
+
+    if scn_name == "eGon100RE":
+        for c in carriers:
+            db.execute_sql(
+                f"""
+                DELETE FROM
+                {sources['links']['schema']}.{sources['links']['table']}
+                WHERE ("bus0" IN (
+                        SELECT bus_id FROM 
+                        {sources['buses']['schema']}.{sources['buses']['table']}
+                        WHERE country != 'DE'
+                        AND carrier = '{carriers[c]}'
+                        AND scn_name = '{scn_name}')
+                    AND "bus1" IN (SELECT bus_id FROM 
+                        {sources['buses']['schema']}.{sources['buses']['table']}
+                        WHERE country = 'DE'
+                        AND carrier = '{carriers[c]}'
+                        AND scn_name = '{scn_name}'))
+                OR ("bus0" IN (
+                        SELECT bus_id FROM 
+                        {sources['buses']['schema']}.{sources['buses']['table']}
+                        WHERE country = 'DE'
+                        AND carrier = '{carriers[c]}'
+                        AND scn_name = '{scn_name}')
+                    AND "bus1" IN (
+                        SELECT bus_id FROM 
+                        {sources['buses']['schema']}.{sources['buses']['table']}
+                        WHERE country != 'DE'
+                        AND carrier = '{carriers[c]}'
+                        AND scn_name = '{scn_name}'))
+                AND scn_name = '{scn_name}'
+                AND carrier = '{c}'
+                ;
+                """
+            )
+
+    # Insert data to db
+    Neighbouring_pipe_capacities_list.set_geometry(
+        "geom", crs=4326
+    ).to_postgis(
+        "egon_etrago_gas_link",
+        db.engine(),
+        schema="grid",
+        index=False,
+        if_exists="replace",
+        dtype={"geom": Geometry(), "topo": Geometry()},
+    )
+
+    db.execute_sql(
+        f"""
+    select UpdateGeometrySRID('grid', 'egon_etrago_gas_link', 'topo', 4326) ;
+
+    INSERT INTO {targets['links']['schema']}.{targets['links']['table']} (
+        scn_name, link_id, carrier,
+        bus0, bus1, p_nom, length, geom, topo)
+    
+    SELECT scn_name, link_id, carrier, bus0, bus1, p_nom, length, geom, topo
+
+    FROM grid.egon_etrago_gas_link;
+
+    DROP TABLE grid.egon_etrago_gas_link;
+        """
+    )
+
+
+def get_foreign_gas_bus_id(scn_name="eGon2035", carrier="CH4"):
+    """Calculate the etrago bus id based on the geometry for eGon2035
+
+    Map node_ids from TYNDP and etragos bus_id
+
+    Parameters
+    ----------
+    scn_name : str
+        Name of the scenario
+    carrier : str
+        Name of the carrier
+
+    Returns
+    -------
+    pandas.Series
+        List of mapped node_ids from TYNDP and etragos bus_id
+
+    """
+    sources = config.datasets()["gas_neighbours"]["sources"]
+
+    bus_id = db.select_geodataframe(
+        f"""
+        SELECT bus_id, ST_Buffer(geom, 1) as geom, country
+        FROM grid.egon_etrago_bus
+        WHERE scn_name = '{scn_name}'
+        AND carrier = '{carrier}'
+        AND country != 'DE'
+        """,
+        epsg=3035,
+    )
+
+    # insert installed capacities
+    file = zipfile.ZipFile(f"tyndp/{sources['tyndp_capacities']}")
+
+    # Select buses in neighbouring countries as geodataframe
+    buses = pd.read_excel(
+        file.open("TYNDP-2020-Scenario-Datafile.xlsx").read(),
+        sheet_name="Nodes - Dict",
+    ).query("longitude==longitude")
+    buses = gpd.GeoDataFrame(
+        buses,
+        crs=4326,
+        geometry=gpd.points_from_xy(buses.longitude, buses.latitude),
+    ).to_crs(3035)
+
+    buses["bus_id"] = 0
+
+    # Select bus_id from etrago with shortest distance to TYNDP node
+    for i, row in buses.iterrows():
+        distance = bus_id.set_index("bus_id").geom.distance(row.geometry)
+        buses.loc[i, "bus_id"] = distance[
+            distance == distance.min()
+        ].index.values[0]
+
+    return buses.set_index("node_id").bus_id
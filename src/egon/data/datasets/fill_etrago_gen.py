--- conflicted
+++ resolved
@@ -99,13 +99,6 @@
 
     # Read marginal costs from scenario capacities
 
-<<<<<<< HEAD
-    marginal_costs = pd.DataFrame.from_dict(get_sector_parameters("electricity", "eGon2035")[
-            "marginal_cost"
-        ], orient = 'index').rename(columns= {0: 'marginal_cost'})
-
-    power_plants = power_plants.merge(right=marginal_costs, left_on = 'carrier', right_index = True)
-=======
     marginal_costs = pd.DataFrame.from_dict(
         get_sector_parameters("electricity", "eGon2035")["marginal_cost"],
         orient="index",
@@ -114,20 +107,15 @@
     power_plants = power_plants.merge(
         right=marginal_costs, left_on="carrier", right_index=True
     )
->>>>>>> e43a0072
 
     return power_plants
 
 
 def fill_etrago_gen_table(etrago_pp2, etrago_gen_orig, cfg, con):
 
-<<<<<<< HEAD
-    etrago_pp = etrago_pp2[["carrier", "el_capacity", "bus_id", "scenario", "marginal_cost"]]
-=======
     etrago_pp = etrago_pp2[
         ["carrier", "el_capacity", "bus_id", "scenario", "marginal_cost"]
     ]
->>>>>>> e43a0072
     etrago_pp = etrago_pp.rename(
         columns={
             "el_capacity": "p_nom",

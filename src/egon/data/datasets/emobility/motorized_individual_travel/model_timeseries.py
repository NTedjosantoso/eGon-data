--- conflicted
+++ resolved
@@ -31,6 +31,7 @@
 from pathlib import Path
 import datetime as dt
 import json
+import os
 
 from sqlalchemy.sql import func
 import numpy as np
@@ -141,8 +142,7 @@
     ev_data_df.loc[
         mask_work | mask_home, "flex_last_timestep_charging_capacity_grid_MW"
     ] = ev_data_df.loc[
-        mask_work | mask_home, "last_timestep_charging_capacity_grid_MW"
-    ]
+        mask_work | mask_home, "last_timestep_charging_capacity_grid_MW"]
 
     # Check length of timeseries
     if len(ev_data_df.loc[ev_data_df.last_timestep > 35040]) > 0:
@@ -158,13 +158,9 @@
 
 
 def generate_load_time_series(
-<<<<<<< HEAD
     ev_data_df: pd.DataFrame,
     run_config: pd.DataFrame,
     scenario_data: pd.DataFrame,
-=======
-    ev_data_df: pd.DataFrame, run_config: pd.DataFrame
->>>>>>> 81d3e267
 ) -> pd.DataFrame:
     """Calculate the load time series from the given trip data. A dumb
     charging strategy is assumed where each EV starts charging immediately
@@ -205,16 +201,10 @@
     load_time_series_array = np.zeros(len(load_time_series_df))
     flex_time_series_array = load_time_series_array.copy()
     simultaneous_plugged_in_charging_capacity = load_time_series_array.copy()
-<<<<<<< HEAD
     simultaneous_plugged_in_charging_capacity_flex = load_time_series_array.copy()
     soc_min_absolute = load_time_series_array.copy()
     soc_max_absolute = load_time_series_array.copy()
     driving_load_time_series_array = load_time_series_array.copy()
-=======
-    simultaneous_plugged_in_charging_capacity_flex = (
-        load_time_series_array.copy()
-    )
->>>>>>> 81d3e267
 
     columns = [
         "ev_id",
@@ -255,7 +245,6 @@
         location,
         consumption
     ) in ev_data_df[columns].itertuples():
-<<<<<<< HEAD
         ev_count = profile_counter[ev_id]
 
         load_time_series_array[start:end] += cap * ev_count
@@ -332,19 +321,6 @@
                 ) * bat_cap * ev_count
 
     # Build timeseries
-=======
-        load_time_series_array[start:end] += cap
-        load_time_series_array[last_ts] += last_ts_cap
-
-        flex_time_series_array[start:end] += flex_cap
-        flex_time_series_array[last_ts] += flex_last_ts_cap
-
-        simultaneous_plugged_in_charging_capacity[start:park_end] += cap
-        simultaneous_plugged_in_charging_capacity_flex[
-            start:park_end
-        ] += flex_cap
-
->>>>>>> 81d3e267
     load_time_series_df = load_time_series_df.assign(
         load_time_series=load_time_series_array,
         flex_time_series=flex_time_series_array,
@@ -835,12 +811,8 @@
     trip_data = load_evs_trips(
         scenario_name=scenario_name,
         evs_ids=evs_grid_district.ev_id.unique(),
-<<<<<<< HEAD
         charging_events_only=False,
         flex_only_at_charging_events=True
-=======
-        charging_events_only=True,
->>>>>>> 81d3e267
     )
 
     print("  Preprocessing data...")
@@ -854,13 +826,9 @@
     # Generate load timeseries
     print("  Generating load timeseries...")
     load_ts = generate_load_time_series(
-<<<<<<< HEAD
         ev_data_df=trip_data,
         run_config=run_config,
         scenario_data=evs_grid_district
-=======
-        ev_data_df=trip_data, run_config=run_config
->>>>>>> 81d3e267
     )
 
     # Generate static paras
@@ -884,11 +852,8 @@
         parallelization. See
         :meth:`egon.data.datasets.emobility.motorized_individual_travel.MotorizedIndividualTravel.generate_model_data_tasks`
     """
-<<<<<<< HEAD
     # Get list of grid districts / substations for this bunch
     mvgd_bus_ids = load_grid_district_ids().iloc[bunch]
-=======
->>>>>>> 81d3e267
 
     # Get scenario variation name
     scenario_var_name = DATASET_CFG["scenario"]["variation"][scenario_name]
@@ -942,10 +907,8 @@
     ctr = 0
     for bus_id in mvgd_bus_ids:
         ctr += 1
-        print(
-            f"Processing grid district: bus {bus_id}... "
-            f"({ctr}/{len(mvgd_bus_ids)})"
-        )
+        print(f"Processing grid district: bus {bus_id}... "
+              f"({ctr}/{len(mvgd_bus_ids)})")
         (
             static_params,
             load_ts,

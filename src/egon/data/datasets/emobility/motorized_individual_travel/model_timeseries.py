"""
Generate timeseries for eTraGo and pypsa-eur-sec

Call order
  * generate_model_data_eGon2035() / generate_model_data_eGon100RE()
    * generate_model_data()
      * generate_model_data_grid_district()
        * load_evs_trips()
        * data_preprocessing()
        * generate_load_time_series()
        * write_model_data_to_db()

Notes
-----
# TODO REWORK
Share of EV with access to private charging infrastructure (`flex_share`) for
use cases work and home are not supported by simBEV v0.1.2 and are applied here
(after simulation). Applying those fixed shares post-simulation introduces
small errors compared to application during simBEV's trip generation.

Values (cf. `flex_share` in scenario parameters
:func:`egon.data.datasets.scenario_parameters.parameters.mobility`) were
linearly extrapolated based upon
https://nationale-leitstelle.de/wp-content/pdf/broschuere-lis-2025-2030-final.pdf
(p.92):
* eGon2035: home=0.8, work=1.0
* eGon100RE: home=1.0, work=1.0
"""

from collections import Counter
from pathlib import Path
import datetime as dt
import json

from sqlalchemy.sql import func
import numpy as np
import pandas as pd

from egon.data import db
from egon.data.datasets.emobility.motorized_individual_travel.db_classes import (
    EgonEvMvGridDistrict,
    EgonEvPool,
    EgonEvTrip,
)
from egon.data.datasets.emobility.motorized_individual_travel.helpers import (
    DATASET_CFG,
    MVGD_MIN_COUNT,
    WORKING_DIR,
    read_simbev_metadata_file,
    reduce_mem_usage,
)
from egon.data.datasets.etrago_setup import (
    EgonPfHvBus,
    EgonPfHvLink,
    EgonPfHvLinkTimeseries,
    EgonPfHvLoad,
    EgonPfHvLoadTimeseries,
    EgonPfHvStore,
    EgonPfHvStoreTimeseries,
)
from egon.data.datasets.mv_grid_districts import MvGridDistricts

# from egon.data.datasets.scenario_parameters import get_sector_parameters


def data_preprocessing(
    scenario_data: pd.DataFrame, ev_data_df: pd.DataFrame
) -> pd.DataFrame:
    """Filter SimBEV data to match region requirements. Duplicates profiles
    if necessary. Pre-calculates necessary parameters for the load time series.

    Parameters
    ----------
    scenario_data : pd.Dataframe
        EV per grid district
    ev_data_df : pd.Dataframe
        Trip data

    Returns
    -------
    pd.Dataframe
        Trip data
    """
    # get ev data for given profiles
    ev_data_df = ev_data_df.loc[
        ev_data_df.ev_id.isin(scenario_data.ev_id.unique())
    ]

    # drop faulty data
    ev_data_df = ev_data_df.loc[ev_data_df.park_start <= ev_data_df.park_end]

    # calculate time necessary to fulfill the charging demand and brutto
    # charging capacity in MVA
    ev_data_df = ev_data_df.assign(
        charging_capacity_grid_MW=(
            ev_data_df.charging_capacity_grid / 10 ** 3
        ),
        minimum_charging_time=(
            ev_data_df.charging_demand
            / ev_data_df.charging_capacity_nominal
            * 4
        ),
        location=ev_data_df.location.str.replace("/", "_"),
    )

    # fix driving events
    ev_data_df.minimum_charging_time.fillna(0, inplace=True)

    # calculate charging capacity for last timestep
    (
        full_timesteps,
        last_timestep_share,
    ) = ev_data_df.minimum_charging_time.divmod(1)

    full_timesteps = full_timesteps.astype(int)

    ev_data_df = ev_data_df.assign(
        full_timesteps=full_timesteps,
        last_timestep_share=last_timestep_share,
        last_timestep_charging_capacity_grid_MW=(
            last_timestep_share * ev_data_df.charging_capacity_grid_MW
        ),
        charge_end=ev_data_df.park_start + full_timesteps,
        last_timestep=ev_data_df.park_start + full_timesteps,
    )

    # Calculate flexible charging capacity:
    # only for private charging facilities at home and work
    mask_work = (ev_data_df.location == "0_work") & (
        ev_data_df.use_case == "work"
    )
    mask_home = (ev_data_df.location == "6_home") & (
        ev_data_df.use_case == "home"
    )

    ev_data_df["flex_charging_capacity_grid_MW"] = 0
    ev_data_df.loc[
        mask_work | mask_home, "flex_charging_capacity_grid_MW"
    ] = ev_data_df.loc[mask_work | mask_home, "charging_capacity_grid_MW"]

    ev_data_df["flex_last_timestep_charging_capacity_grid_MW"] = 0
    ev_data_df.loc[
        mask_work | mask_home, "flex_last_timestep_charging_capacity_grid_MW"
    ] = ev_data_df.loc[
        mask_work | mask_home, "last_timestep_charging_capacity_grid_MW"
    ]

    # Check length of timeseries
    if len(ev_data_df.loc[ev_data_df.last_timestep > 35040]) > 0:
        print("    Warning: Trip data exceeds 1 year and is cropped.")
        # Correct last TS
        ev_data_df.loc[
            ev_data_df.last_timestep > 35040, "last_timestep"
        ] = 35040

    if DATASET_CFG["model_timeseries"]["reduce_memory"]:
        return reduce_mem_usage(ev_data_df)

    return ev_data_df


def generate_load_time_series(
    ev_data_df: pd.DataFrame,
    run_config: pd.DataFrame,
    scenario_data: pd.DataFrame,
) -> pd.DataFrame:
    """Calculate the load time series from the given trip data. A dumb
    charging strategy is assumed where each EV starts charging immediately
    after plugging it in. Simultaneously the flexible charging capacity is
    calculated.

    Parameters
    ----------
    ev_data_df : pd.DataFrame
        Full trip data
    run_config : pd.DataFrame
        simBEV metadata: run config
    scenario_data : pd.Dataframe
        EV per grid district

    Returns
    -------
    pd.DataFrame
        time series of the load and the flex potential
    """
    # Get duplicates dict
    profile_counter = Counter(scenario_data.ev_id)

    # instantiate timeindex
    timeindex = pd.date_range(
        start=dt.datetime.fromisoformat(f"{run_config.start_date} 00:00:00"),
        end=dt.datetime.fromisoformat(f"{run_config.end_date} 23:45:00")
        + dt.timedelta(minutes=int(run_config.stepsize)),
        freq=f"{int(run_config.stepsize)}Min",
    )

    load_time_series_df = pd.DataFrame(
        data=0.0,
        index=timeindex,
        columns=["load_time_series", "flex_time_series"],
    )

    load_time_series_array = np.zeros(len(load_time_series_df))
    flex_time_series_array = load_time_series_array.copy()
    simultaneous_plugged_in_charging_capacity = load_time_series_array.copy()
    simultaneous_plugged_in_charging_capacity_flex = (
        load_time_series_array.copy()
    )
    soc_min_absolute = load_time_series_array.copy()
    soc_max_absolute = load_time_series_array.copy()
    driving_load_time_series_array = load_time_series_array.copy()

    columns = [
        "ev_id",
        "drive_start",
        "drive_end",
        "park_start",
        "park_end",
        "charge_end",
        "charging_capacity_grid_MW",
        "last_timestep",
        "last_timestep_charging_capacity_grid_MW",
        "flex_charging_capacity_grid_MW",
        "flex_last_timestep_charging_capacity_grid_MW",
        "soc_start",
        "soc_end",
        "bat_cap",
        "location",
        "consumption",
    ]

    # iterate over charging events
    for (
        _,
        ev_id,
        drive_start,
        drive_end,
        start,
        park_end,
        end,
        cap,
        last_ts,
        last_ts_cap,
        flex_cap,
        flex_last_ts_cap,
        soc_start,
        soc_end,
        bat_cap,
        location,
        consumption,
    ) in ev_data_df[columns].itertuples():
        ev_count = profile_counter[ev_id]

        load_time_series_array[start:end] += cap * ev_count
        load_time_series_array[last_ts] += last_ts_cap * ev_count

        flex_time_series_array[start:end] += flex_cap * ev_count
        flex_time_series_array[last_ts] += flex_last_ts_cap * ev_count

        simultaneous_plugged_in_charging_capacity[start : park_end + 1] += (
            cap * ev_count
        )
        simultaneous_plugged_in_charging_capacity_flex[
            start : park_end + 1
        ] += (flex_cap * ev_count)

        # ====================================================
        # min and max SoC constraints of aggregated EV battery
        # ====================================================
        # (I) Preserve SoC while driving
        if location == "driving":
            # Full band while driving
            # soc_min_absolute[drive_start:drive_end+1] +=
            # soc_end * bat_cap * ev_count
            #
            # soc_max_absolute[drive_start:drive_end+1] +=
            # soc_start * bat_cap * ev_count

            # Real band (decrease SoC while driving)
            soc_min_absolute[drive_start : drive_end + 1] += (
                np.linspace(soc_start, soc_end, drive_end - drive_start + 2)[
                    1:
                ]
                * bat_cap
                * ev_count
            )
            soc_max_absolute[drive_start : drive_end + 1] += (
                np.linspace(soc_start, soc_end, drive_end - drive_start + 2)[
                    1:
                ]
                * bat_cap
                * ev_count
            )

            # Equal distribution of driving load
            if soc_start > soc_end:  # reqd. for PHEV
                driving_load_time_series_array[
                    drive_start : drive_end + 1
                ] += (consumption * ev_count) / (drive_end - drive_start + 1)

        # (II) Fix SoC bounds while parking w/o charging
        elif soc_start == soc_end:
            soc_min_absolute[start : park_end + 1] += (
                soc_start * bat_cap * ev_count
            )
            soc_max_absolute[start : park_end + 1] += (
                soc_end * bat_cap * ev_count
            )

        # (III) Set SoC bounds at start and end of parking while charging
        # for flexible and non-flexible events
        elif soc_start < soc_end:
            if flex_cap > 0:
                # * "flex" (private charging only, band: SoC_min..SoC_max)
                soc_min_absolute[start : park_end + 1] += (
                    soc_start * bat_cap * ev_count
                )
                soc_max_absolute[start : park_end + 1] += (
                    soc_end * bat_cap * ev_count
                )

                # * "flex+" (private charging only, band: 0..1)
                #   (IF USED: add elif with flex scenario)
                # soc_min_absolute[start] += soc_start * bat_cap * ev_count
                # soc_max_absolute[start] += soc_start * bat_cap * ev_count
                # soc_min_absolute[park_end] += soc_end * bat_cap * ev_count
                # soc_max_absolute[park_end] += soc_end * bat_cap * ev_count

            # * Set SoC bounds for non-flexible charging (increase SoC while
            #   charging)
            # (SKIP THIS PART for "flex++" (private+public charging))
            elif flex_cap == 0:
                soc_min_absolute[start : park_end + 1] += (
                    np.linspace(soc_start, soc_end, park_end - start + 1)
                    * bat_cap
                    * ev_count
                )
                soc_max_absolute[start : park_end + 1] += (
                    np.linspace(soc_start, soc_end, park_end - start + 1)
                    * bat_cap
                    * ev_count
                )

    # Build timeseries
    load_time_series_df = load_time_series_df.assign(
        load_time_series=load_time_series_array,
        flex_time_series=flex_time_series_array,
        simultaneous_plugged_in_charging_capacity=(
            simultaneous_plugged_in_charging_capacity
        ),
        simultaneous_plugged_in_charging_capacity_flex=(
            simultaneous_plugged_in_charging_capacity_flex
        ),
        soc_min_absolute=(soc_min_absolute / 1e3),
        soc_max_absolute=(soc_max_absolute / 1e3),
        driving_load_time_series=driving_load_time_series_array / 1e3,
    )

    # validate load timeseries
    np.testing.assert_almost_equal(
        load_time_series_df.load_time_series.sum() / 4,
        (
            ev_data_df.ev_id.apply(lambda _: profile_counter[_])
            * ev_data_df.charging_demand
        ).sum()
        / 1000
        / float(run_config.eta_cp),
        decimal=-1,
    )

    if DATASET_CFG["model_timeseries"]["reduce_memory"]:
        return reduce_mem_usage(load_time_series_df)
    return load_time_series_df


def generate_static_params(
    ev_data_df: pd.DataFrame,
    load_time_series_df: pd.DataFrame,
    evs_grid_district_df: pd.DataFrame,
) -> dict:
    """Calculate static parameters from trip data.

    * cumulative initial SoC
    * cumulative battery capacity
    * simultaneous plugged in charging capacity

    Parameters
    ----------
    ev_data_df : pd.DataFrame
        Fill trip data

    Returns
    -------
    dict
        Static parameters
    """
    max_df = (
        ev_data_df[["ev_id", "bat_cap", "charging_capacity_grid_MW"]]
        .groupby("ev_id")
        .max()
    )

    # Get EV duplicates dict and weight battery capacity
    max_df["bat_cap"] = max_df.bat_cap.mul(
        pd.Series(Counter(evs_grid_district_df.ev_id))
    )

    static_params_dict = {
        "store_ev_battery.e_nom_MWh": float(max_df.bat_cap.sum() / 1e3),
        "link_bev_charger.p_nom_MW": float(
            load_time_series_df.simultaneous_plugged_in_charging_capacity.max()
        ),
    }

    return static_params_dict


def load_evs_trips(
    scenario_name: str,
    evs_ids: list,
    charging_events_only: bool = False,
    flex_only_at_charging_events: bool = True,
) -> pd.DataFrame:
    """Load trips for EVs

    Parameters
    ----------
    scenario_name : str
        Scenario name
    evs_ids : list of int
        IDs of EV to load the trips for
    charging_events_only : bool
        Load only events where charging takes place
    flex_only_at_charging_events : bool
        Flexibility only at charging events. If False, flexibility is provided
        by plugged-in EVs even if no charging takes place.

    Returns
    -------
    pd.DataFrame
        Trip data
    """
    # Select only charigung events
    if charging_events_only is True:
        charging_condition = EgonEvTrip.charging_demand > 0
    else:
        charging_condition = EgonEvTrip.charging_demand >= 0

    with db.session_scope() as session:
        query = (
            session.query(
                EgonEvTrip.egon_ev_pool_ev_id.label("ev_id"),
                EgonEvTrip.location,
                EgonEvTrip.use_case,
                EgonEvTrip.charging_capacity_nominal,
                EgonEvTrip.charging_capacity_grid,
                EgonEvTrip.charging_capacity_battery,
                EgonEvTrip.soc_start,
                EgonEvTrip.soc_end,
                EgonEvTrip.charging_demand,
                EgonEvTrip.park_start,
                EgonEvTrip.park_end,
                EgonEvTrip.drive_start,
                EgonEvTrip.drive_end,
                EgonEvTrip.consumption,
                EgonEvPool.type,
            )
            .join(
                EgonEvPool, EgonEvPool.ev_id == EgonEvTrip.egon_ev_pool_ev_id
            )
            .filter(EgonEvTrip.egon_ev_pool_ev_id.in_(evs_ids))
            .filter(EgonEvTrip.scenario == scenario_name)
            .filter(EgonEvPool.scenario == scenario_name)
            .filter(charging_condition)
            .order_by(
                EgonEvTrip.egon_ev_pool_ev_id, EgonEvTrip.simbev_event_id
            )
        )

    trip_data = pd.read_sql(
        query.statement, query.session.bind, index_col=None
    ).astype(
        {
            "ev_id": "int",
            "park_start": "int",
            "park_end": "int",
            "drive_start": "int",
            "drive_end": "int",
        }
    )

    if flex_only_at_charging_events is True:
        # ASSUMPTION: set charging cap 0 where there's no demand
        # (discard other plugged-in times)
        mask = trip_data.charging_demand == 0
        trip_data.loc[mask, "charging_capacity_nominal"] = 0
        trip_data.loc[mask, "charging_capacity_grid"] = 0
        trip_data.loc[mask, "charging_capacity_battery"] = 0

    return trip_data


def write_model_data_to_db(
    static_params_dict: dict,
    load_time_series_df: pd.DataFrame,
    bus_id: int,
    scenario_name: str,
    run_config: pd.DataFrame,
    bat_cap: pd.DataFrame,
) -> None:
    """Write all results for grid district to database

    Parameters
    ----------
    static_params_dict : dict
        Static model params
    load_time_series_df : pd.DataFrame
        Load time series for grid district
    bus_id : int
        ID of grid district
    scenario_name : str
        Scenario name
    run_config : pd.DataFrame
        simBEV metadata: run config
    bat_cap : pd.DataFrame
        Battery capacities per EV type

    Returns
    -------
    None
    """

    def calc_initial_ev_soc(bus_id: int, scenario_name: str) -> pd.DataFrame:
        """Calculate an average initial state of charge for EVs in MV grid
        district.

        This is done by weighting the initial SoCs at timestep=0 with EV count
        and battery capacity for each EV type.
        """
        with db.session_scope() as session:
            query_ev_soc = (
                session.query(
                    EgonEvPool.type,
                    func.count(EgonEvTrip.egon_ev_pool_ev_id).label(
                        "ev_count"
                    ),
                    func.avg(EgonEvTrip.soc_start).label("ev_soc_start"),
                )
                .select_from(EgonEvTrip)
                .join(
                    EgonEvPool,
                    EgonEvPool.ev_id == EgonEvTrip.egon_ev_pool_ev_id,
                )
                .join(
                    EgonEvMvGridDistrict,
                    EgonEvMvGridDistrict.egon_ev_pool_ev_id
                    == EgonEvTrip.egon_ev_pool_ev_id,
                )
                .filter(
                    EgonEvTrip.scenario == scenario_name,
                    EgonEvPool.scenario == scenario_name,
                    EgonEvMvGridDistrict.scenario == scenario_name,
                    EgonEvMvGridDistrict.bus_id == bus_id,
                    EgonEvTrip.simbev_event_id == 0,
                )
                .group_by(EgonEvPool.type)
            )

        initial_soc_per_ev_type = pd.read_sql(
            query_ev_soc.statement, query_ev_soc.session.bind, index_col="type"
        )

        initial_soc_per_ev_type[
            "battery_capacity_sum"
        ] = initial_soc_per_ev_type.ev_count.multiply(bat_cap)
        initial_soc_per_ev_type[
            "ev_soc_start_abs"
        ] = initial_soc_per_ev_type.battery_capacity_sum.multiply(
            initial_soc_per_ev_type.ev_soc_start
        )

        return (
            initial_soc_per_ev_type.ev_soc_start_abs.sum()
            / initial_soc_per_ev_type.battery_capacity_sum.sum()
        )

    def write_to_db(write_lowflex_model: bool) -> None:
        """Write model data to eTraGo tables"""

        @db.check_db_unique_violation
        def write_bus(scenario_name: str) -> None:
            # eMob MIT bus
            emob_bus_id = db.next_etrago_id("bus")
            with db.session_scope() as session:
                session.add(
                    EgonPfHvBus(
                        scn_name=scenario_name,
                        bus_id=emob_bus_id,
                        v_nom=1,
                        carrier="Li ion",
                        x=etrago_bus.x,
                        y=etrago_bus.y,
                        geom=etrago_bus.geom,
                    )
                )
            return emob_bus_id

        @db.check_db_unique_violation
        def write_link(scenario_name: str) -> None:
            # eMob MIT link [bus_el] -> [bus_ev]
            emob_link_id = db.next_etrago_id("link")
            with db.session_scope() as session:
                session.add(
                    EgonPfHvLink(
                        scn_name=scenario_name,
                        link_id=emob_link_id,
                        bus0=etrago_bus.bus_id,
                        bus1=emob_bus_id,
                        carrier="BEV charger",
                        efficiency=float(run_config.eta_cp),
                        p_nom=(
                            load_time_series_df.simultaneous_plugged_in_charging_capacity.max()
                        ),
                        p_nom_extendable=False,
                        p_nom_min=0,
                        p_nom_max=np.Inf,
                        p_min_pu=0,
                        p_max_pu=1,
                        # p_set_fixed=0,
                        capital_cost=0,
                        marginal_cost=0,
                        length=0,
                        terrain_factor=1,
                    )
                )
            with db.session_scope() as session:
                session.add(
                    EgonPfHvLinkTimeseries(
                        scn_name=scenario_name,
                        link_id=emob_link_id,
                        temp_id=1,
                        p_min_pu=None,
                        p_max_pu=(
                            hourly_load_time_series_df.ev_availability.to_list()
                        ),
                    )
                )

        @db.check_db_unique_violation
        def write_store(scenario_name: str) -> None:
            # eMob MIT store
            emob_store_id = db.next_etrago_id("store")
            with db.session_scope() as session:
                session.add(
                    EgonPfHvStore(
                        scn_name=scenario_name,
                        store_id=emob_store_id,
                        bus=emob_bus_id,
                        carrier="battery storage",
                        e_nom=static_params_dict["store_ev_battery.e_nom_MWh"],
                        e_nom_extendable=False,
                        e_nom_min=0,
                        e_nom_max=np.Inf,
                        e_min_pu=0,
                        e_max_pu=1,
                        e_initial=(
                            initial_soc_mean
                            * static_params_dict["store_ev_battery.e_nom_MWh"]
                        ),
                        e_cyclic=False,
                        sign=1,
                        standing_loss=0,
                    )
                )
            with db.session_scope() as session:
                session.add(
                    EgonPfHvStoreTimeseries(
                        scn_name=scenario_name,
                        store_id=emob_store_id,
                        temp_id=1,
                        e_min_pu=hourly_load_time_series_df.soc_min.to_list(),
                        e_max_pu=hourly_load_time_series_df.soc_max.to_list(),
                    )
                )

        @db.check_db_unique_violation
        def write_load(
            scenario_name: str, connection_bus_id: int, load_ts: list
        ) -> None:
            # eMob MIT load
            emob_load_id = db.next_etrago_id("load")
            with db.session_scope() as session:
                session.add(
                    EgonPfHvLoad(
                        scn_name=scenario_name,
                        load_id=emob_load_id,
                        bus=connection_bus_id,
                        carrier="land transport EV",
                        sign=-1,
                    )
                )
            with db.session_scope() as session:
                session.add(
                    EgonPfHvLoadTimeseries(
                        scn_name=scenario_name,
                        load_id=emob_load_id,
                        temp_id=1,
                        p_set=load_ts,
                    )
                )

        # Get eTraGo substation bus
        with db.session_scope() as session:
            query = session.query(
                EgonPfHvBus.scn_name,
                EgonPfHvBus.bus_id,
                EgonPfHvBus.x,
                EgonPfHvBus.y,
                EgonPfHvBus.geom,
            ).filter(
                EgonPfHvBus.scn_name == scenario_name,
                EgonPfHvBus.bus_id == bus_id,
                EgonPfHvBus.carrier == "AC",
            )
            etrago_bus = query.first()
            if etrago_bus is None:
                # TODO: raise exception here!
                print(
                    f"No AC bus found for scenario {scenario_name} "
                    f"with bus_id {bus_id} in table egon_etrago_bus!"
                )

        # Call DB writing functions for regular or lowflex scenario
        # * use corresponding scenario name as defined in datasets.yml
        # * no storage for lowflex scenario
        # * load timeseries:
        #   * regular (flex): use driving load
        #   * lowflex: use dumb charging load
        if write_lowflex_model is False:
            emob_bus_id = write_bus(scenario_name=scenario_name)
            write_link(scenario_name=scenario_name)
            write_store(scenario_name=scenario_name)
            write_load(
                scenario_name=scenario_name,
                connection_bus_id=emob_bus_id,
                load_ts=(
                    hourly_load_time_series_df.driving_load_time_series.to_list()
                ),
            )
        else:
            # Get lowflex scenario name
            lowflex_scenario_name = DATASET_CFG["scenario"]["lowflex"][
                "names"
            ][scenario_name]
            write_load(
                scenario_name=lowflex_scenario_name,
                connection_bus_id=etrago_bus.bus_id,
                load_ts=hourly_load_time_series_df.load_time_series.to_list(),
            )

    def write_to_file():
        """Write model data to file (for debugging purposes)"""
        results_dir = WORKING_DIR / Path("results", scenario_name, str(bus_id))
        results_dir.mkdir(exist_ok=True, parents=True)

        hourly_load_time_series_df[["load_time_series"]].to_csv(
            results_dir / "ev_load_time_series.csv"
        )
        hourly_load_time_series_df[["ev_availability"]].to_csv(
            results_dir / "ev_availability.csv"
        )
        hourly_load_time_series_df[["soc_min", "soc_max"]].to_csv(
            results_dir / "ev_dsm_profile.csv"
        )

        static_params_dict[
            "load_land_transport_ev.p_set_MW"
        ] = "ev_load_time_series.csv"
        static_params_dict["link_bev_charger.p_max_pu"] = "ev_availability.csv"
        static_params_dict["store_ev_battery.e_min_pu"] = "ev_dsm_profile.csv"
        static_params_dict["store_ev_battery.e_max_pu"] = "ev_dsm_profile.csv"

        file = results_dir / "ev_static_params.json"

        with open(file, "w") as f:
            json.dump(static_params_dict, f, indent=4)

    print("  Writing model timeseries...")
    load_time_series_df = load_time_series_df.assign(
        ev_availability=(
            load_time_series_df.simultaneous_plugged_in_charging_capacity
            / static_params_dict["link_bev_charger.p_nom_MW"]
        )
    )

    # Resample to 1h
    hourly_load_time_series_df = load_time_series_df.resample("1H").agg(
        {
            "load_time_series": np.mean,
            "flex_time_series": np.mean,
            "simultaneous_plugged_in_charging_capacity": np.mean,
            "simultaneous_plugged_in_charging_capacity_flex": np.mean,
            "soc_min_absolute": np.min,
            "soc_max_absolute": np.max,
            "ev_availability": np.mean,
            "driving_load_time_series": np.sum,
        }
    )

    # Create relative SoC timeseries
    hourly_load_time_series_df = hourly_load_time_series_df.assign(
        soc_min=hourly_load_time_series_df.soc_min_absolute.div(
            static_params_dict["store_ev_battery.e_nom_MWh"]
        ),
        soc_max=hourly_load_time_series_df.soc_max_absolute.div(
            static_params_dict["store_ev_battery.e_nom_MWh"]
        ),
    )
    hourly_load_time_series_df = hourly_load_time_series_df.assign(
        soc_delta_absolute=(
            hourly_load_time_series_df.soc_max_absolute
            - hourly_load_time_series_df.soc_min_absolute
        ),
        soc_delta=(
            hourly_load_time_series_df.soc_max
            - hourly_load_time_series_df.soc_min
        ),
    )

    # Crop hourly TS if needed
    hourly_load_time_series_df = hourly_load_time_series_df[:8760]

    # Create lowflex scenario?
    write_lowflex_model = DATASET_CFG["scenario"]["lowflex"][
        "create_lowflex_scenario"
    ]

    # Get initial average storage SoC
    initial_soc_mean = calc_initial_ev_soc(bus_id, scenario_name)

<<<<<<< HEAD
    # Write to database: regular and noflex scenario
    write_to_db(write_noflex_model=False)
    print("    Writing flex scenario...")
    if write_noflex_model is True:
        print("    Writing noflex scenario...")
        write_to_db(write_noflex_model=True)
=======
    # Write to database: regular and lowflex scenario
    write_to_db(write_lowflex_model=False)
    print("    Writing flex scenario...")
    if write_lowflex_model is True:
        print("    Writing lowflex scenario...")
        write_to_db(write_lowflex_model=True)
>>>>>>> 5a2bf520

    # Export to working dir if requested
    if DATASET_CFG["model_timeseries"]["export_results_to_csv"]:
        write_to_file()


def delete_model_data_from_db():
    """Delete all eMob MIT data from eTraGo PF tables"""
    with db.session_scope() as session:
        # Buses
        session.query(EgonPfHvBus).filter(
            EgonPfHvBus.carrier == "Li ion"
        ).delete(synchronize_session=False)

        # Link TS
        subquery = (
            session.query(EgonPfHvLink.link_id)
            .filter(EgonPfHvLink.carrier == "BEV charger")
            .subquery()
        )

        session.query(EgonPfHvLinkTimeseries).filter(
            EgonPfHvLinkTimeseries.link_id.in_(subquery)
        ).delete(synchronize_session=False)
        # Links
        session.query(EgonPfHvLink).filter(
            EgonPfHvLink.carrier == "BEV charger"
        ).delete(synchronize_session=False)

        # Store TS
        subquery = (
            session.query(EgonPfHvStore.store_id)
            .filter(EgonPfHvStore.carrier == "battery storage")
            .subquery()
        )

        session.query(EgonPfHvStoreTimeseries).filter(
            EgonPfHvStoreTimeseries.store_id.in_(subquery)
        ).delete(synchronize_session=False)
        # Stores
        session.query(EgonPfHvStore).filter(
            EgonPfHvStore.carrier == "battery storage"
        ).delete(synchronize_session=False)

        # Load TS
        subquery = (
            session.query(EgonPfHvLoad.load_id)
            .filter(EgonPfHvLoad.carrier == "land transport EV")
            .subquery()
        )

        session.query(EgonPfHvLoadTimeseries).filter(
            EgonPfHvLoadTimeseries.load_id.in_(subquery)
        ).delete(synchronize_session=False)
        # Loads
        session.query(EgonPfHvLoad).filter(
            EgonPfHvLoad.carrier == "land transport EV"
        ).delete(synchronize_session=False)


def load_grid_district_ids() -> pd.Series:
    """Load bus IDs of all grid districts"""
    with db.session_scope() as session:
        query_mvgd = session.query(MvGridDistricts.bus_id)
    return pd.read_sql(
        query_mvgd.statement, query_mvgd.session.bind, index_col=None
    ).bus_id.sort_values()


def generate_model_data_grid_district(
    scenario_name: str,
    evs_grid_district: pd.DataFrame,
    bat_cap_dict: dict,
    run_config: pd.DataFrame,
) -> tuple:
    """Generates timeseries from simBEV trip data for MV grid district

    Parameters
    ----------
    scenario_name : str
        Scenario name
    evs_grid_district : pd.DataFrame
        EV data for grid district
    bat_cap_dict : dict
        Battery capacity per EV type
    run_config : pd.DataFrame
        simBEV metadata: run config

    Returns
    -------
    pd.DataFrame
        Model data for grid district
    """

    # Load trip data
    print("  Loading trips...")
    trip_data = load_evs_trips(
        scenario_name=scenario_name,
        evs_ids=evs_grid_district.ev_id.unique(),
        charging_events_only=False,
        flex_only_at_charging_events=True,
    )

    print("  Preprocessing data...")
    # Assign battery capacity to trip data
    trip_data["bat_cap"] = trip_data.type.apply(lambda _: bat_cap_dict[_])
    trip_data.drop(columns=["type"], inplace=True)

    # Preprocess trip data
    trip_data = data_preprocessing(evs_grid_district, trip_data)

    # Generate load timeseries
    print("  Generating load timeseries...")
    load_ts = generate_load_time_series(
        ev_data_df=trip_data,
        run_config=run_config,
        scenario_data=evs_grid_district,
    )

    # Generate static params
    static_params = generate_static_params(
        trip_data, load_ts, evs_grid_district
    )

    return static_params, load_ts


def generate_model_data_bunch(scenario_name: str, bunch: range) -> None:
    """Generates timeseries from simBEV trip data for a bunch of MV grid
    districts.

    Parameters
    ----------
    scenario_name : str
        Scenario name
    bunch : list
        Bunch of grid districts to generate data for, e.g. [1,2,..,100].
        Note: `bunch` is NOT a list of grid districts but is used for slicing
        the ordered list (by bus_id) of grid districts! This is used for
        parallelization. See
        :meth:`egon.data.datasets.emobility.motorized_individual_travel.MotorizedIndividualTravel.generate_model_data_tasks`
    """
    # Get list of grid districts / substations for this bunch
    mvgd_bus_ids = load_grid_district_ids().iloc[bunch]

    # Get scenario variation name
    scenario_var_name = DATASET_CFG["scenario"]["variation"][scenario_name]

    print(
        f"SCENARIO: {scenario_name}, "
        f"SCENARIO VARIATION: {scenario_var_name}, "
        f"BUNCH: {bunch[0]}-{bunch[-1]}"
    )

    # Load scenario params for scenario and scenario variation
    # scenario_variation_parameters = get_sector_parameters(
    #    "mobility", scenario=scenario_name
    # )["motorized_individual_travel"][scenario_var_name]

    # Get substations
    with db.session_scope() as session:
        query = (
            session.query(
                EgonEvMvGridDistrict.bus_id,
                EgonEvMvGridDistrict.egon_ev_pool_ev_id.label("ev_id"),
            )
            .filter(EgonEvMvGridDistrict.scenario == scenario_name)
            .filter(
                EgonEvMvGridDistrict.scenario_variation == scenario_var_name
            )
            .filter(EgonEvMvGridDistrict.bus_id.in_(mvgd_bus_ids))
            .filter(EgonEvMvGridDistrict.egon_ev_pool_ev_id.isnot(None))
        )
    evs_grid_district = pd.read_sql(
        query.statement, query.session.bind, index_col=None
    ).astype({"ev_id": "int"})

    mvgd_bus_ids = evs_grid_district.bus_id.unique()
    print(
        f"{len(evs_grid_district)} EV loaded "
        f"({len(evs_grid_district.ev_id.unique())} unique) in "
        f"{len(mvgd_bus_ids)} grid districts."
    )

    # Get run metadata
    meta_tech_data = read_simbev_metadata_file(scenario_name, "tech_data")
    meta_run_config = read_simbev_metadata_file(scenario_name, "config").loc[
        "basic"
    ]

    # Generate timeseries for each MVGD
    print("GENERATE MODEL DATA...")
    ctr = 0
    for bus_id in mvgd_bus_ids:
        ctr += 1
        print(
            f"Processing grid district: bus {bus_id}... "
            f"({ctr}/{len(mvgd_bus_ids)})"
        )
        (static_params, load_ts,) = generate_model_data_grid_district(
            scenario_name=scenario_name,
            evs_grid_district=evs_grid_district[
                evs_grid_district.bus_id == bus_id
            ],
            bat_cap_dict=meta_tech_data.battery_capacity.to_dict(),
            run_config=meta_run_config,
        )
        write_model_data_to_db(
            static_params_dict=static_params,
            load_time_series_df=load_ts,
            bus_id=bus_id,
            scenario_name=scenario_name,
            run_config=meta_run_config,
            bat_cap=meta_tech_data.battery_capacity,
        )


def generate_model_data_eGon2035_remaining():
    """Generates timeseries for eGon2035 scenario for grid districts which
    has not been processed in the parallel tasks before.
    """
    generate_model_data_bunch(
        scenario_name="eGon2035",
        bunch=range(MVGD_MIN_COUNT, len(load_grid_district_ids())),
    )


def generate_model_data_eGon100RE_remaining():
    """Generates timeseries for eGon100RE scenario for grid districts which
    has not been processed in the parallel tasks before.
    """
    generate_model_data_bunch(
        scenario_name="eGon100RE",
        bunch=range(MVGD_MIN_COUNT, len(load_grid_district_ids())),
    )<|MERGE_RESOLUTION|>--- conflicted
+++ resolved
@@ -838,21 +838,12 @@
     # Get initial average storage SoC
     initial_soc_mean = calc_initial_ev_soc(bus_id, scenario_name)
 
-<<<<<<< HEAD
-    # Write to database: regular and noflex scenario
-    write_to_db(write_noflex_model=False)
-    print("    Writing flex scenario...")
-    if write_noflex_model is True:
-        print("    Writing noflex scenario...")
-        write_to_db(write_noflex_model=True)
-=======
     # Write to database: regular and lowflex scenario
     write_to_db(write_lowflex_model=False)
     print("    Writing flex scenario...")
     if write_lowflex_model is True:
         print("    Writing lowflex scenario...")
         write_to_db(write_lowflex_model=True)
->>>>>>> 5a2bf520
 
     # Export to working dir if requested
     if DATASET_CFG["model_timeseries"]["export_results_to_csv"]:

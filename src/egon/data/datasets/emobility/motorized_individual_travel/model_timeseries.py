--- conflicted
+++ resolved
@@ -37,12 +37,7 @@
 import pandas as pd
 
 from egon.data import db
-<<<<<<< HEAD
-from egon.data.datasets.emobility.motorized_individual_travel.db_classes import (
-    EgonEvMetadata,
-=======
 from egon.data.datasets.emobility.motorized_individual_travel.db_classes import (  # noqa: E501
->>>>>>> 3c00d8bd
     EgonEvMvGridDistrict,
     EgonEvPool,
     EgonEvTrip,
@@ -1063,34 +1058,6 @@
             bat_cap=meta_tech_data.battery_capacity,
         )
 
-    dtypes = {
-        "scenario": str,
-        "eta_cp": float,
-        "stepsize": int,
-        "start_date": np.datetime64,
-        "end_date": np.datetime64,
-        "soc_min": float,
-        "grid_timeseries": bool,
-        "grid_timeseries_by_usecase": bool,
-    }
-
-    meta_run_config = (
-        meta_run_config.to_frame()
-        .T.assign(scenario=scenario_name)[dtypes.keys()]
-        .astype(dtypes)
-    )
-
-    try:
-        meta_run_config.to_sql(
-            name=EgonEvMetadata.__table__.name,
-            schema=EgonEvMetadata.__table__.schema,
-            con=db.engine(),
-            if_exists="append",
-            index=False,
-        )
-    except Exception:
-        pass
-
 
 def generate_model_data_eGon2035_remaining():
     """Generates timeseries for eGon2035 scenario for grid districts which

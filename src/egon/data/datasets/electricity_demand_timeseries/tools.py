--- conflicted
+++ resolved
@@ -158,11 +158,7 @@
 
 
 def write_table_to_postgres(
-<<<<<<< HEAD
-    df, db_table, engine=None, drop=False, index=False, if_exists="append"
-=======
     df, db_table, drop=False, index=False, if_exists="append"
->>>>>>> 5e5946f5
 ):
     """
     Helper function to append df data to table in db. Fast string-copy is used.
@@ -186,14 +182,7 @@
         - append: If table exists, insert data. Create if does not exist.
 
     """
-<<<<<<< HEAD
-
-    if engine is None:
-        engine = db.engine()
-
-=======
     logger.info("Write table to db")
->>>>>>> 5e5946f5
     # Only take in db table defined columns and dtypes
     columns = {
         column.key: column.type for column in db_table.__table__.columns
@@ -210,10 +199,10 @@
         df = df.loc[:, same]
 
     if drop:
-        db_table.__table__.drop(bind=engine, checkfirst=True)
-        db_table.__table__.create(bind=engine)
+        db_table.__table__.drop(bind=db.engine(), checkfirst=True)
+        db_table.__table__.create(bind=db.engine())
     else:
-        db_table.__table__.create(bind=engine, checkfirst=True)
+        db_table.__table__.create(bind=db.engine(), checkfirst=True)
 
     with db.session_scope() as session:
         df.to_sql(

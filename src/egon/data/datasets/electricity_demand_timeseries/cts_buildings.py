--- conflicted
+++ resolved
@@ -181,9 +181,6 @@
     BuildingElectricityPeakLoads,
     OsmBuildingsSynthetic,
 )
-from egon.data.datasets.electricity_demand_timeseries.mapping import (
-    map_all_used_buildings,
-)
 from egon.data.datasets.electricity_demand_timeseries.tools import (
     random_ints_until_sum,
     random_point_in_square,
@@ -250,17 +247,12 @@
     def __init__(self, dependencies):
         super().__init__(
             name="CtsDemandBuildings",
-            version="0.0.1",
+            version="0.0.0",
             dependencies=dependencies,
             tasks=(
                 cts_buildings,
                 {cts_electricity, cts_heat},
                 {get_cts_electricity_peak_load, get_cts_heat_peak_load},
-<<<<<<< HEAD
-                map_all_used_buildings,
-=======
-                assign_voltage_level_to_buildings,
->>>>>>> ffa23c54
             ),
         )
 
@@ -1364,6 +1356,7 @@
     write_table_to_postgres(
         df_demand_share,
         EgonCtsElectricityDemandBuildingShare,
+        engine=engine,
         drop=True,
     )
     log.info("Profile share exported to DB!")
@@ -1402,6 +1395,7 @@
     write_table_to_postgres(
         df_demand_share,
         EgonCtsHeatDemandBuildingShare,
+        engine=engine,
         drop=True,
     )
     log.info("Profile share exported to DB!")
@@ -1472,6 +1466,7 @@
         write_table_to_postgres(
             df_peak_load,
             BuildingElectricityPeakLoads,
+            engine=engine,
             drop=False,
             index=False,
             if_exists="append",
@@ -1547,70 +1542,10 @@
         write_table_to_postgres(
             df_peak_load,
             BuildingHeatPeakLoads,
+            engine=engine,
             drop=False,
             index=False,
             if_exists="append",
         )
 
-        log.info(f"Peak load for {scenario} exported to DB!")
-
-
-def assign_voltage_level_to_buildings():
-    """
-    Add voltage level to all buildings by summed peak demand.
-
-    All entries with same building id get the voltage level corresponding
-    to their summed residential and cts peak demand.
-    """
-
-    with db.session_scope() as session:
-        cells_query = session.query(BuildingElectricityPeakLoads)
-
-        df_peak_loads = pd.read_sql(
-            cells_query.statement,
-            cells_query.session.bind,
-        )
-
-    df_peak_load_buildings = df_peak_loads.groupby("building_id")[
-        "peak_load_in_w"
-    ].sum()
-    df_peak_load_buildings = df_peak_load_buildings.to_frame()
-    df_peak_load_buildings.loc[:, "voltage_level"] = 0
-
-    # Identify voltage_level by thresholds defined in the eGon project
-    df_peak_load_buildings.loc[
-        df_peak_load_buildings["peak_load_in_w"] < 0.1 * 1e6, "voltage_level"
-    ] = 7
-    df_peak_load_buildings.loc[
-        df_peak_load_buildings["peak_load_in_w"] > 0.1 * 1e6, "voltage_level"
-    ] = 6
-    df_peak_load_buildings.loc[
-        df_peak_load_buildings["peak_load_in_w"] > 0.2 * 1e6, "voltage_level"
-    ] = 5
-    df_peak_load_buildings.loc[
-        df_peak_load_buildings["peak_load_in_w"] > 5.5 * 1e6, "voltage_level"
-    ] = 4
-    df_peak_load_buildings.loc[
-        df_peak_load_buildings["peak_load_in_w"] > 20 * 1e6, "voltage_level"
-    ] = 3
-    df_peak_load_buildings.loc[
-        df_peak_load_buildings["peak_load_in_w"] > 120 * 1e6, "voltage_level"
-    ] = 1
-
-    df_peak_load = pd.merge(
-        left=df_peak_loads.drop(columns="voltage_level"),
-        right=df_peak_load_buildings["voltage_level"],
-        how="left",
-        left_on="building_id",
-        right_index=True,
-    )
-
-    # Write peak loads into db
-    # remove table and replace by new
-    write_table_to_postgres(
-        df_peak_load,
-        BuildingElectricityPeakLoads,
-        drop=True,
-        index=False,
-        if_exists="append",
-    )+        log.info(f"Peak load for {scenario} exported to DB!")
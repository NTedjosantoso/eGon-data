"""
Household electricity demand time series for scenarios in 2035 and 2050 at
census cell level.

Electricity demand data for households in Germany in 1-hourly resolution for
an entire year. Spatially, the data is resolved to 100 x 100 m cells and
provides individual and distinct time series for each household in a cell.
The cells are defined by the dataset Zensus 2011.

The resulting data is stored in two separate tables

* `demand.household_electricity_profiles_in_census_cells`:
  Lists references and scaling parameters to time series data for each
  household in a cell by identifiers. This table is fundamental for creating
  subsequent data like demand profiles on MV grid level or for determining
  the peak load at load area level.
  The table is created by:func:`houseprofiles_in_census_cells`.
* `demand.household_electricity_profiles_hvmv_substation`:
  Household electricity demand profiles aggregated at MV grid district level
  in MWh. Primarily used to create the eTraGo data model.
  The table is created with :func:`mv_grid_district_HH_electricity_load`.

The following datasets are used for creating the data:

* Electricity demand time series for household categories
  produced by demand profile generator (DPG) from Fraunhofer IEE
  (see :func:`get_iee_hh_demand_profiles_raw`)
* Spatial information about people living in households by Zensus 2011 at
  federal state level
    * Type of household (family status)
    * Age
    * Number of people
* Spatial information about number of households per ha, categorized by type
  of household (family status) with 5 categories (also from Zensus 2011)
* Demand-Regio annual household demand at NUTS3 level

**What is the goal?**

To use the electricity demand time series from the `demand profile generator`
to created spatially reference household demand time series for Germany at a
resolution of 100 x 100 m cells.

**What is the challenge?**

The electricity demand time series produced by demand profile generator offer
12 different household profile categories.
To use most of them, the spatial information about the number of households
per cell (5 categories) needs to be enriched by supplementary data to match
the household demand profile categories specifications. Hence, 10 out of 12
different household profile categories can be distinguished by increasing
the number of categories of cell-level household data.

**How are these datasets combined?**

* Spatial information about people living in households by zensus (2011) at
  federal state NUTS1 level :var:`df_zensus` is aggregated to be compatible
  to IEE household profile specifications.
    * exclude kids and reduce to adults and seniors
    * group as defined in :var:`HH_TYPES`
    * convert data from people living in households to number of households
      by :var:`mapping_people_in_households`
    * calculate fraction of fine household types (10) within subgroup of rough
      household types (5) :var:`df_dist_households`
* Spatial information about number of households per ha
  :var:`df_census_households_nuts3` is mapped to NUTS1 and NUTS3 level.
  Data is refined with household subgroups via
  :var:`df_dist_households` to :var:`df_census_households_grid_refined`.
* Enriched 100 x 100 m household dataset is used to sample and aggregate
  household profiles. A table including individual profile id's for each cell
  and scaling factor to match Demand-Regio annual sum projections for 2035
  and 2050 at NUTS3 level is created in the database as
  `demand.household_electricity_profiles_in_census_cells`.

**What are central assumptions during the data processing?**

* Mapping zensus data to IEE household categories is not trivial. In
  conversion from persons in household to number of
  households, number of inhabitants for multi-person households is estimated
  as weighted average in :var:`OO_factor`
* The distribution to refine household types at cell level are the same for
  each federal state
* Refining of household types lead to float number of profiles drew at cell
  level and need to be rounded to nearest int by np.rint().
* 100 x 100 m cells are matched to NUTS via cells centroid location
* Cells with households in unpopulated areas are removed

**Drawbacks and limitations of the data**

* The distribution to refine household types at cell level are the same for
  each federal state
* Household profiles aggregated annual demand matches Demand Regio demand at
  NUTS-3 level, but it is not matching the demand regio time series profile
* Due to secrecy, some census data are highly modified under certain attributes
 (quantity_q = 2). This cell data is not corrected, but excluded.
* There is deviation in the Census data from table to table. The statistical
 methods are not stringent. Hence, there are cases in which data contradicts.
* Census data with attribute 'HHTYP_FAM' is missing for some cells with small
 amount of households. This data is generated using the average share of
 household types for cells with similar household number. For some cells the
 summed amount of households per type deviates from the total number with
 attribute 'INSGESAMT'. As the profiles are scaled with demand-regio data at
 nuts3-level the impact at a higher aggregation level is negligible.
 For sake of simplicity, the data is not corrected.
* There are cells without household data but a population. A randomly chosen
 household distribution is taken from a subgroup of cells with same population
 value and applied to all cells with missing household distribution and the
 specific population value.
<<<<<<< HEAD
=======

Helper functions
----
* To access the DB, select specific profiles at various aggregation levels
use:func:`get_hh_profiles_from_db'
* To access the DB, select specific profiles at various aggregation levels
and scale profiles use :func:`get_scaled_profiles_from_db`

>>>>>>> 0904fe83

Notes
-----

This module docstring is rather a dataset documentation. Once, a decision
is made in ... the content of this module docstring needs to be moved to
docs attribute of the respective dataset class.
"""
from itertools import cycle, product
from pathlib import Path
import os
import random

from airflow.operators.python_operator import PythonOperator
from sqlalchemy import ARRAY, Column, Float, Integer, String
from sqlalchemy.dialects.postgresql import CHAR, INTEGER, REAL
from sqlalchemy.ext.declarative import declarative_base
import numpy as np
import pandas as pd

from egon.data import db
from egon.data.datasets import Dataset
from egon.data.datasets.zensus_mv_grid_districts import MapZensusGridDistricts
import egon.data.config

Base = declarative_base()
engine = db.engine()


# Get random seed from config
RANDOM_SEED = egon.data.config.settings()["egon-data"]["--random-seed"]


class IeeHouseholdLoadProfiles(Base):
    __tablename__ = "iee_household_load_profiles"
    __table_args__ = {"schema": "demand"}

    id = Column(INTEGER, primary_key=True)
    type = Column(CHAR(7), index=True)
    load_in_wh = Column(ARRAY(REAL))


class HouseholdElectricityProfilesInCensusCells(Base):
    __tablename__ = "egon_household_electricity_profile_in_census_cell"
    __table_args__ = {"schema": "demand"}

    cell_id = Column(Integer, primary_key=True)
    grid_id = Column(String)
    cell_profile_ids = Column(ARRAY(String, dimensions=1))
    nuts3 = Column(String)
    nuts1 = Column(String)
    factor_2035 = Column(Float)
    factor_2050 = Column(Float)


class EgonDestatisZensusHouseholdPerHaRefined(Base):
    __tablename__ = "egon_destatis_zensus_household_per_ha_refined"
    __table_args__ = {"schema": "society"}

    id = Column(INTEGER, primary_key=True)
    cell_id = Column(Integer, index=True)
    grid_id = Column(String, index=True)
    nuts3 = Column(String)
    nuts1 = Column(String)
    characteristics_code = Column(Integer)
    hh_5types = Column(Integer)
    hh_type = Column(CHAR(2))
    hh_10types = Column(Integer)


class EgonEtragoElectricityHouseholds(Base):
    __tablename__ = "egon_etrago_electricity_households"
    __table_args__ = {"schema": "demand"}

    bus_id = Column(Integer, primary_key=True)
    scn_name = Column(String, primary_key=True)
    p_set = Column(ARRAY(Float))
    q_set = Column(ARRAY(Float))


class HouseholdDemands(Dataset):
    def __init__(self, dependencies):
        mv_hh_electricity_load_2035 = PythonOperator(
            task_id="MV-hh-electricity-load-2035",
            python_callable=mv_grid_district_HH_electricity_load,
            op_args=["eGon2035", 2035],
            op_kwargs={"drop_table": True},
        )

        mv_hh_electricity_load_2050 = PythonOperator(
            task_id="MV-hh-electricity-load-2050",
            python_callable=mv_grid_district_HH_electricity_load,
            op_args=["eGon100RE", 2050],
        )

        super().__init__(
            name="Household Demands",
            version="0.0.7",
            dependencies=dependencies,
            tasks=(
                houseprofiles_in_census_cells,
                mv_hh_electricity_load_2035,
                mv_hh_electricity_load_2050,
            ),
        )


def clean(x):
    """Clean zensus household data row-wise

    Clean dataset by

    * converting '.' and '-' to str(0)
    * removing brackets

    Table can be converted to int/floats afterwards

    Parameters
    ----------
    x: pd.Series
        It is meant to be used with :code:`df.applymap()`

    Returns
    -------
    pd.Series
        Re-formatted data row
    """
    x = str(x).replace("-", str(0))
    x = str(x).replace(".", str(0))
    x = x.strip("()")
    return x


def write_hh_profiles_to_db(hh_profiles):
    """Write HH demand profiles of IEE into db. One row per profile type.
    The annual load profile timeseries is an array.

    schema: demand
    tablename: iee_household_load_profiles



    Parameters
    ----------
    hh_profiles: pd.DataFrame
        It is meant to be used with :code:`df.applymap()`

    Returns
    -------
    """
    hh_profiles = hh_profiles.rename_axis("type", axis=1)
    hh_profiles = hh_profiles.rename_axis("timestep", axis=0)
    hh_profiles = hh_profiles.stack().rename("load_in_wh")
    hh_profiles = hh_profiles.to_frame().reset_index()
    hh_profiles = hh_profiles.groupby("type").load_in_wh.apply(tuple)
    hh_profiles = hh_profiles.reset_index()

    IeeHouseholdLoadProfiles.__table__.drop(bind=engine, checkfirst=True)
    IeeHouseholdLoadProfiles.__table__.create(bind=engine)

    hh_profiles.to_sql(
        name=IeeHouseholdLoadProfiles.__table__.name,
        schema=IeeHouseholdLoadProfiles.__table__.schema,
        con=engine,
        if_exists="append",
        method="multi",
        chunksize=100,
        index=False,
        dtype={
            "load_in_wh": IeeHouseholdLoadProfiles.load_in_wh.type,
            "type": IeeHouseholdLoadProfiles.type.type,
            "id": IeeHouseholdLoadProfiles.id.type,
        },
    )


def get_iee_hh_demand_profiles_raw():
    """Gets and returns household electricity demand profiles from the
    egon-data-bundle.

    Household electricity demand profiles generated by Fraunhofer IEE.
    Methodology is described in
    :ref:`Erzeugung zeitlich hochaufgelöster Stromlastprofile für verschiedene
    Haushaltstypen
    <https://www.researchgate.net/publication/273775902_Erzeugung_zeitlich_hochaufgeloster_Stromlastprofile_fur_verschiedene_Haushaltstypen>`_.
    It is used and further described in the following theses by:

    * Jonas Haack:
      "Auswirkungen verschiedener Haushaltslastprofile auf PV-Batterie-Systeme"
      (confidential)
    * Simon Ruben Drauz
      "Synthesis of a heat and electrical load profile for single and
      multi-family houses used for subsequent performance tests of a
      multi-component energy system",
      http://dx.doi.org/10.13140/RG.2.2.13959.14248

    Notes
    -----
    The household electricity demand profiles have been generated for a leap
    year (8784 hours) starting on a Friday. The weather year is 2011 and the
    heat timeseries 2011 are generated for 2011 too (cf. dataset
    :mod:`egon.data.datasets.heat_demand_timeseries.HTS`), having 8760h and
    starting on a Saturday. To align the profiles, the first day of the IEE
    profiles are deleted, resulting in 8760h starting on Saturday.

    Returns
    -------
    pd.DataFrame
        Table with profiles in columns and time as index. A pd.MultiIndex is
        used to distinguish load profiles from different EUROSTAT household
        types.
    """
    data_config = egon.data.config.datasets()
    pa_config = data_config["hh_demand_profiles"]

    def ve(s):
        raise (ValueError(s))

    dataset = egon.data.config.settings()["egon-data"]["--dataset-boundary"]

    file_section = (
        "path"
        if dataset == "Everything"
        else "path_testmode"
        if dataset == "Schleswig-Holstein"
        else ve(f"'{dataset}' is not a valid dataset boundary.")
    )

    file_path = pa_config["sources"]["household_electricity_demand_profiles"][
        file_section
    ]

    download_directory = os.path.join(
        "data_bundle_egon_data", "household_electricity_demand_profiles"
    )

    hh_profiles_file = (
        Path(".") / Path(download_directory) / Path(file_path).name
    )

    df_hh_profiles = pd.read_hdf(hh_profiles_file)

    # Use only last 8760 timesteps of profiles (for details see notes)
    timesteps_target = 8760
    if len(df_hh_profiles) > timesteps_target:
        df_hh_profiles = df_hh_profiles[
            len(df_hh_profiles) - timesteps_target :
        ].reset_index(drop=True)

    return df_hh_profiles


def set_multiindex_to_profiles(hh_profiles):
    """The profile id is split into type and number and set as multiindex.

    Parameters
    ----------
    hh_profiles: pd.DataFrame
        Profiles
    Returns
    -------
    hh_profiles: pd.DataFrame
        Profiles with Multiindex
    """

    # set multiindex to HH_types
    hh_profiles.columns = pd.MultiIndex.from_arrays(
        [hh_profiles.columns.str[:2], hh_profiles.columns.str[3:]]
    )

    # Cast profile ids into tuple of type and int
    hh_profiles.columns = pd.MultiIndex.from_tuples(
        [(a, int(b)) for a, b in hh_profiles.columns]
    )

    return hh_profiles


def get_census_households_nuts1_raw():
    """Get zensus age x household type data from egon-data-bundle

    Dataset about household size with information about the categories:

    * family type
    * age class
    * household size

    for Germany in spatial resolution of federal states NUTS-1.

    Data manually selected and retrieved from:
    https://ergebnisse2011.zensus2022.de/datenbank/online
    For reproducing data selection, please do:

    * Search for: "1000A-3016"
    * or choose topic: "Bevölkerung kompakt"
    * Choose table code: "1000A-3016" with title "Personen: Alter
      (11 Altersklassen) - Größe des privaten Haushalts - Typ des privaten
      Haushalts (nach Familien/Lebensform)"
    - Change setting "GEOLK1" to "Bundesländer (16)"

    Data would be available in higher resolution
    ("Landkreise und kreisfreie Städte (412)"), but only after registration.

    The downloaded file is called 'Zensus2011_Personen.csv'.


    Returns
    -------
    pd.DataFrame
        Pre-processed zensus household data
    """
    data_config = egon.data.config.datasets()
    pa_config = data_config["hh_demand_profiles"]
    file_path = pa_config["sources"]["zensus_household_types"]["path"]

    download_directory = os.path.join(
        "data_bundle_egon_data", "zensus_households"
    )

    households_file = (
        Path(".") / Path(download_directory) / Path(file_path).name
    )

    households_raw = pd.read_csv(
        households_file,
        sep=";",
        decimal=".",
        skiprows=5,
        skipfooter=7,
        index_col=[0, 1],
        header=[0, 1],
        encoding="latin1",
        engine="python",
    )

    return households_raw


def create_missing_zensus_data(
    df_households_typ, df_missing_data, missing_cells
):
    """
    There is missing data for specific attributes in the zensus dataset because
    of secrecy reasons. Some cells with only small amount of households are
    missing with attribute HHTYP_FAM. However the total amount of households
    is known with attribute INSGESAMT. The missing data is generated as average
    share of the household types for cell groups with the same amount of
    households.

    Parameters
    ----------
    df_households_typ: pd.DataFrame
        Zensus households data
    df_missing_data: pd.DataFrame
        number of missing cells of group of amount of households
    missing_cells: dict
        dictionary with list of grids of the missing cells grouped by amount of
        households in cell

    Returns
    ----------
    df_average_split: pd.DataFrame
        generated dataset of missing cells

    """
    # grid_ids of missing cells grouped by amount of households
    missing_grid_ids = {
        group: list(df.grid_id)
        for group, df in missing_cells.groupby("quantity")
    }

    # Grid ids for cells with low household numbers
    df_households_typ = df_households_typ.set_index("grid_id", drop=True)
    hh_in_cells = df_households_typ.groupby("grid_id")["quantity"].sum()
    hh_index = {
        i: hh_in_cells.loc[hh_in_cells == i].index
        for i in df_missing_data.households.values
    }

    df_average_split = pd.DataFrame()
    for hh_size, index in hh_index.items():
        # average split of household types in cells with low household numbers
        split = (
            df_households_typ.loc[index].groupby("characteristics_code").sum()
            / df_households_typ.loc[index].quantity.sum()
        )
        split = split.quantity * hh_size

        # correct rounding
        difference = int(split.sum() - split.round().sum())
        if difference > 0:
            # add to any row
            split = split.round()
            random_row = split.sample()
            split[random_row.index] = random_row + difference
        elif difference < 0:
            # subtract only from rows > 0
            split = split.round()
            random_row = split[split > 0].sample()
            split[random_row.index] = random_row + difference
        else:
            split = split.round()

        # Dataframe with average split for each cell
        temp = pd.DataFrame(
            product(zip(split, range(1, 6)), missing_grid_ids[hh_size]),
            columns=["tuple", "grid_id"],
        )
        temp = pd.DataFrame(temp.tuple.tolist()).join(temp.grid_id)
        temp = temp.rename(columns={0: "hh_5types", 1: "characteristics_code"})
        temp = temp.dropna()
        temp = temp[(temp["hh_5types"] != 0)]
        # append for each cell group of households
        df_average_split = pd.concat(
            [df_average_split, temp], ignore_index=True
        )
    df_average_split["hh_5types"] = df_average_split["hh_5types"].astype(int)

    return df_average_split


def process_nuts1_census_data(df_census_households_raw):
    """Make data compatible with household demand profile categories

    Removes and reorders categories which are not needed to fit data to
    household types of IEE electricity demand time series generated by
    demand-profile-generator (DPG).

    * Kids (<15) are excluded as they are also excluded in DPG origin dataset
    * Adults (15<65)
    * Seniors (<65)

    Parameters
    ----------
    df_census_households_raw: pd.DataFrame
        cleaned zensus household type x age category data

    Returns
    -------
    pd.DataFrame
        Aggregated zensus household data on NUTS-1 level
    """

    # Clean data to int only
    df_census_households = df_census_households_raw.applymap(clean).applymap(
        int
    )

    # Group data to fit Load Profile Generator categories
    # define kids/adults/seniors
    kids = ["Unter 3", "3 - 5", "6 - 14"]  # < 15
    adults = [
        "15 - 17",
        "18 - 24",
        "25 - 29",
        "30 - 39",
        "40 - 49",
        "50 - 64",
    ]  # 15 < x <65
    seniors = ["65 - 74", "75 und älter"]  # >65

    # sum groups of kids, adults and seniors and concat
    df_kids = (
        df_census_households.loc[:, (slice(None), kids)]
        .groupby(level=0, axis=1)
        .sum()
    )
    df_adults = (
        df_census_households.loc[:, (slice(None), adults)]
        .groupby(level=0, axis=1)
        .sum()
    )
    df_seniors = (
        df_census_households.loc[:, (slice(None), seniors)]
        .groupby(level=0, axis=1)
        .sum()
    )
    df_census_households = pd.concat(
        [df_kids, df_adults, df_seniors],
        axis=1,
        keys=["Kids", "Adults", "Seniors"],
        names=["age", "persons"],
    )

    # reduce column names to state only
    mapping_state = {
        i: i.split()[1]
        for i in df_census_households.index.get_level_values(level=0)
    }

    # rename index
    df_census_households = df_census_households.rename(
        index=mapping_state, level=0
    )
    # rename axis
    df_census_households = df_census_households.rename_axis(["state", "type"])
    # unstack
    df_census_households = df_census_households.unstack()
    # reorder levels
    df_census_households = df_census_households.reorder_levels(
        order=["type", "persons", "age"], axis=1
    )

    return df_census_households


def regroup_nuts1_census_data(df_census_households_nuts1):
    """Regroup census data and map according to demand-profile types.
    For more information look at the respective publication:
    https://www.researchgate.net/publication/273775902_Erzeugung_zeitlich_hochaufgeloster_Stromlastprofile_fur_verschiedene_Haushaltstypen


    Parameters
    ----------
    df_census_households_nuts1: pd.DataFrame
        census household data on NUTS-1 level in absolute values

    Returns
    ----------
    df_dist_households: pd.DataFrame
        Distribution of households type
    """

    # Mapping of census household family types to Eurostat household types
    # - Adults living in households type
    # - kids are  not included even if mentioned in household type name
    # **! The Eurostat data only counts adults/seniors, excluding kids <15**
    # Eurostat household types are used for demand-profile-generator
    # @iee-fraunhofer
    hh_types_eurostat = {
        "SR": [
            ("Einpersonenhaushalte (Singlehaushalte)", "Insgesamt", "Seniors"),
            ("Alleinerziehende Elternteile", "Insgesamt", "Seniors"),
        ],
        # Single Seniors Single Parents Seniors
        "SO": [
            ("Einpersonenhaushalte (Singlehaushalte)", "Insgesamt", "Adults")
        ],  # Single Adults
        "SK": [("Alleinerziehende Elternteile", "Insgesamt", "Adults")],
        # Single Parents Adult
        "PR": [
            ("Paare ohne Kind(er)", "2 Personen", "Seniors"),
            (
                "Mehrpersonenhaushalte ohne Kernfamilie",
                "2 Personen",
                "Seniors",
            ),
        ],
        # Couples without Kids Senior & same sex couples & shared flat seniors
        "PO": [
            ("Paare ohne Kind(er)", "2 Personen", "Adults"),
            ("Mehrpersonenhaushalte ohne Kernfamilie", "2 Personen", "Adults"),
        ],
        # Couples without Kids adults & same sex couples & shared flat adults
        "P1": [("Paare mit Kind(ern)", "3 Personen", "Adults")],
        "P2": [("Paare mit Kind(ern)", "4 Personen", "Adults")],
        "P3": [
            ("Paare mit Kind(ern)", "5 Personen", "Adults"),
            ("Paare mit Kind(ern)", "6 und mehr Personen", "Adults"),
        ],
        "OR": [
            (
                "Mehrpersonenhaushalte ohne Kernfamilie",
                "3 Personen",
                "Seniors",
            ),
            (
                "Mehrpersonenhaushalte ohne Kernfamilie",
                "4 Personen",
                "Seniors",
            ),
            (
                "Mehrpersonenhaushalte ohne Kernfamilie",
                "5 Personen",
                "Seniors",
            ),
            (
                "Mehrpersonenhaushalte ohne Kernfamilie",
                "6 und mehr Personen",
                "Seniors",
            ),
            ("Paare mit Kind(ern)", "3 Personen", "Seniors"),
            ("Paare ohne Kind(er)", "3 Personen", "Seniors"),
            ("Paare mit Kind(ern)", "4 Personen", "Seniors"),
            ("Paare ohne Kind(er)", "4 Personen", "Seniors"),
            ("Paare mit Kind(ern)", "5 Personen", "Seniors"),
            ("Paare ohne Kind(er)", "5 Personen", "Seniors"),
            ("Paare mit Kind(ern)", "6 und mehr Personen", "Seniors"),
            ("Paare ohne Kind(er)", "6 und mehr Personen", "Seniors"),
        ],
        # no info about share of kids
        # OO, O1, O2 have the same amount, as no information about the share of
        # kids within census data set.
        "OO": [
            ("Mehrpersonenhaushalte ohne Kernfamilie", "3 Personen", "Adults"),
            ("Mehrpersonenhaushalte ohne Kernfamilie", "4 Personen", "Adults"),
            ("Mehrpersonenhaushalte ohne Kernfamilie", "5 Personen", "Adults"),
            (
                "Mehrpersonenhaushalte ohne Kernfamilie",
                "6 und mehr Personen",
                "Adults",
            ),
            ("Paare ohne Kind(er)", "3 Personen", "Adults"),
            ("Paare ohne Kind(er)", "4 Personen", "Adults"),
            ("Paare ohne Kind(er)", "5 Personen", "Adults"),
            ("Paare ohne Kind(er)", "6 und mehr Personen", "Adults"),
        ],
        # no info about share of kids
    }

    # absolute values
    df_hh_distribution_abs = pd.DataFrame(
        (
            {
                hhtype: df_census_households_nuts1.loc[countries, codes].sum()
                for hhtype, codes in hh_types_eurostat.items()
            }
            for countries in df_census_households_nuts1.index
        ),
        index=df_census_households_nuts1.index,
    )
    # drop zero columns
    df_hh_distribution_abs = df_hh_distribution_abs.loc[
        :, (df_hh_distribution_abs != 0).any(axis=0)
    ].T

    return df_hh_distribution_abs


def inhabitants_to_households(df_hh_people_distribution_abs):
    """
    Convert number of inhabitant to number of household types

    Takes the distribution of peoples living in types of households to
    calculate a distribution of household types by using a people-in-household
    mapping. Results are not rounded to int as it will be used to calculate
    a relative distribution anyways.
    The data of category 'HHGROESS_KLASS' in census households
    at grid level is used to determine an average wherever the amount
    of people is not trivial (OR, OO). Kids are not counted.

    Parameters
    ----------
    df_hh_people_distribution_abs: pd.DataFrame
        Grouped census household data on NUTS-1 level in absolute values

    Returns
    ----------
    df_dist_households: pd.DataFrame
        Distribution of households type

    """

    # Get household size for each census cell grouped by
    # As this is only used to estimate size of households for OR, OO
    # The hh types 1 P and 2 P households are dropped
    df_hh_size = db.select_dataframe(
        sql="""
                SELECT characteristics_text, SUM(quantity) as summe
                FROM society.egon_destatis_zensus_household_per_ha as egon_d
                WHERE attribute = 'HHGROESS_KLASS' AND quantity_q < 2
                GROUP BY characteristics_text """,
        index_col="characteristics_text",
    )
    df_hh_size = df_hh_size.drop(index=["1 Person", "2 Personen"])

    # Define/ estimate number of persons (w/o kids) for each household category
    # For categories S* and P* it's clear; for multi-person households (OO,OR)
    # the number is estimated as average by taking remaining persons
    OO_factor = (
        sum(df_hh_size["summe"] * [3, 4, 5, 6]) / df_hh_size["summe"].sum()
    )
    mapping_people_in_households = {
        "SR": 1,
        "SO": 1,
        "SK": 1,  # kids are excluded
        "PR": 2,
        "PO": 2,
        "P1": 2,  # kids are excluded
        "P2": 2,  # ""
        "P3": 2,  # ""
        "OR": OO_factor,
        "OO": OO_factor,
    }

    # compare categories and remove form mapping if to many
    diff = set(df_hh_people_distribution_abs.index) ^ set(
        mapping_people_in_households.keys()
    )

    if bool(diff):
        for key in diff:
            mapping_people_in_households = dict(mapping_people_in_households)
            del mapping_people_in_households[key]
        print(f"Removed {diff} from mapping!")

    # divide amount of people by people in household types
    df_dist_households = df_hh_people_distribution_abs.div(
        mapping_people_in_households, axis=0
    )

    return df_dist_households


def impute_missing_hh_in_populated_cells(df_census_households_grid):
    """There are cells without household data but a population. A randomly
    chosen household distribution is taken from a subgroup of cells with same
    population value and applied to all cells with missing household
    distribution and the specific population value. In the case, in which there
    is no subgroup with household data of the respective population value, the
    fallback is the subgroup with the last last smaller population value.

    Parameters
    ----------
    df_census_households_grid: pd.DataFrame
        census household data at 100x100m grid level

    Returns
    -------
    pd.DataFrame
        substituted census household data at 100x100m grid level"""

    df_w_hh = df_census_households_grid.dropna().reset_index(drop=True)
    df_wo_hh = df_census_households_grid.loc[
        df_census_households_grid.isna().any(axis=1)
    ].reset_index(drop=True)

    # iterate over unique population values
    for population in df_wo_hh["population"].sort_values().unique():

        # create fallback if no cell with specific population available
        if population in df_w_hh["population"].unique():
            fallback_value = population
            population_value = population
        # use fallback of last possible household distribution
        else:
            population_value = fallback_value

        # get cells with specific population value from cells with
        # household distribution
        df_w_hh_population_i = df_w_hh.loc[
            df_w_hh["population"] == population_value
        ]
        # choose random cell within this group
        rnd_cell_id_population_i = np.random.choice(
            df_w_hh_population_i["cell_id"].unique()
        )
        # get household distribution of this cell
        df_rand_hh_distribution = df_w_hh_population_i.loc[
            df_w_hh_population_i["cell_id"] == rnd_cell_id_population_i
        ]
        # get cells with specific population value from cells without
        # household distribution
        df_wo_hh_population_i = df_wo_hh.loc[
            df_wo_hh["population"] == population
        ]

        # all cells will get the same random household distribution

        # prepare size of dataframe by number of household types
        df_repeated = pd.concat(
            [df_wo_hh_population_i] * df_rand_hh_distribution.shape[0],
            ignore_index=True,
        )
        df_repeated = df_repeated.sort_values("cell_id").reset_index(drop=True)

        # insert random household distribution
        columns = ["characteristics_code", "hh_5types"]
        df_repeated.loc[:, columns] = pd.concat(
            [df_rand_hh_distribution.loc[:, columns]]
            * df_wo_hh_population_i.shape[0]
        ).values
        # append new cells
        df_w_hh = df_w_hh.append(df_repeated, ignore_index=True)

    return df_w_hh


def get_census_households_grid():
    """Query census household data at 100x100m grid level from database. As
    there is a divergence in the census household data depending which
    attribute is used. There also exist cells without household but with
    population data. The missing data in these cases are substituted. First
    census household data with attribute 'HHTYP_FAM' is missing for some
    cells with small amount of households. This data is generated using the
    average share of household types for cells with similar household number.
    For some cells the summed amount of households per type deviates from the
    total number with attribute 'INSGESAMT'. As the profiles are scaled with
    demand-regio data at nuts3-level the impact at a higher aggregation level
    is negligible. For sake of simplicity, the data is not corrected.

    Returns
    -------
    pd.DataFrame
        census household data at 100x100m grid level"""

    # Retrieve information about households for each census cell
    # Only use cell-data which quality (quantity_q<2) is acceptable
    df_census_households_grid = db.select_dataframe(
        sql="""
                SELECT grid_id, attribute, characteristics_code,
                 characteristics_text, quantity
                FROM society.egon_destatis_zensus_household_per_ha
                WHERE attribute = 'HHTYP_FAM' AND quantity_q <2"""
    )
    df_census_households_grid = df_census_households_grid.drop(
        columns=["attribute", "characteristics_text"]
    )

    # Missing data is detected
    df_missing_data = db.select_dataframe(
        sql="""
                    SELECT count(joined.quantity_gesamt) as amount,
                     joined.quantity_gesamt as households
                    FROM(
                        SELECT t2.grid_id, quantity_gesamt, quantity_sum_fam,
                         (quantity_gesamt-(case when quantity_sum_fam isnull
                         then 0 else quantity_sum_fam end))
                         as insgesamt_minus_fam
                    FROM (
                        SELECT  grid_id, SUM(quantity) as quantity_sum_fam
                        FROM society.egon_destatis_zensus_household_per_ha
                        WHERE attribute = 'HHTYP_FAM'
                        GROUP BY grid_id) as t1
                    Full JOIN (
                        SELECT grid_id, sum(quantity) as quantity_gesamt
                        FROM society.egon_destatis_zensus_household_per_ha
                        WHERE attribute = 'INSGESAMT'
                        GROUP BY grid_id) as t2 ON t1.grid_id = t2.grid_id
                        ) as joined
                    WHERE quantity_sum_fam isnull
                    Group by quantity_gesamt """
    )
    missing_cells = db.select_dataframe(
        sql="""
                    SELECT t12.grid_id, t12.quantity
                    FROM (
                    SELECT t2.grid_id, (case when quantity_sum_fam isnull
                    then quantity_gesamt end) as quantity
                    FROM (
                        SELECT  grid_id, SUM(quantity) as quantity_sum_fam
                        FROM society.egon_destatis_zensus_household_per_ha
                        WHERE attribute = 'HHTYP_FAM'
                        GROUP BY grid_id) as t1
                    Full JOIN (
                        SELECT grid_id, sum(quantity) as quantity_gesamt
                        FROM society.egon_destatis_zensus_household_per_ha
                        WHERE attribute = 'INSGESAMT'
                        GROUP BY grid_id) as t2 ON t1.grid_id = t2.grid_id
                        ) as t12
                    WHERE quantity is not null"""
    )

    # Missing cells are substituted by average share of cells with same amount
    # of households.
    df_average_split = create_missing_zensus_data(
        df_census_households_grid, df_missing_data, missing_cells
    )

    df_census_households_grid = df_census_households_grid.rename(
        columns={"quantity": "hh_5types"}
    )

    df_census_households_grid = pd.concat(
        [df_census_households_grid, df_average_split], ignore_index=True
    )

    # Census cells with nuts3 and nuts1 information
    df_grid_id = db.select_dataframe(
        sql="""
                SELECT pop.grid_id, pop.id as cell_id, pop.population,
                 vg250.vg250_nuts3 as nuts3, lan.nuts as nuts1, lan.gen
                FROM
                society.destatis_zensus_population_per_ha_inside_germany as pop
                LEFT JOIN boundaries.egon_map_zensus_vg250 as vg250
                ON (pop.id=vg250.zensus_population_id)
                LEFT JOIN boundaries.vg250_lan as lan
                ON (LEFT(vg250.vg250_nuts3, 3) = lan.nuts)
                WHERE lan.gf = 4 """
    )
    df_grid_id = df_grid_id.drop_duplicates()
    df_grid_id = df_grid_id.reset_index(drop=True)

    # Merge household type and size data with considered (populated) census
    # cells how='right' is used as ids of unpopulated areas are removed
    # by df_grid_id or ancestors. See here:
    # https://github.com/openego/eGon-data/blob/59195926e41c8bd6d1ca8426957b97f33ef27bcc/src/egon/data/importing/zensus/__init__.py#L418-L449
    df_census_households_grid = pd.merge(
        df_census_households_grid,
        df_grid_id,
        left_on="grid_id",
        right_on="grid_id",
        how="right",
    )
    df_census_households_grid = df_census_households_grid.sort_values(
        ["cell_id", "characteristics_code"]
    )

    return df_census_households_grid


def proportionate_allocation(
    df_group, dist_households_nuts1, hh_10types_cluster
):
    """Household distribution at nuts1 are applied at census cell within group

    To refine the hh_5types and keep the distribution at nuts1 level,
    the household types are clustered and drawn with proportionate weighting.
    The resulting pool is splitted into subgroups with sizes according to
    the number of households of clusters in cells.

    Parameters
    ----------
    df_group: pd.DataFrame
        Census household data at grid level for specific hh_5type cluster in
        a federal state
    dist_households_nuts1: pd.Series
        Household distribution of of hh_10types in a federal state
    hh_10types_cluster: list of str
        Cluster of household types to be refined to

    Returns
    -------
    pd.DataFrame
        Refined household data with hh_10types of cluster at nuts1 level
    """

    # get probability of households within hh_5types group
    probability = dist_households_nuts1[hh_10types_cluster].values
    # get total number of households within hh_5types group in federal state
    size = df_group["hh_5types"].sum().astype(int)

    # random sample within hh_5types group with probability for whole federal
    # state
    choices = np.random.choice(
        a=hh_10types_cluster, size=size, replace=True, p=probability
    )
    # get section sizes to split the sample pool from federal state to grid
    # cells
    split_sections = df_group["hh_5types"].cumsum().astype(int)[:-1]
    # split into grid cell groups
    samples = np.split(choices, split_sections)
    # count number of hh_10types for each cell
    sample_count = [np.unique(x, return_counts=True) for x in samples]

    df_distribution = pd.DataFrame(
        sample_count, columns=["hh_type", "hh_10types"]
    )
    # add cell_ids
    df_distribution["cell_id"] = df_group["cell_id"].unique()

    # unnest
    df_distribution = (
        df_distribution.apply(pd.Series.explode)
        .reset_index(drop=True)
        .dropna()
    )

    return df_distribution


def refine_census_data_at_cell_level(
    df_census_households_grid,
    df_census_households_nuts1,
):
    """The census data is processed to define the number and type of households
    per zensus cell. Two subsets of the census data are merged to fit the
    IEE profiles specifications. To do this, proportionate allocation is
    applied at nuts1 level and within household type clusters.

    Parameters
    ----------
    df_census_households_grid: pd.DataFrame
        Aggregated zensus household data on 100x100m grid level
    df_census_households_nuts1: pd.DataFrame
        Aggregated zensus household data on NUTS-1 level

    Returns
    -------
    pd.DataFrame
        Number of hh types per census cell
    """
    mapping_zensus_hh_subgroups = {
        1: ["SR", "SO"],
        2: ["PR", "PO"],
        3: ["SK"],
        4: ["P1", "P2", "P3"],
        5: ["OR", "OO"],
    }

    # Calculate fraction of fine household types within subgroup of
    # rough household types
    df_dist_households = df_census_households_nuts1.copy()
    for value in mapping_zensus_hh_subgroups.values():
        df_dist_households.loc[value] = df_census_households_nuts1.loc[
            value
        ].div(df_census_households_nuts1.loc[value].sum())

    # Refine from hh_5types to hh_10types
    df_distribution_nuts0 = pd.DataFrame()
    # Loop over federal states
    for gen, df_nuts1 in df_census_households_grid.groupby("gen"):
        # take subgroup distribution from federal state
        dist_households_nuts1 = df_dist_households[gen]

        df_distribution_nuts1 = pd.DataFrame()
        # loop over hh_5types as cluster
        for (
            hh_5type_cluster,
            hh_10types_cluster,
        ) in mapping_zensus_hh_subgroups.items():
            # get census household of hh_5type and federal state
            df_group = df_nuts1.loc[
                df_nuts1["characteristics_code"] == hh_5type_cluster
            ]

            # apply proportionate allocation function within cluster
            df_distribution_group = proportionate_allocation(
                df_group, dist_households_nuts1, hh_10types_cluster
            )
            df_distribution_group["characteristics_code"] = hh_5type_cluster
            df_distribution_nuts1 = df_distribution_nuts1.append(
                df_distribution_group
            )

        df_distribution_nuts0 = df_distribution_nuts0.append(
            df_distribution_nuts1
        )

    df_census_households_grid_refined = df_census_households_grid.merge(
        df_distribution_nuts0,
        how="inner",
        left_on=["cell_id", "characteristics_code"],
        right_on=["cell_id", "characteristics_code"],
    )

    df_census_households_grid_refined[
        "characteristics_code"
    ] = df_census_households_grid_refined["characteristics_code"].astype(int)
    df_census_households_grid_refined[
        "hh_5types"
    ] = df_census_households_grid_refined["hh_5types"].astype(int)
    df_census_households_grid_refined[
        "hh_10types"
    ] = df_census_households_grid_refined["hh_10types"].astype(int)

    return df_census_households_grid_refined


def get_cell_demand_profile_ids(df_cell, pool_size):
    """
    Generates tuple of hh_type and zensus cell ids

    Takes a random sample of profile ids for given cell:
      * if pool size >= sample size: without replacement
      * if pool size < sample size: with replacement


    Parameters
    ----------
    df_cell: pd.DataFrame
        Household type information for a single zensus cell
    pool_size: int
        Number of available profiles to select from

    Returns
    -------
    list of tuple
        List of (`hh_type`, `cell_id`)

    """
    # maybe use instead
    # np.random.default_rng().integers(low=0, high=pool_size[hh_type], size=sq)
    # instead of random.sample use random.choices() if with replacement
    # list of sample ids per hh_type in cell
    cell_profile_ids = [
        (hh_type, random.sample(range(pool_size[hh_type]), k=sq))
        if pool_size[hh_type] >= sq
        else (hh_type, random.choices(range(pool_size[hh_type]), k=sq))
        for hh_type, sq in zip(
            df_cell["hh_type"],
            df_cell["hh_10types"],
        )
    ]

    # format to lists of tuples (hh_type, id)
    cell_profile_ids = [
        list(zip(cycle([hh_type]), ids)) for hh_type, ids in cell_profile_ids
    ]
    # reduce to list
    cell_profile_ids = [a for b in cell_profile_ids for a in b]

    return cell_profile_ids


# can be parallelized with grouping df_zensus_cells by grid_id/nuts3/nuts1
def assign_hh_demand_profiles_to_cells(df_zensus_cells, df_iee_profiles):
    """
    Assign household demand profiles to each census cell.

    A table including the demand profile ids for each cell is created by using
    :func:`get_cell_demand_profile_ids`. Household profiles are randomly
    sampled for each cell. The profiles are not replaced to the pool within
    a cell but after.

    Parameters
    ----------
    df_zensus_cells: pd.DataFrame
        Household type parameters. Each row representing one household. Hence,
        multiple rows per zensus cell.
    df_iee_profiles: pd.DataFrame
        Household load profile data

        * Index: Times steps as serial integers
        * Columns: pd.MultiIndex with (`HH_TYPE`, `id`)

    Returns
    -------
    pd.DataFrame
        Tabular data with one row represents one zensus cell.
        The column `cell_profile_ids` contains
        a list of tuples (see :func:`get_cell_demand_profile_ids`) providing a
        reference to the actual load profiles that are associated with this
        cell.
    """

    df_hh_profiles_in_census_cells = pd.DataFrame(
        index=df_zensus_cells.grid_id.unique(),
        columns=[
            "cell_profile_ids",
            "cell_id",
            "nuts3",
            "nuts1",
            "factor_2035",
            "factor_2050",
        ],
    )

    df_hh_profiles_in_census_cells = (
        df_hh_profiles_in_census_cells.rename_axis("grid_id")
    )

    pool_size = df_iee_profiles.groupby(level=0, axis=1).size()

    # only use non zero entries
    df_zensus_cells = df_zensus_cells.loc[df_zensus_cells["hh_10types"] != 0]
    for grid_id, df_cell in df_zensus_cells.groupby(by="grid_id"):

        # random sampling of household profiles for each cell
        # with or without replacement (see :func:`get_cell_demand_profile_ids`)
        # within cell but after number of households are rounded to the nearest
        # integer if float this results in a small deviation for the course of
        # the aggregated profiles.
        cell_profile_ids = get_cell_demand_profile_ids(df_cell, pool_size)

        df_hh_profiles_in_census_cells.at[grid_id, "cell_id"] = df_cell.loc[
            :, "cell_id"
        ].unique()[0]
        df_hh_profiles_in_census_cells.at[
            grid_id, "cell_profile_ids"
        ] = cell_profile_ids
        df_hh_profiles_in_census_cells.at[grid_id, "nuts3"] = df_cell.loc[
            :, "nuts3"
        ].unique()[0]
        df_hh_profiles_in_census_cells.at[grid_id, "nuts1"] = df_cell.loc[
            :, "nuts1"
        ].unique()[0]

    return df_hh_profiles_in_census_cells


# can be parallelized with grouping df_zensus_cells by grid_id/nuts3/nuts1
def adjust_to_demand_regio_nuts3_annual(
    df_hh_profiles_in_census_cells, df_iee_profiles, df_demand_regio
):
    """
    Computes the profile scaling factor for alignment to demand regio data

    The scaling factor can be used to re-scale each load profile such that the
    sum of all load profiles within one NUTS-3 area equals the annual demand
    of demand regio data.

    Parameters
    ----------
    df_hh_profiles_in_census_cells: pd.DataFrame
        Result of :func:`assign_hh_demand_profiles_to_cells`.
    df_iee_profiles: pd.DataFrame
        Household load profile data

        * Index: Times steps as serial integers
        * Columns: pd.MultiIndex with (`HH_TYPE`, `id`)

    df_demand_regio: pd.DataFrame
        Annual demand by demand regio for each NUTS-3 region and scenario year.
        Index is pd.MultiIndex with :code:`tuple(scenario_year, nuts3_code)`.

    Returns
    -------
    pd.DataFrame
        Returns the same data as :func:`assign_hh_demand_profiles_to_cells`,
        but with filled columns `factor_2035` and `factor_2050`.
    """
    for nuts3_id, df_nuts3 in df_hh_profiles_in_census_cells.groupby(
        by="nuts3"
    ):
        nuts3_cell_ids = df_nuts3.index
        nuts3_profile_ids = df_nuts3.loc[:, "cell_profile_ids"].sum()

        # take all profiles of one nuts3, aggregate and sum
        # profiles in Wh
        nuts3_profiles_sum_annual = (
            df_iee_profiles.loc[:, nuts3_profile_ids].sum().sum()
        )

        # Scaling Factor
        # ##############
        # demand regio in MWh
        # profiles in Wh
        df_hh_profiles_in_census_cells.loc[nuts3_cell_ids, "factor_2035"] = (
            df_demand_regio.loc[(2035, nuts3_id), "demand_mwha"]
            * 1e3
            / (nuts3_profiles_sum_annual / 1e3)
        )
        df_hh_profiles_in_census_cells.loc[nuts3_cell_ids, "factor_2050"] = (
            df_demand_regio.loc[(2050, nuts3_id), "demand_mwha"]
            * 1e3
            / (nuts3_profiles_sum_annual / 1e3)
        )

    return df_hh_profiles_in_census_cells


def get_load_timeseries(
    df_iee_profiles,
    df_hh_profiles_in_census_cells,
    cell_ids,
    year,
    aggregate=True,
    peak_load_only=False,
):
    """
    Get peak load for one load area in MWh

    The peak load is calculated in aggregated manner for a group of zensus
    cells that belong to one load area (defined by `cell_ids`).

    Parameters
    ----------
    df_iee_profiles: pd.DataFrame
        Household load profile data in Wh

        * Index: Times steps as serial integers
        * Columns: pd.MultiIndex with (`HH_TYPE`, `id`)

        Used to calculate the peak load from.
    df_hh_profiles_in_census_cells: pd.DataFrame
        Return value of :func:`adjust_to_demand_regio_nuts3_annual`.
    cell_ids: list
        Zensus cell ids that define one group of zensus cells that belong to
        the same load area.
    year: int
        Scenario year. Is used to consider the scaling factor for aligning
        annual demand to NUTS-3 data.
    aggregate: bool
        If true, all profiles are aggregated
    peak_load_only: bool
        If true, only the peak load value is returned (the type of the return
        value is `float`). Defaults to False which returns the entire time
        series as pd.Series.

    Returns
    -------
    pd.Series or float
        Aggregated time series for given `cell_ids` or peak load of this time
        series in MWh.
    """
    timesteps = len(df_iee_profiles)
    if aggregate:
        full_load = pd.Series(
            data=np.zeros(timesteps), dtype=np.float64, index=range(timesteps)
        )
    else:
        full_load = pd.DataFrame(index=range(timesteps))
    load_area_meta = df_hh_profiles_in_census_cells.loc[
        cell_ids, ["cell_profile_ids", "nuts3", f"factor_{year}"]
    ]
    # loop over nuts3 (part_load) and sum (full_load) as the scaling factor
    # applies at nuts3 level
    for (nuts3, factor), df in load_area_meta.groupby(
        by=["nuts3", f"factor_{year}"]
    ):
        if aggregate:
            part_load = (
                df_iee_profiles.loc[:,
                df["cell_profile_ids"].sum()].sum(axis=1)
                * factor
                / 1e6
            )  # from Wh to MWh
            full_load = full_load.add(part_load)
        elif not aggregate:
            part_load = (
                df_iee_profiles.loc[:, df["cell_profile_ids"].sum()]
                * factor
                / 1e6
            )  # from Wh to MWh
            full_load = pd.concat(
                [full_load, part_load], axis=1).dropna(axis=1)
        else:
            raise KeyError("Parameter 'aggregate' needs to be bool value!")
    if peak_load_only:
        full_load = full_load.max()
    return full_load


def write_refinded_households_to_db(df_census_households_grid_refined):
    # Write allocation table into database
    EgonDestatisZensusHouseholdPerHaRefined.__table__.drop(
        bind=engine, checkfirst=True
    )
    EgonDestatisZensusHouseholdPerHaRefined.__table__.create(
        bind=engine, checkfirst=True
    )

    with db.session_scope() as session:
        session.bulk_insert_mappings(
            EgonDestatisZensusHouseholdPerHaRefined,
            df_census_households_grid_refined.to_dict(orient="records"),
        )


def houseprofiles_in_census_cells():
    """
    Allocate household electricity demand profiles for each census cell.

    Creates a table that maps household electricity demand profiles to census
    cells. Each row represents one cell and contains a list of profile IDs.

    Use :func:`get_houseprofiles_in_census_cells` to retrieve the data from
    the database as pandas

    """

    def gen_profile_names(n):
        """Join from Format (str),(int) to (str)a000(int)"""
        a = f"{n[0]}a{int(n[1]):04d}"
        return a

    # Init random generators using global seed
    random.seed(RANDOM_SEED)
    np.random.seed(RANDOM_SEED)

    # Read demand profiles from egon-data-bundle
    df_iee_profiles = get_iee_hh_demand_profiles_raw()

    # Write raw profiles into db
    write_hh_profiles_to_db(df_iee_profiles)

    # Process profiles for further use
    df_iee_profiles = set_multiindex_to_profiles(df_iee_profiles)

    # Download zensus household NUTS-1 data with family type and age categories
    df_census_households_nuts1_raw = get_census_households_nuts1_raw()

    # Reduce age intervals and remove kids
    df_census_households_nuts1 = process_nuts1_census_data(
        df_census_households_nuts1_raw
    )

    # Regroup data to be compatible with categories from demand profile
    # generator.
    df_census_households_nuts1 = regroup_nuts1_census_data(
        df_census_households_nuts1
    )

    # Convert data from people living in households to households
    # Using a specified amount of inhabitants per household type
    df_census_households_nuts1 = inhabitants_to_households(
        df_census_households_nuts1
    )

    # Query census household grid data with family type
    df_census_households_grid = get_census_households_grid()

    # fill cells with missing household distribution values but population
    # by hh distribution value of random cell with same population value
    df_census_households_grid = impute_missing_hh_in_populated_cells(
        df_census_households_grid
    )

    # Refine census household grid data with additional NUTS-1 level attributes
    df_census_households_grid_refined = refine_census_data_at_cell_level(
        df_census_households_grid, df_census_households_nuts1
    )

    write_refinded_households_to_db(df_census_households_grid_refined)

    # Allocate profile ids to each cell by census data
    df_hh_profiles_in_census_cells = assign_hh_demand_profiles_to_cells(
        df_census_households_grid_refined, df_iee_profiles
    )

    # Annual household electricity demand on NUTS-3 level (demand regio)
    df_demand_regio = db.select_dataframe(
        sql="""
                SELECT year, nuts3, SUM (demand) as demand_mWha
                FROM demand.egon_demandregio_hh as egon_d
                GROUP BY nuts3, year
                ORDER BY year""",
        index_col=["year", "nuts3"],
    )

    # Scale profiles to meet demand regio annual demand projections
    df_hh_profiles_in_census_cells = adjust_to_demand_regio_nuts3_annual(
        df_hh_profiles_in_census_cells, df_iee_profiles, df_demand_regio
    )

    df_hh_profiles_in_census_cells = (
        df_hh_profiles_in_census_cells.reset_index(drop=False)
    )
    df_hh_profiles_in_census_cells["cell_id"] = df_hh_profiles_in_census_cells[
        "cell_id"
    ].astype(int)

    # Cast profile ids back to initial str format
    df_hh_profiles_in_census_cells[
        "cell_profile_ids"
    ] = df_hh_profiles_in_census_cells["cell_profile_ids"].apply(
        lambda x: list(map(gen_profile_names, x))
    )

    # Write allocation table into database
    HouseholdElectricityProfilesInCensusCells.__table__.drop(
        bind=engine, checkfirst=True
    )
    HouseholdElectricityProfilesInCensusCells.__table__.create(
        bind=engine, checkfirst=True
    )

    with db.session_scope() as session:
        session.bulk_insert_mappings(
            HouseholdElectricityProfilesInCensusCells,
            df_hh_profiles_in_census_cells.to_dict(orient="records"),
        )


def get_houseprofiles_in_census_cells():
    """
    Retrieve household electricity demand profile mapping from database

    See Also
    --------
    :func:`houseprofiles_in_census_cells`

    Returns
    -------
    pd.DataFrame
        Mapping of household demand profiles to zensus cells
    """
    with db.session_scope() as session:
        q = session.query(HouseholdElectricityProfilesInCensusCells)

        census_profile_mapping = pd.read_sql(
            q.statement, q.session.bind, index_col="cell_id"
        )

    return census_profile_mapping


def get_cell_demand_metadata_from_db(attribute, list_of_identifiers):
    """
    Retrieve selection of household electricity demand profile mapping

    Parameters
    ----------
    attribute: str
        attribute to filter the table

        * nuts3
        * nuts1
        * cell_id

    list_of_identifiers: list of str/int
        nuts3/nuts1 need to be str
        cell_id need to be int

    See Also
    --------
    :func:`houseprofiles_in_census_cells`

    Returns
    -------
    pd.DataFrame
        Selection of mapping of household demand profiles to zensus cells
    """
    attribute_options = ["nuts3", "nuts1", "cell_id"]
    if attribute not in attribute_options:
        raise ValueError(f"attribute has to be one of: {attribute_options}")

    if not isinstance(list_of_identifiers, list):
        raise KeyError("'list_of_identifiers' is not a list!")

    # Query profile ids and scaling factors for specific attributes
    with db.session_scope() as session:
        if attribute == "nuts3":
            cells_query = session.query(
                HouseholdElectricityProfilesInCensusCells.cell_id,
                HouseholdElectricityProfilesInCensusCells.cell_profile_ids,
                HouseholdElectricityProfilesInCensusCells.nuts3,
                HouseholdElectricityProfilesInCensusCells.nuts1,
                HouseholdElectricityProfilesInCensusCells.factor_2035,
                HouseholdElectricityProfilesInCensusCells.factor_2050,
            ).filter(
                HouseholdElectricityProfilesInCensusCells.nuts3.in_(
                    list_of_identifiers
                )
            )
        elif attribute == "nuts1":
            cells_query = session.query(
                HouseholdElectricityProfilesInCensusCells.cell_id,
                HouseholdElectricityProfilesInCensusCells.cell_profile_ids,
                HouseholdElectricityProfilesInCensusCells.nuts3,
                HouseholdElectricityProfilesInCensusCells.nuts1,
                HouseholdElectricityProfilesInCensusCells.factor_2035,
                HouseholdElectricityProfilesInCensusCells.factor_2050,
            ).filter(
                HouseholdElectricityProfilesInCensusCells.nuts1.in_(
                    list_of_identifiers
                )
            )
        elif attribute == "cell_id":
            cells_query = session.query(
                HouseholdElectricityProfilesInCensusCells.cell_id,
                HouseholdElectricityProfilesInCensusCells.cell_profile_ids,
                HouseholdElectricityProfilesInCensusCells.nuts3,
                HouseholdElectricityProfilesInCensusCells.nuts1,
                HouseholdElectricityProfilesInCensusCells.factor_2035,
                HouseholdElectricityProfilesInCensusCells.factor_2050,
            ).filter(
                HouseholdElectricityProfilesInCensusCells.cell_id.in_(
                    list_of_identifiers
                )
            )

    cell_demand_metadata = pd.read_sql(
        cells_query.statement, cells_query.session.bind, index_col="cell_id"
    )
    return cell_demand_metadata


def get_hh_profiles_from_db(profile_ids):
    """
    Retrieve selection of household electricity demand profiles

    Parameters
    ----------
    profile_ids: list of str (str, int)
        (type)a00..(profile number) with number having exactly 4 digits


    See Also
    --------
    :func:`houseprofiles_in_census_cells`

    Returns
    -------
    pd.DataFrame
         Selection of household demand profiles
    """
    # Query load profiles
    with db.session_scope() as session:
        cells_query = session.query(
            IeeHouseholdLoadProfiles.load_in_wh, IeeHouseholdLoadProfiles.type
        ).filter(IeeHouseholdLoadProfiles.type.in_(profile_ids))

    df_profile_loads = pd.read_sql(
        cells_query.statement, cells_query.session.bind, index_col="type"
    )

    # convert array to Dataframe
    df_profile_loads = pd.DataFrame.from_records(
        df_profile_loads["load_in_wh"], index=df_profile_loads.index
    ).T

    return df_profile_loads


def get_scaled_profiles_from_db(
    attribute, list_of_identifiers, year, aggregate=True, peak_load_only=False
):
    """Retrieve selection of scaled household electricity demand profiles

    Parameters
    ----------
    attribute: str
        attribute to filter the table

        * nuts3
        * nuts1
        * cell_id

    list_of_identifiers: list of str/int
        nuts3/nuts1 need to be str
        cell_id need to be int

    year: int
         * 2035
         * 2050

    aggregate: bool
        If True, all profiles are summed. This uses a lot of RAM if a high
        attribute level is chosen

    peak_load_only: bool
        If True, only peak load value is returned

    Notes
    -----
    Aggregate == False option can use a lot of RAM if many profiles are selected


    Returns
    -------
    pd.Series or float
     Aggregated time series for given `cell_ids` or peak load of this time
     series in MWh.
    """
    cell_demand_metadata = get_cell_demand_metadata_from_db(
        attribute=attribute, list_of_identifiers=list_of_identifiers
    )
    profile_ids = cell_demand_metadata.cell_profile_ids.sum()

    df_iee_profiles = get_hh_profiles_from_db(profile_ids)

    scaled_profiles = get_load_timeseries(
        df_iee_profiles=df_iee_profiles,
        df_hh_profiles_in_census_cells=cell_demand_metadata,
        cell_ids=cell_demand_metadata.index.to_list(),
        year=year,
        aggregate=aggregate,
        peak_load_only=peak_load_only,
    )
    return scaled_profiles


def mv_grid_district_HH_electricity_load(
    scenario_name, scenario_year, drop_table=False
):
    """
    Aggregated household demand time series at HV/MV substation level

    Calculate the aggregated demand time series based on the demand profiles
    of each zensus cell inside each MV grid district. Profiles are read from
    local hdf5-file.

    Parameters
    ----------
    scenario_name: str
        Scenario name identifier, i.e. "eGon2035"
    scenario_year: int
        Scenario year according to `scenario_name`
    drop_table: bool
        Toggle to True for dropping table at beginning of this function.
        Be careful, delete any data.

    Returns
    -------
    pd.DataFrame
        Multiindexed dataframe with `timestep` and `bus_id` as indexers.
        Demand is given in kWh.
    """

    def tuple_format(x):
        """Convert Profile ids from string to tuple (type, id)
        Convert from (str)a000(int) to (str), (int)
        """
        return x[:2], int(x[3:])

    with db.session_scope() as session:
        cells_query = session.query(
            HouseholdElectricityProfilesInCensusCells,
            MapZensusGridDistricts.bus_id,
        ).join(
            MapZensusGridDistricts,
            HouseholdElectricityProfilesInCensusCells.cell_id
            == MapZensusGridDistricts.zensus_population_id,
        )

    cells = pd.read_sql(
        cells_query.statement, cells_query.session.bind, index_col="cell_id"
    )

    # convert profile ids to tuple (type, id) format
    cells["cell_profile_ids"] = cells["cell_profile_ids"].apply(
        lambda x: list(map(tuple_format, x))
    )

    # Read demand profiles from egon-data-bundle
    df_iee_profiles = get_iee_hh_demand_profiles_raw()

    # Process profiles for further use
    df_iee_profiles = set_multiindex_to_profiles(df_iee_profiles)

    # Create aggregated load profile for each MV grid district
    mvgd_profiles_dict = {}
    for grid_district, data in cells.groupby("bus_id"):
        mvgd_profile = get_load_timeseries(
            df_iee_profiles=df_iee_profiles,
            df_hh_profiles_in_census_cells=data,
            cell_ids=data.index,
            year=scenario_year,
            peak_load_only=False,
        )
        mvgd_profiles_dict[grid_district] = [mvgd_profile.round(3).to_list()]
    mvgd_profiles = pd.DataFrame.from_dict(mvgd_profiles_dict, orient="index")

    # Reshape data: put MV grid ids in columns to a single index column
    mvgd_profiles = mvgd_profiles.reset_index()
    mvgd_profiles.columns = ["bus_id", "p_set"]

    # Add remaining columns
    mvgd_profiles["scn_name"] = scenario_name

    if drop_table:
        EgonEtragoElectricityHouseholds.__table__.drop(
            bind=engine, checkfirst=True
        )
    EgonEtragoElectricityHouseholds.__table__.create(
        bind=engine, checkfirst=True
    )
    # Insert data into respective database table
    mvgd_profiles.to_sql(
        name=EgonEtragoElectricityHouseholds.__table__.name,
        schema=EgonEtragoElectricityHouseholds.__table__.schema,
        con=engine,
        if_exists="append",
        method="multi",
        chunksize=10000,
        index=False,
    )<|MERGE_RESOLUTION|>--- conflicted
+++ resolved
@@ -105,8 +105,6 @@
  household distribution is taken from a subgroup of cells with same population
  value and applied to all cells with missing household distribution and the
  specific population value.
-<<<<<<< HEAD
-=======
 
 Helper functions
 ----
@@ -115,7 +113,6 @@
 * To access the DB, select specific profiles at various aggregation levels
 and scale profiles use :func:`get_scaled_profiles_from_db`
 
->>>>>>> 0904fe83
 
 Notes
 -----

from pathlib import Path
import codecs
import configparser
import csv
import datetime
import logging
import os
import shutil
import sys

from airflow.operators.postgres_operator import PostgresOperator
import importlib_resources as resources
import psycopg2

from egon.data import db
from egon.data.config import settings
from egon.data.datasets import Dataset
from egon.data.datasets.scenario_parameters import get_sector_parameters
import egon.data.config
import egon.data.subprocess as subproc


def run():

    # execute osmTGmod

    data_config = egon.data.config.datasets()
    osm_config = data_config["openstreetmap"]["original_data"]

    if settings()["egon-data"]["--dataset-boundary"] == "Everything":
        target_path = osm_config["target"]["file"]
    else:
        target_path = osm_config["target"]["file_testmode"]

    filtered_osm_pbf_path_to_file = os.path.join(
        egon.data.__path__[0], "datasets", "osm", target_path
    )
    docker_db_config = db.credentials()

    osmtgmod(
        config_database=docker_db_config["POSTGRES_DB"],
        config_basepath="osmTGmod/egon-data",
        config_continue_run=False,
        filtered_osm_pbf_path_to_file=filtered_osm_pbf_path_to_file,
        docker_db_config=docker_db_config,
    )


def import_osm_data():

    osmtgmod_repos = Path(".") / "osmTGmod"

    # Delete repository if it already exists
    if osmtgmod_repos.exists() and osmtgmod_repos.is_dir():
        shutil.rmtree(osmtgmod_repos)

    subproc.run(
        [
            "git",
            "clone",
            "--single-branch",
            "--branch",
            "features/egon",
            "https://github.com/openego/osmTGmod.git",
        ]
    )

    data_config = egon.data.config.datasets()
    osm_config = data_config["openstreetmap"]["original_data"]

    if settings()["egon-data"]["--dataset-boundary"] == "Everything":
        target_path = osm_config["target"]["file"]
    else:
        target_path = osm_config["target"]["file_testmode"]

    filtered_osm_pbf_path_to_file = Path(".") / "openstreetmap" / target_path

    docker_db_config = db.credentials()
    config_database = docker_db_config["POSTGRES_DB"]
    config_basepath = "osmTGmod/egon-data"

    config = configparser.ConfigParser()
    config.read(config_basepath + ".cfg")
    config["postgres_server"]["host"] = docker_db_config["HOST"]
    config["postgres_server"]["port"] = docker_db_config["PORT"]
    config["postgres_server"]["user"] = docker_db_config["POSTGRES_USER"]
    config["postgres_server"]["password"] = docker_db_config[
        "POSTGRES_PASSWORD"
    ]

    logging.info("Creating status table ...")
    db.execute_sql(
        """
        DROP TABLE IF EXISTS _db_status;
        CREATE TABLE _db_status (module TEXT, status BOOLEAN);
        INSERT INTO _db_status (module, status) VALUES ('grid_model', FALSE);
        """
    )

    logging.info("Status table created.")

    # egon-specific, in order to not fill up the results schema,
    # it is dropped before creation
    logging.info("Dropping osmtgmod_results schema if exists")
    db.execute_sql("DROP SCHEMA IF EXISTS osmtgmod_results CASCADE;")

    logging.info("Loading functions and result schema ...")
    scripts = [
        "sql-scripts/extensions.sql",
        "sql-scripts/functions.sql",
        "sql-scripts/admin_boundaries.sql",
        "sql-scripts/electrical_properties.sql",
        "sql-scripts/build_up_db.sql",
    ]
    for script in scripts:
        logging.info("Running script {0} ...".format(script))
        with codecs.open(
            os.path.join("osmTGmod", script), "r", "utf-8-sig"
        ) as fd:
            sqlfile = fd.read()
        db.execute_sql(sqlfile)
        logging.info("Done.")

    db.execute_sql(
        """UPDATE _db_status SET status = TRUE
            WHERE module = 'grid_model'; """
    )

    logging.info("osmTGmod-database successfully built up!")

    logging.info("Importing OSM-data to database.")

    logging.info("Using pdf file: {}".format(filtered_osm_pbf_path_to_file))
    logging.info(
        f"""Assuming osmosis is avaliable at
        {config['osm_data']['osmosis_path_to_binary']}"""
    )

    # create directory to store osmosis' temp files
    osmosis_temp_dir = Path("osmTGmod") / "osmosis_temp/"
    if not os.path.exists(osmosis_temp_dir):
        os.mkdir(osmosis_temp_dir)

    subproc.run(
        "JAVACMD_OPTIONS='%s' %s --read-pbf %s --write-pgsql \
                database=%s host=%s user=%s password=%s"
        % (
            f"-Djava.io.tmpdir={osmosis_temp_dir}",
            os.path.join(
                "osmTGmod", config["osm_data"]["osmosis_path_to_binary"]
            ),
            filtered_osm_pbf_path_to_file,
            config_database,
            config["postgres_server"]["host"]
            + ":"
            + config["postgres_server"]["port"],
            config["postgres_server"]["user"],
            config["postgres_server"]["password"],
        ),
        shell=True,
    )
    logging.info("Importing OSM-Data...")

    # After updating OSM-Data, power_tables (for editing)
    # have to be updated as well
    logging.info("Creating power-tables...")
    db.execute_sql("SELECT otg_create_power_tables ();")

    # Update OSM Metadata
    logging.info("Updating OSM metadata")
    v_date = datetime.datetime.now().strftime("%Y-%m-%d")
    db.execute_sql(f"UPDATE osm_metadata SET imported = '{v_date}'")
    logging.info("OSM data imported to database successfully.")


def osmtgmod(
    config_database="egon-data",
    config_basepath="osmTGmod/egon-data",
    config_continue_run=False,
    filtered_osm_pbf_path_to_file=None,
    docker_db_config=None,
):

    if "germany-21" in filtered_osm_pbf_path_to_file:
        """
        Manually add under construction substation expansion in Garenfeld
        to existing substation. (see:)
        """
        print("Manually updating geometry of substation in Garenfeld")
        db.execute_sql(
            """DROP TRIGGER IF EXISTS
            power_ways_update ON power_ways CASCADE """
        )

        db.execute_sql(
            """
            UPDATE power_ways
            SET way =  (SELECT ST_SetSRID(ST_AsText(
                '0102000000160000001612D5004A081E4020A8644A35B349407B0ACA'
                '7E27071E405F23EE563BB34940287CB60E0E061E4055A4C2D842B34940352FE29'
                '6EA051E4017940E7B46B34940C0D02346CF051E4042EBE1CB44B34940D67E219A'
                '2F051E40FECF06054AB349407F964A442F031E40C2F441F471B34940A8A544676'
                '1021E40AB9412CA8FB349409C4848881E021E40B7BA08C691B34940B22D4E1430'
                '001E40CE913856BDB34940E2810B122C001E40898CAEAFDBB349402CDAF043480'
                '11E40ED678C32F0B349402FE640E25C041E405A86F21AF1B3494061D525C46F04'
                '1E40ABEF60C892B34940DC2F9FAC18061E400D33D9E495B349401FD7868A71061'
                'E40D2D8A89894B3494083932353F4061E40077360DE88B34940624ED02687071E'
                '404F08782D7CB349405000C5C892091E403EFBDBAF4CB349403DDBFEF04E091E4'
                '0658D7A8846B349405AD5928E72081E405BE8EF4A37B349401612D5004A081E40'
                '20A8644A35B34940'), 4326))
            WHERE name = 'Garenfeld'
            AND id = 24667346
            """
        )

    # ==============================================================
    # Setup logging
    # ==============================================================
    log = logging.getLogger()
    log.setLevel(logging.INFO)
    logformat = logging.Formatter(
        "%(asctime)s %(message)s", "%m/%d/%Y %H:%M:%S"
    )
    sh = logging.StreamHandler()
    sh.setFormatter(logformat)
    log.addHandler(sh)
    logging.info("\n\n======================\nego_otg\n======================")
    logging.info("Logging to standard output...")
    # catch up some log messages from evaluation of command line arguments
    logging.info("Database: {}".format(config_database))
    logging.info(
        "Path for configuration file and results: {}".format(config_basepath)
    )
    # ==============================================================
    # read configuration from file and create folder structure
    # ==============================================================
    logging.info(
        (
            "Taking db connection credentials from eGon-data "
            "with respect to the given docker_db_config variable"
        )
    )
    config = configparser.ConfigParser()
    config.read(config_basepath + ".cfg")
    config["postgres_server"]["host"] = docker_db_config["HOST"]
    config["postgres_server"]["port"] = docker_db_config["PORT"]
    config["postgres_server"]["user"] = docker_db_config["POSTGRES_USER"]
    config["postgres_server"]["password"] = docker_db_config[
        "POSTGRES_PASSWORD"
    ]

    # Setting osmTGmod folder structure:
    logging.info("Checking/Creating file directories")
    input_data_dir = os.path.join(config_basepath, "input_data")
    result_dir = os.path.join(config_basepath, "results")
    # Basic folders are created if not existent
    if not os.path.exists(input_data_dir):
        os.makedirs(input_data_dir)
    if not os.path.exists(result_dir):
        os.makedirs(result_dir)
    # start logging to file
    logfile = os.path.join(config_basepath, config_database + ".log")
    fh = logging.FileHandler(logfile)
    fh.setFormatter(logformat)
    log.addHandler(fh)
    logging.info("Logging to file '{0}' is set up".format(logfile))
    logging.info(
        "Now logging both to standard output and to file '{0}'...".format(
            logfile
        )
    )
    logging.info("\n\n======================\nego_otg\n======================")
    # copy config file
    logging.info(
        "Copying configuration file to '{0}'.".format(
            os.path.join(config_basepath, config_database + ".cfg")
        )
    )
    os.system(
        "cp {0} {1}".format(
            config_basepath + ".cfg",
            os.path.join(config_basepath, config_database + ".cfg"),
        )
    )

    # Connects to new Database
    logging.info("Connecting to database {} ...".format(config_database))
    conn = psycopg2.connect(
        host=config["postgres_server"]["host"],
        port=config["postgres_server"]["port"],
        database=config_database,
        user=config["postgres_server"]["user"],
        password=config["postgres_server"]["password"],
    )

    cur = conn.cursor()

    min_voltage = 110000

    if not config_continue_run:
        logging.info("Setting min_voltage...")
        cur.execute(
            """
            UPDATE abstr_values
                SET val_int = %s
                WHERE val_description = 'min_voltage'""",
            (min_voltage,),
        )
        conn.commit()

        logging.info("Setting main_station...")
        cur.execute(
            """
            UPDATE abstr_values
                SET val_int = %s
                WHERE val_description = 'main_station'""",
            (config.getint("abstraction", "main_station"),),
        )
        conn.commit()

        logging.info("Setting graph_dfs...")
        cur.execute(
            """
            UPDATE abstr_values
                SET val_bool = %s
                WHERE val_description = 'graph_dfs'""",
            (config.getboolean("abstraction", "graph_dfs"),),
        )
        conn.commit()

        logging.info("Setting conn_subgraphs...")
        cur.execute(
            """
            UPDATE abstr_values
                SET val_bool = %s
                WHERE val_description = 'conn_subgraphs'""",
            (config.getboolean("abstraction", "conn_subgraphs"),),
        )
        conn.commit()

        logging.info("Setting transfer_busses...")
        cur.execute(
            """
            UPDATE abstr_values
                SET val_bool = %s
                WHERE val_description = 'transfer_busses'""",
            (config.getboolean("abstraction", "transfer_busses"),),
        )
        conn.commit()

        # setting transfer busses
        path_for_transfer_busses = input_data_dir + "/transfer_busses.csv"
        logging.info(
            "Reading transfer busses from file {} ...".format(
                path_for_transfer_busses
            )
        )
        logging.info("Deleting all entries from transfer_busses table ...")
        cur.execute(
            """
        DELETE FROM transfer_busses;
        """
        )
        conn.commit()

        with open(path_for_transfer_busses, "w") as this_file:
            cur.copy_expert(
                """COPY transfer_busses_complete to
                STDOUT WITH CSV HEADER""",
                this_file,
            )
            conn.commit()

        reader = csv.reader(open(path_for_transfer_busses, "r"))
        next(reader, None)  # Skips header
        logging.info("Copying transfer-busses from CSV to database...")
        for row in reader:
            osm_id = str(row[8])
            if osm_id[:1] == "w":
                object_type = "way"
            elif osm_id[:1] == "n":
                object_type = "node"
            else:
                object_type = None
            osm_id_int = int(osm_id[1:])
            center_geom = str(row[3])
            cur.execute(
                """
                INSERT INTO transfer_busses (osm_id, object_type,
                                             center_geom)
                VALUES (%s, %s, %s);
                """,
                (osm_id_int, object_type, center_geom),
            )
            conn.commit()
        logging.info("All transfer busses imported successfully")

    # Execute power_script
    logging.info(
        (
            "Preparing execution of abstraction script "
            "'sql-scripts/power_script.sql' ..."
        )
    )
    with codecs.open(
        "osmTGmod/sql-scripts/power_script.sql", "r", "utf-8-sig"
    ) as fd:
        sqlfile = fd.read()
    # remove lines starting with "--" (comments), tabulators and empty line
    # beware: comments in C-like style (such as /* comment */) arn't parsed!
    sqlfile_without_comments = "".join(
        [
            line.lstrip().split("--")[0] + "\n"
            if not line.lstrip().split("--")[0] == ""
            else ""
            for line in sqlfile.split("\n")
        ]
    )

    logging.info("Stating execution of  power script...")
    config_continue_run_at = -1

    if not config_continue_run:  # debugging - to be removed
        cur.execute(
            """drop table if exists debug;create table debug
            (step_before int,max_bus_id int, num_bus int,max_branch_id int,
            num_branch int, num_110_bus int, num_220_bus int,
            num_380_bus int)"""
        )
        conn.commit()

    # split sqlfile in commands seperated by ";", while not considering
    # symbols for splitting if "escaped" by single quoted strings.
    # Drop everything after last semicolon.
    for i, command in enumerate(
        "'".join(
            [
                segment.replace(";", "§") if i % 2 == 0 else segment
                for i, segment in enumerate(
                    sqlfile_without_comments.split("'")
                )
            ]
        ).split("§")[:-1]
    ):

        if i >= config_continue_run_at:
            logging.info(
                "Executing SQL statement {0}:{1}\n".format(i, command)
            )
            try:
                cur.execute(command)
                conn.commit()
            except:
                logging.exception(
                    (
                        "Exception raised with command {0}. "
                        "Check data and code "
                        "and restart with 'python ego_otg.py {1} {0}'."
                    ).format(i, config_database)
                )
                sys.exit()
            if i > 16:  # debugging - to be removed
                cur.execute(
                    """insert into debug values ({0},
                    (select max(id) from bus_data),(select count(*)
                    from bus_data),(select max(branch_id)
                    from branch_data),(select count(*)
                    from branch_data),(select count(*)
                    from bus_data where voltage = 110000),
                    (select count (*) from bus_data where voltage = 220000),
                    (select count (*)
                    from bus_data where voltage = 380000))""".format(
                        i
                    )
                )
                conn.commit()

    logging.info("Power-script executed successfully.")

    logging.info("Saving Results...")
    cur.execute("SELECT otg_save_results ();")
    conn.commit()

    logging.info("Abstraction process complete!")

    # ==============================================================
    # Write results
    # ==============================================================
    logging.info("Writing results")

    tables = ["bus_data", "branch_data", "dcline_data", "results_metadata"]
    for table in tables:
        logging.info("writing %s..." % table)
        filename = os.path.join(result_dir, table + ".csv")
        logging.info(
            "Writing contents of table {0} to {1}...".format(table, filename)
        )
        query = "SELECT * FROM osmtgmod_results.%s " % (table,)
        outputquery = "COPY ({0}) TO STDOUT WITH DELIMITER \
            ',' CSV HEADER".format(
            query
        )
        with open(filename, encoding="utf-8", mode="w") as fh:
            cur.copy_expert(outputquery, fh)

    logging.info("All tables written!")

    logging.info("EXECUTION FINISHED SUCCESSFULLY!")


def to_pypsa():
    db.execute_sql(
        """
            -- CLEAN UP OF TABLES
            DELETE FROM grid.egon_etrago_bus
            WHERE carrier = 'AC';
            DELETE FROM grid.egon_etrago_line;
            DELETE FROM grid.egon_etrago_transformer;
            """
    )

    for scenario_name in ["'eGon2035'", "'eGon100RE'"]:

<<<<<<< HEAD
        capital_cost = get_sector_parameters("electricity", "eGon2035")[
            "capital_cost"
        ]
        lifetime = get_sector_parameters("electricity", "eGon2035")["lifetime"]
=======
        capital_cost = get_sector_parameters(
            "electricity", scenario_name.replace("'", "")
        )["capital_cost"]
        lifetime = get_sector_parameters(
            "electricity", scenario_name.replace("'", "")
        )["lifetime"]
>>>>>>> 283ce159
        db.execute_sql(
            f"""
            -- BUS DATA
            INSERT INTO grid.egon_etrago_bus (scn_name, bus_id, v_nom,
                                             geom, x, y, carrier, country)
            SELECT
              {scenario_name},
              bus_i AS bus_id,
              base_kv AS v_nom,
              geom,
              ST_X(geom) as x,
              ST_Y(geom) as y,
              'AC' as carrier,
              cntr_id
              FROM osmtgmod_results.bus_data
              WHERE result_id = 1;


            -- BRANCH DATA
            INSERT INTO grid.egon_etrago_line (scn_name, line_id, bus0,
                                              bus1, x, r, b, s_nom, s_nom_min, s_nom_extendable,
                                              cables, v_nom,
                                              geom, topo, carrier)
            SELECT
              {scenario_name},
              branch_id AS line_id,
              f_bus AS bus0,
              t_bus AS bus1,
              br_x AS x,
              br_r AS r,
              br_b as b,
              rate_a as s_nom,
              rate_a as s_nom_min,
              TRUE,
              cables,
              branch_voltage/1000 as v_nom,
              geom,
              topo,
              'AC' as carrier
              FROM osmtgmod_results.branch_data
              WHERE result_id = 1 and (link_type = 'line' or
                                       link_type = 'cable');


            -- TRANSFORMER DATA
            INSERT INTO grid.egon_etrago_transformer (scn_name,
                                                     trafo_id, bus0, bus1, x,
                                                     s_nom, s_nom_min, s_nom_extendable, tap_ratio,
                                                     phase_shift, geom, topo)
            SELECT
              {scenario_name},
              branch_id AS trafo_id,
              f_bus AS bus0,
              t_bus AS bus1,
              br_x/100 AS x, --- change base from 100MVA (osmtgmod) to 1 MVA (pypsa)
              rate_a as s_nom,
              rate_a as s_nom_min,
              TRUE,
              tap AS tap_ratio,
              shift AS phase_shift,
              geom,
              topo
              FROM osmtgmod_results.branch_data
              WHERE result_id = 1 and link_type = 'transformer';


            -- per unit to absolute values

            UPDATE grid.egon_etrago_line a
            SET
                 r = r * (((SELECT v_nom
                            FROM grid.egon_etrago_bus b
                            WHERE bus_id=bus1
                            AND a.scn_name = b.scn_name
                            )*1000)^2 / (100 * 10^6)),
                 x = x * (((SELECT v_nom
                            FROM grid.egon_etrago_bus b
                            WHERE bus_id=bus1
                            AND a.scn_name = b.scn_name
                            )*1000)^2 / (100 * 10^6)),
                 b = b * (((SELECT v_nom
                            FROM grid.egon_etrago_bus b
                            WHERE bus_id=bus1
                            AND a.scn_name = b.scn_name
                            )*1000)^2 / (100 * 10^6))
            WHERE scn_name = {scenario_name};

            -- calculate line length (in km) from geoms

            UPDATE grid.egon_etrago_line a
            SET
                 length = result.length
                 FROM
                 (SELECT b.line_id, st_length(b.geom,false)/1000 as length
                  from grid.egon_etrago_line b)
                 as result
            WHERE a.line_id = result.line_id
            AND scn_name = {scenario_name};

            -- set capital costs for eHV-lines 
            UPDATE grid.egon_etrago_line
            SET capital_cost = {capital_cost['ac_ehv_overhead_line']} * length
            WHERE v_nom > 110
            AND scn_name = {scenario_name};

            -- set capital costs for HV-lines 
            UPDATE grid.egon_etrago_line
            SET capital_cost = {capital_cost['ac_hv_overhead_line']} * length
            WHERE v_nom = 110
            AND scn_name = {scenario_name};
            
            -- set capital costs for transformers 
            UPDATE grid.egon_etrago_transformer a
            SET capital_cost = {capital_cost['transformer_380_220']}
            WHERE (a.bus0 IN (
                SELECT bus_id FROM grid.egon_etrago_bus
                WHERE v_nom = 380)
            AND a.bus1 IN (
                SELECT bus_id FROM grid.egon_etrago_bus
                WHERE v_nom = 220))
            OR (a.bus0 IN (
                SELECT bus_id FROM grid.egon_etrago_bus
                WHERE v_nom = 220)
            AND a.bus1 IN (
                SELECT bus_id FROM grid.egon_etrago_bus
                WHERE v_nom = 380))
            AND scn_name = {scenario_name};

            UPDATE grid.egon_etrago_transformer a
            SET capital_cost = {capital_cost['transformer_380_110']}
            WHERE (a.bus0 IN (
                SELECT bus_id FROM grid.egon_etrago_bus
                WHERE v_nom = 380)
            AND a.bus1 IN (
                SELECT bus_id FROM grid.egon_etrago_bus
                WHERE v_nom = 110))
            OR (a.bus0 IN (
                SELECT bus_id FROM grid.egon_etrago_bus
                WHERE v_nom = 110)
            AND a.bus1 IN (
                SELECT bus_id FROM grid.egon_etrago_bus
                WHERE v_nom = 380))
            AND scn_name = {scenario_name};

            UPDATE grid.egon_etrago_transformer a
            SET capital_cost = {capital_cost['transformer_220_110']}
            WHERE (a.bus0 IN (
                SELECT bus_id FROM grid.egon_etrago_bus
                WHERE v_nom = 220)
            AND a.bus1 IN (
                SELECT bus_id FROM grid.egon_etrago_bus
                WHERE v_nom = 110))
            OR (a.bus0 IN (
                SELECT bus_id FROM grid.egon_etrago_bus
                WHERE v_nom = 110)
            AND a.bus1 IN (
                SELECT bus_id FROM grid.egon_etrago_bus
                WHERE v_nom = 220))
            AND scn_name = {scenario_name};
            
            -- set lifetime for eHV-lines 
            UPDATE grid.egon_etrago_line
            SET lifetime = {lifetime['ac_ehv_overhead_line']} 
            WHERE v_nom > 110
            AND scn_name = {scenario_name};

            -- set capital costs for HV-lines 
            UPDATE grid.egon_etrago_line
            SET lifetime = {lifetime['ac_hv_overhead_line']}
            WHERE v_nom = 110
            AND scn_name = {scenario_name};
            
            -- set capital costs for transformers 
            UPDATE grid.egon_etrago_transformer a
            SET lifetime = {lifetime['transformer_380_220']}
            WHERE (a.bus0 IN (
                SELECT bus_id FROM grid.egon_etrago_bus
                WHERE v_nom = 380)
            AND a.bus1 IN (
                SELECT bus_id FROM grid.egon_etrago_bus
                WHERE v_nom = 220))
            OR (a.bus0 IN (
                SELECT bus_id FROM grid.egon_etrago_bus
                WHERE v_nom = 220)
            AND a.bus1 IN (
                SELECT bus_id FROM grid.egon_etrago_bus
                WHERE v_nom = 380))
            AND scn_name = {scenario_name};

            UPDATE grid.egon_etrago_transformer a
            SET lifetime = {lifetime['transformer_380_110']}
            WHERE (a.bus0 IN (
                SELECT bus_id FROM grid.egon_etrago_bus
                WHERE v_nom = 380)
            AND a.bus1 IN (
                SELECT bus_id FROM grid.egon_etrago_bus
                WHERE v_nom = 110))
            OR (a.bus0 IN (
                SELECT bus_id FROM grid.egon_etrago_bus
                WHERE v_nom = 110)
            AND a.bus1 IN (
                SELECT bus_id FROM grid.egon_etrago_bus
                WHERE v_nom = 380))
            AND scn_name = {scenario_name};

            UPDATE grid.egon_etrago_transformer a
            SET lifetime = {lifetime['transformer_220_110']}
            WHERE (a.bus0 IN (
                SELECT bus_id FROM grid.egon_etrago_bus
                WHERE v_nom = 220)
            AND a.bus1 IN (
                SELECT bus_id FROM grid.egon_etrago_bus
                WHERE v_nom = 110))
            OR (a.bus0 IN (
                SELECT bus_id FROM grid.egon_etrago_bus
                WHERE v_nom = 110)
            AND a.bus1 IN (
                SELECT bus_id FROM grid.egon_etrago_bus
                WHERE v_nom = 220))
            AND scn_name = {scenario_name};
            
            -- delete buses without connection to AC grid and generation or
            -- load assigned

            DELETE FROM grid.egon_etrago_bus
            WHERE scn_name={scenario_name}
            AND carrier = 'AC'
            AND bus_id NOT IN
            (SELECT bus0 FROM grid.egon_etrago_line WHERE
             scn_name={scenario_name})
            AND bus_id NOT IN
            (SELECT bus1 FROM grid.egon_etrago_line WHERE
             scn_name={scenario_name})
            AND bus_id NOT IN
            (SELECT bus0 FROM grid.egon_etrago_transformer
             WHERE scn_name={scenario_name})
            AND bus_id NOT IN
            (SELECT bus1 FROM grid.egon_etrago_transformer
             WHERE scn_name={scenario_name});
                """
        )


class Osmtgmod(Dataset):
    def __init__(self, dependencies):
        super().__init__(
            name="Osmtgmod",
            version="0.0.4",
            dependencies=dependencies,
            tasks=(
                import_osm_data,
                run,
                {
                    PostgresOperator(
                        task_id="osmtgmod_substation",
                        sql=resources.read_text(
                            __name__, "substation_otg.sql"
                        ),
                        postgres_conn_id="egon_data",
                        autocommit=True,
                    ),
                    to_pypsa,
                },
            ),
        )<|MERGE_RESOLUTION|>--- conflicted
+++ resolved
@@ -521,19 +521,12 @@
 
     for scenario_name in ["'eGon2035'", "'eGon100RE'"]:
 
-<<<<<<< HEAD
-        capital_cost = get_sector_parameters("electricity", "eGon2035")[
-            "capital_cost"
-        ]
-        lifetime = get_sector_parameters("electricity", "eGon2035")["lifetime"]
-=======
         capital_cost = get_sector_parameters(
             "electricity", scenario_name.replace("'", "")
         )["capital_cost"]
         lifetime = get_sector_parameters(
             "electricity", scenario_name.replace("'", "")
         )["lifetime"]
->>>>>>> 283ce159
         db.execute_sql(
             f"""
             -- BUS DATA

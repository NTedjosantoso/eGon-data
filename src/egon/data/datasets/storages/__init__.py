--- conflicted
+++ resolved
@@ -13,12 +13,9 @@
 from egon.data import config, db
 from egon.data.datasets import Dataset
 from egon.data.datasets.power_plants import assign_voltage_level
-<<<<<<< HEAD
-=======
 from egon.data.datasets.storages.home_batteries import (
     allocate_home_batteries_to_buildings,
 )
->>>>>>> 5e5946f5
 from egon.data.datasets.storages.pumped_hydro import (
     apply_voltage_level_thresholds,
     get_location,

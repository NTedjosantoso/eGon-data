--- conflicted
+++ resolved
@@ -8,11 +8,7 @@
 import geopandas as gpd
 import pandas as pd
 
-<<<<<<< HEAD
-from egon.data import config, db
-=======
 from egon.data import db
->>>>>>> 770b982b
 from egon.data.datasets.chp.match_nep import match_nep_chp
 from egon.data.datasets.chp.small_chp import assign_use_case
 from egon.data.datasets.power_plants import (

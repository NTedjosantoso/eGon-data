import datetime
import json
import time

from geoalchemy2 import Geometry
from sqlalchemy import (
    BigInteger,
    Column,
    Float,
    Integer,
    SmallInteger,
    String,
    func,
    select,
)
from sqlalchemy.ext.declarative import declarative_base
import geopandas as gpd

from egon.data import db
from egon.data.datasets import Dataset
from egon.data.datasets.vg250 import vg250_metadata_resources_fields
from egon.data.metadata import (
    context,
<<<<<<< HEAD
    generate_resource_fields_from_sqla_model,
    license_ccby,
    licenses_datenlizenz_deutschland,
    meta_metadata,
    sources,
=======
    licenses_datenlizenz_deutschland,
    meta_metadata,
>>>>>>> da196626
)
import egon.data.config

Base = declarative_base()


class ZensusVg250(Dataset):
    def __init__(self, dependencies):
        super().__init__(
            name="ZensusVg250",
            version="0.0.3",
            dependencies=dependencies,
            tasks=(
                map_zensus_vg250,
                inside_germany,
                add_metadata_zensus_inside_ger,
                population_in_municipalities,
                add_metadata_vg250_gem_pop,
                add_metadata_vg250_zensus,
            ),
        )


class Vg250Sta(Base):
    __tablename__ = "vg250_sta"
    __table_args__ = {"schema": "boundaries"}

    id = Column(BigInteger, primary_key=True, index=True)
    ade = Column(BigInteger)
    gf = Column(BigInteger)
    bsg = Column(BigInteger)
    ars = Column(String)
    ags = Column(String)
    sdv_ars = Column(String)
    gen = Column(String)
    bez = Column(String)
    ibz = Column(BigInteger)
    bem = Column(String)
    nbd = Column(String)
    sn_l = Column(String)
    sn_r = Column(String)
    sn_k = Column(String)
    sn_v1 = Column(String)
    sn_v2 = Column(String)
    sn_g = Column(String)
    fk_s3 = Column(String)
    nuts = Column(String)
    ars_0 = Column(String)
    ags_0 = Column(String)
    wsk = Column(String)
    debkg_id = Column(String)
    rs = Column(String)
    sdv_rs = Column(String)
    rs_0 = Column(String)
    geometry = Column(Geometry(srid=4326), index=True)


class Vg250Gem(Base):
    __tablename__ = "vg250_gem"
    __table_args__ = {"schema": "boundaries"}

    id = Column(BigInteger, primary_key=True, index=True)
    ade = Column(BigInteger)
    gf = Column(BigInteger)
    bsg = Column(BigInteger)
    ars = Column(String)
    ags = Column(String)
    sdv_ars = Column(String)
    gen = Column(String)
    bez = Column(String)
    ibz = Column(BigInteger)
    bem = Column(String)
    nbd = Column(String)
    sn_l = Column(String)
    sn_r = Column(String)
    sn_k = Column(String)
    sn_v1 = Column(String)
    sn_v2 = Column(String)
    sn_g = Column(String)
    fk_s3 = Column(String)
    nuts = Column(String)
    ars_0 = Column(String)
    ags_0 = Column(String)
    wsk = Column(String)
    debkg_id = Column(String)
    rs = Column(String)
    sdv_rs = Column(String)
    rs_0 = Column(String)
    geometry = Column(Geometry(srid=4326), index=True)


class DestatisZensusPopulationPerHa(Base):
    __tablename__ = "destatis_zensus_population_per_ha"
    __table_args__ = {"schema": "society"}

    id = Column(Integer, primary_key=True, index=True)
    grid_id = Column(String(254), nullable=False)
    x_mp = Column(Integer)
    y_mp = Column(Integer)
    population = Column(SmallInteger)
    geom_point = Column(Geometry("POINT", 3035), index=True)
    geom = Column(Geometry("POLYGON", 3035), index=True)


class DestatisZensusPopulationPerHaInsideGermany(Base):
    __tablename__ = "destatis_zensus_population_per_ha_inside_germany"
    __table_args__ = {"schema": "society"}

    id = Column(Integer, primary_key=True, index=True)
    grid_id = Column(String(254), nullable=False)
    population = Column(SmallInteger)
    geom_point = Column(Geometry("POINT", 3035), index=True)
    geom = Column(Geometry("POLYGON", 3035), index=True)


class Vg250GemPopulation(Base):
    __tablename__ = "vg250_gem_population"
    __table_args__ = {"schema": "boundaries"}

    id = Column(Integer, primary_key=True, index=True)
    gen = Column(String)
    bez = Column(String)
    bem = Column(String)
    nuts = Column(String)
    ags_0 = Column(String)
    rs_0 = Column(String)
    area_ha = Column(Float)
    area_km2 = Column(Float)
    population_total = Column(Integer)
    cell_count = Column(Integer)
    population_density = Column(Integer)
    geom = Column(Geometry(srid=3035))


class MapZensusVg250(Base):
    __tablename__ = "egon_map_zensus_vg250"
    __table_args__ = {"schema": "boundaries"}

    zensus_population_id = Column(Integer, primary_key=True, index=True)
    zensus_geom = Column(Geometry("POINT", 3035))
    vg250_municipality_id = Column(Integer)
    vg250_nuts3 = Column(String)


def map_zensus_vg250():
    """Perform mapping between municipalities and zensus grid"""

    MapZensusVg250.__table__.drop(bind=db.engine(), checkfirst=True)
    MapZensusVg250.__table__.create(bind=db.engine(), checkfirst=True)

    # Get information from data configuration file
    cfg = egon.data.config.datasets()["map_zensus_vg250"]

    local_engine = db.engine()

    db.execute_sql(
        f"""DELETE FROM
        {cfg['targets']['map']['schema']}.{cfg['targets']['map']['table']}"""
    )

    gdf = db.select_geodataframe(
        f"""SELECT * FROM
        {cfg['sources']['zensus_population']['schema']}.
        {cfg['sources']['zensus_population']['table']}""",
        geom_col="geom_point",
    )

    gdf_boundaries = db.select_geodataframe(
        f"""SELECT * FROM  {cfg['sources']['vg250_municipalities']['schema']}.
        {cfg['sources']['vg250_municipalities']['table']}""",
        geom_col="geometry",
        epsg=3035,
    )

    # Join vg250 with zensus cells
    join = gpd.sjoin(gdf, gdf_boundaries, how="inner", op="intersects")

    # Deal with cells that don't interect with boundaries (e.g. at borders)
    missing_cells = gdf[(~gdf.id.isin(join.id_left)) & (gdf.population > 0)]

    # start with buffer
    buffer = 0

    # increase buffer until every zensus cell is matched to a nuts3 region
    while len(missing_cells) > 0:
        buffer += 100
        boundaries_buffer = gdf_boundaries.copy()
        boundaries_buffer.geometry = boundaries_buffer.geometry.buffer(buffer)
        join_missing = gpd.sjoin(
            missing_cells, boundaries_buffer, how="inner", op="intersects"
        )
        join = join.append(join_missing)
        missing_cells = gdf[
            (~gdf.id.isin(join.id_left)) & (gdf.population > 0)
        ]
    print(f"Maximal buffer to match zensus points to vg250: {buffer}m")

    # drop duplicates
    join = join.drop_duplicates(subset=["id_left"])

    # Insert results to database
    join.rename(
        {
            "id_left": "zensus_population_id",
            "geom_point": "zensus_geom",
            "nuts": "vg250_nuts3",
            "id_right": "vg250_municipality_id",
        },
        axis=1,
    )[
        [
            "zensus_population_id",
            "zensus_geom",
            "vg250_municipality_id",
            "vg250_nuts3",
        ]
    ].set_geometry(
        "zensus_geom"
    ).to_postgis(
        cfg["targets"]["map"]["table"],
        schema=cfg["targets"]["map"]["schema"],
        con=local_engine,
        if_exists="replace",
    )


def inside_germany():
    """
    Filter zensus data by data inside Germany and population > 0
    """

    # Get database engine
    engine_local_db = db.engine()

    # Create new table
    db.execute_sql(
        f"""
        DROP TABLE IF EXISTS {DestatisZensusPopulationPerHaInsideGermany.__table__.schema}.{DestatisZensusPopulationPerHaInsideGermany.__table__.name} CASCADE;
        """
    )
    DestatisZensusPopulationPerHaInsideGermany.__table__.create(
        bind=engine_local_db, checkfirst=True
    )

    with db.session_scope() as s:

        # Query zensus cells in German boundaries from vg250
        cells_in_germany = s.query(MapZensusVg250.zensus_population_id)

        # Query relevant data from zensus population table
        q = (
            s.query(
                DestatisZensusPopulationPerHa.id,
                DestatisZensusPopulationPerHa.grid_id,
                DestatisZensusPopulationPerHa.population,
                DestatisZensusPopulationPerHa.geom_point,
                DestatisZensusPopulationPerHa.geom,
            )
            .filter(DestatisZensusPopulationPerHa.population > 0)
            .filter(DestatisZensusPopulationPerHa.id.in_(cells_in_germany))
        )

        # Insert above queried data into new table
        insert = DestatisZensusPopulationPerHaInsideGermany.__table__.insert().from_select(
            (
                DestatisZensusPopulationPerHaInsideGermany.id,
                DestatisZensusPopulationPerHaInsideGermany.grid_id,
                DestatisZensusPopulationPerHaInsideGermany.population,
                DestatisZensusPopulationPerHaInsideGermany.geom_point,
                DestatisZensusPopulationPerHaInsideGermany.geom,
            ),
            q,
        )

        # Execute and commit (trigger transactions in database)
        s.execute(insert)
        s.commit()


def population_in_municipalities():
    """
    Create table of municipalities with information about population
    """

    engine_local_db = db.engine()
    Vg250GemPopulation.__table__.drop(bind=engine_local_db, checkfirst=True)
    Vg250GemPopulation.__table__.create(bind=engine_local_db, checkfirst=True)

    srid = 3035

    gem = db.select_geodataframe(
        "SELECT * FROM boundaries.vg250_gem",
        geom_col="geometry",
        epsg=srid,
        index_col="id",
    )

    gem["area_ha"] = gem.area / 10000

    gem["area_km2"] = gem.area / 1000000

    population = db.select_dataframe(
        """SELECT id, population, vg250_municipality_id
        FROM society.destatis_zensus_population_per_ha
        INNER JOIN boundaries.egon_map_zensus_vg250 ON (
             society.destatis_zensus_population_per_ha.id =
             boundaries.egon_map_zensus_vg250.zensus_population_id)
        WHERE population > 0"""
    )

    gem["population_total"] = (
        population.groupby("vg250_municipality_id").population.sum().fillna(0)
    )

    gem["cell_count"] = population.groupby(
        "vg250_municipality_id"
    ).population.count()

    gem["population_density"] = gem["population_total"] / gem["area_km2"]

    gem.reset_index().to_postgis(
        "vg250_gem_population",
        schema="boundaries",
        con=db.engine(),
        if_exists="replace",
    )


def add_metadata_zensus_inside_ger():
    """
    Create metadata JSON for DestatisZensusPopulationPerHaInsideGermany

    Creates a metdadata JSON string and writes it to the database table comment
    """
    schema_table = ".".join(
        [
            DestatisZensusPopulationPerHaInsideGermany.__table__.schema,
            DestatisZensusPopulationPerHaInsideGermany.__table__.name,
        ]
    )

    metadata = {
        "name": schema_table,
        "title": "DESTATIS - Zensus 2011 - Population per hectar",
        "id": "WILL_BE_SET_AT_PUBLICATION",
        "description": (
            "National census in Germany in 2011 with the bounds on Germanys "
            "borders."
        ),
        "language": ["en-EN", "de-DE"],
        "publicationDate": datetime.date.today().isoformat(),
        "context": context(),
        "spatial": {
            "location": None,
            "extent": "Germany",
            "resolution": "1 ha",
        },
        "temporal": {
            "reference_date": "2011-12-31",
            "timeseries": {
                "start": None,
                "end": None,
                "resolution": None,
                "alignment": None,
                "aggregationType": None,
            },
        },
        "sources": [
            {
                "title": "Statistisches Bundesamt (Destatis) - Ergebnisse des "
                "Zensus 2011 zum Download",
                "description": (
                    "Als Download bieten wir Ihnen auf dieser Seite "
                    "zusätzlich zur Zensusdatenbank CSV- und "
                    "teilweise Excel-Tabellen mit umfassenden "
                    "Personen-, Haushalts- und Familien- sowie "
                    "Gebäude- und Wohnungsmerkmalen. Die "
                    "Ergebnisse liegen auf Bundes-, Länder-, Kreis- "
                    "und Gemeindeebene vor. Außerdem sind einzelne "
                    "Ergebnisse für Gitterzellen verfügbar."
                ),
                "path": "https://www.zensus2011.de/DE/Home/Aktuelles/"
                "DemografischeGrunddaten.html",
                "licenses": [
                    licenses_datenlizenz_deutschland(
                        attribution="© Statistische Ämter des Bundes und der "
                        "Länder 2014"
                    )
                ],
            },
            {
                "title": "Dokumentation - Zensus 2011 - Methoden und Verfahren",
                "description": (
                    "Diese Publikation beschreibt ausführlich die "
                    "Methoden und Verfahren des registergestützten "
                    "Zensus 2011; von der Datengewinnung und "
                    "-aufbereitung bis hin zur Ergebniserstellung"
                    " und Geheimhaltung. Der vorliegende Band wurde "
                    "von den Statistischen Ämtern des Bundes und "
                    "der Länder im Juni 2015 veröffentlicht."
                ),
                "path": "https://www.destatis.de/DE/Publikationen/Thematisch/Be"
                "voelkerung/Zensus/ZensusBuLaMethodenVerfahren51211051"
                "19004.pdf?__blob=publicationFile",
                "licenses": [
                    licenses_datenlizenz_deutschland(
                        attribution="© Statistisches Bundesamt, Wiesbaden "
                        "2015 (im Auftrag der "
                        "Herausgebergemeinschaft)"
                    )
                ],
            },
        ],
        "licenses": [
            licenses_datenlizenz_deutschland(
                attribution="© Statistische Ämter des Bundes und der Länder "
                "2014; © Statistisches Bundesamt, Wiesbaden 2015 "
                "(Daten verändert)"
            )
        ],
        "contributors": [
            {
                "title": "Guido Pleßmann",
                "email": "http://github.com/gplssm",
                "date": time.strftime("%Y-%m-%d"),
                "object": None,
                "comment": "Imported data",
            },
            {
                "title": "Jonathan Amme",
                "email": "http://github.com/nesnoj",
                "date": time.strftime("%Y-%m-%d"),
                "object": None,
                "comment": "Metadata extended",
            },
        ],
        "resources": [
            {
                "profile": "tabular-data-resource",
                "name": schema_table,
                "path": None,
                "format": "PostgreSQL",
                "encoding": "UTF-8",
                "schema": {
                    "fields": [
                        {
                            "name": "id",
                            "description": "Unique identifier",
                            "type": "none",
                            "unit": "integer",
                        },
                        {
                            "name": "grid_id",
                            "description": "Grid number of source",
                            "type": "string",
                            "unit": "none",
                        },
                        {
                            "name": "population",
                            "description": "Number of registred residents",
                            "type": "integer",
                            "unit": "resident",
                        },
                        {
                            "name": "geom_point",
                            "description": "Geometry centroid",
                            "type": "Geometry",
                            "unit": "none",
                        },
                        {
                            "name": "geom",
                            "description": "Geometry",
                            "type": "Geometry",
                            "unit": "",
                        },
                    ],
                    "primaryKey": ["id"],
                    "foreignKeys": [],
                },
                "dialect": {"delimiter": None, "decimalSeparator": "."},
            }
        ],
        "metaMetadata": meta_metadata(),
    }

    meta_json = "'" + json.dumps(metadata) + "'"

    db.submit_comment(
        meta_json,
        DestatisZensusPopulationPerHaInsideGermany.__table__.schema,
        DestatisZensusPopulationPerHaInsideGermany.__table__.name,
    )


def add_metadata_vg250_gem_pop():
    """
    Create metadata JSON for Vg250GemPopulation

    Creates a metdadata JSON string and writes it to the database table comment
    """
    vg250_config = egon.data.config.datasets()["vg250"]
    schema_table = ".".join(
        [
            Vg250GemPopulation.__table__.schema,
            Vg250GemPopulation.__table__.name,
        ]
    )

    licenses = [
        licenses_datenlizenz_deutschland(
            attribution="© Bundesamt für Kartographie und Geodäsie "
            "2020 (Daten verändert)"
        )
    ]

    vg250_source = {
        "title": "Verwaltungsgebiete 1:250 000 (Ebenen)",
        "description": "Der Datenbestand umfasst sämtliche Verwaltungseinheiten der "
        "hierarchischen Verwaltungsebenen vom Staat bis zu den Gemeinden "
        "mit ihren Grenzen, statistischen Schlüsselzahlen, Namen der "
        "Verwaltungseinheit sowie die spezifische Bezeichnung der "
        "Verwaltungsebene des jeweiligen Landes.",
        "path": vg250_config["original_data"]["source"]["url"],
        "licenses": licenses,
    }

    resources_fields = vg250_metadata_resources_fields()
    resources_fields.extend(
        [
            {
                "name": "area_ha",
                "description": "Area in ha",
                "type": "float",
                "unit": "ha",
            },
            {
                "name": "area_km2",
                "description": "Area in km2",
                "type": "float",
                "unit": "km2",
            },
            {
                "name": "population_total",
                "description": "Number of inhabitants",
                "type": "integer",
                "unit": "none",
            },
            {
                "name": "cell_count",
                "description": "Number of Zensus cells",
                "type": "integer",
                "unit": "none",
            },
            {
                "name": "population_density",
                "description": "Number of inhabitants per km2",
                "type": "float",
                "unit": "inhabitants/km²",
            },
        ]
    )

    metadata = {
        "name": schema_table,
        "title": (
            "Municipalities (BKG Verwaltungsgebiete 250) and population "
            "(Destatis Zensus)"
        ),
        "id": "WILL_BE_SET_AT_PUBLICATION",
        "description": "Municipality data enriched by population data",
        "language": ["de-DE"],
        "publicationDate": datetime.date.today().isoformat(),
        "context": context(),
        "spatial": {
            "location": None,
            "extent": "Germany",
            "resolution": "1:250000",
        },
        "temporal": {
            "referenceDate": "2020-01-01",
            "timeseries": {
                "start": None,
                "end": None,
                "resolution": None,
                "alignment": None,
                "aggregationType": None,
            },
        },
        "sources": [vg250_source],
        "licenses": licenses,
        "contributors": [
            {
                "title": "Guido Pleßmann",
                "email": "http://github.com/gplssm",
                "date": time.strftime("%Y-%m-%d"),
                "object": None,
                "comment": "Imported data",
            },
            {
                "title": "Jonathan Amme",
                "email": "http://github.com/nesnoj",
                "date": time.strftime("%Y-%m-%d"),
                "object": None,
                "comment": "Metadata extended",
            },
        ],
        "resources": [
            {
                "profile": "tabular-data-resource",
                "name": schema_table,
                "path": None,
                "format": "PostgreSQL",
                "encoding": "UTF-8",
                "schema": {
                    "fields": resources_fields,
                    "primaryKey": ["id"],
                    "foreignKeys": [],
                },
                "dialect": {"delimiter": None, "decimalSeparator": "."},
            }
        ],
        "metaMetadata": meta_metadata(),
    }

    meta_json = "'" + json.dumps(metadata) + "'"

    db.submit_comment(
        meta_json,
        Vg250GemPopulation.__table__.schema,
        Vg250GemPopulation.__table__.name,
    )


def add_metadata_vg250_zensus():
    # Import column names and datatypes
    fields = [
        {
            "name": "zensus_population_id",
            "description": "Index of zensus population cell",
            "type": "integer",
            "unit": "none",
        },
        {
            "name": "zensus_geom",
            "description": "Gemetry of zensus cell",
            "type": "geometry(point,3035)",
            "unit": "none",
        },
        {
            "name": "vg250_municipality_id",
            "description": "Index of municipality",
            "type": "integer",
            "unit": "none",
        },
        {
            "name": "vg250_nuts3",
            "description": "NUTS3 region-code",
            "type": "varchar",
            "unit": "none",
        },
    ]

    meta = {
        "name": "boundaries.egon_map_zensus_vg250",
        "title": "eGon feedin timeseries for RES",
        "id": "WILL_BE_SET_AT_PUBLICATION",
        "description": "Weather-dependent feedin timeseries for RES",
        "language": ["EN"],
        "publicationDate": datetime.date.today().isoformat(),
        "context": context(),
        "spatial": {
            "location": None,
            "extent": "Germany",
            "resolution": "100mx100m",
        },
        "sources": [
            sources()["zensus"],
            sources()["vg250"],
            sources()["egon-data"],
        ],
        "licenses": [
            license_ccby(
                "© Bundesamt für Kartographie und Geodäsie 2020 (Daten verändert); "
                "© Statistische Ämter des Bundes und der Länder 2014 "
                "© Jonathan Amme, Clara Büttner, Ilka Cußmann, Julian Endres, Carlos Epia, Stephan Günther, Ulf Müller, Amélia Nadal, Guido Pleßmann, Francesco Witte",
            )
        ],
        "contributors": [
            {
                "title": "Clara Büttner",
                "email": "http://github.com/ClaraBuettner",
                "date": time.strftime("%Y-%m-%d"),
                "object": None,
                "comment": "Added metadata",
            },
        ],
        "resources": [
            {
                "profile": "tabular-data-resource",
                "name": "boundaries.egon_map_zensus_vg250",
                "path": None,
                "format": "PostgreSQL",
                "encoding": "UTF-8",
                "schema": {
                    "fields": fields,
                    "primaryKey": ["index"],
                    "foreignKeys": [],
                },
                "dialect": {"delimiter": None, "decimalSeparator": "."},
            }
        ],
        "metaMetadata": meta_metadata(),
    }

    # Create json dump
    meta_json = "'" + json.dumps(meta) + "'"

    # Add metadata as a comment to the table
    db.submit_comment(
        meta_json,
        MapZensusVg250.__table__.schema,
        MapZensusVg250.__table__.name,
    )<|MERGE_RESOLUTION|>--- conflicted
+++ resolved
@@ -21,16 +21,11 @@
 from egon.data.datasets.vg250 import vg250_metadata_resources_fields
 from egon.data.metadata import (
     context,
-<<<<<<< HEAD
     generate_resource_fields_from_sqla_model,
     license_ccby,
     licenses_datenlizenz_deutschland,
     meta_metadata,
     sources,
-=======
-    licenses_datenlizenz_deutschland,
-    meta_metadata,
->>>>>>> da196626
 )
 import egon.data.config
 

--- conflicted
+++ resolved
@@ -1736,15 +1736,12 @@
     residential_demand_dist,
     CTS_demand_dist,
 ):
-<<<<<<< HEAD
-=======
 
     folder = Path(".") / "input-pypsa-eur-sec"
     # Create the folder, if it does not exists already
     if not os.path.exists(folder):
         os.mkdir(folder)
 
->>>>>>> f94f918d
     for scenario in CTS_demand_grid.scenario.unique():
         national_demand = pd.DataFrame(
             columns=["residential rural", "services rural", "urban central"],
@@ -1779,13 +1776,9 @@
             .values
         )
 
-<<<<<<< HEAD
-        national_demand.to_csv(f"heat_demand_timeseries_DE_{scenario}.csv")
-=======
         national_demand.to_csv(
             folder / f"heat_demand_timeseries_DE_{scenario}.csv"
         )
->>>>>>> f94f918d
 
 
 def demand_profile_generator(aggregation_level="district"):
@@ -1841,7 +1834,6 @@
         aggregation_level
     )
 
-<<<<<<< HEAD
     # Compare with target value
     target_cts = db.select_dataframe(
         """
@@ -1867,8 +1859,6 @@
         service heat demand: {check_residential}
         """
 
-=======
->>>>>>> f94f918d
     # store demand timeseries for pypsa-eur-sec on national level
     store_national_profiles(
         residential_demand_grid,
@@ -1920,7 +1910,6 @@
 
         final_heat_profiles_grid = pd.DataFrame()
         for scenario in scenarios:
-
             scenario_demand = (
                 total_demands_grid[total_demands_grid.scenario == scenario]
                 .drop("scenario", axis=1)
@@ -1991,11 +1980,7 @@
     def __init__(self, dependencies):
         super().__init__(
             name="HeatTimeSeries",
-<<<<<<< HEAD
             version="0.0.7",
-=======
-            version="0.0.6",
->>>>>>> f94f918d
             dependencies=dependencies,
             tasks=(demand_profile_generator),
         )
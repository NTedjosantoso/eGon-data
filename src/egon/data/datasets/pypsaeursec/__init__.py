"""The central module containing all code dealing with importing data from
the pysa-eur-sec scenario parameter creation
"""

from pathlib import Path
from urllib.request import urlretrieve
import json
import os
import tarfile

from shapely.geometry import LineString
import geopandas as gpd
import importlib_resources as resources
import numpy as np
import pandas as pd
import pypsa
import yaml

from egon.data import __path__, config, db, logger
from egon.data.datasets import Dataset
from egon.data.datasets.scenario_parameters import get_sector_parameters
import egon.data.config
import egon.data.subprocess as subproc


def run_pypsa_eur_sec():

    cwd = Path(".")
    filepath = cwd / "run-pypsa-eur-sec"
    filepath.mkdir(parents=True, exist_ok=True)

    pypsa_eur_repos = filepath / "pypsa-eur"
    pypsa_eur_repos_data = pypsa_eur_repos / "data"
    technology_data_repos = filepath / "technology-data"
    pypsa_eur_sec_repos = filepath / "pypsa-eur-sec"
    pypsa_eur_sec_repos_data = pypsa_eur_sec_repos / "data"

    if not pypsa_eur_repos.exists():
        subproc.run(
            [
                "git",
                "clone",
                "--branch",
                "v0.4.0",
                "https://github.com/PyPSA/pypsa-eur.git",
                pypsa_eur_repos,
            ]
        )

        # subproc.run(
        #     ["git", "checkout", "4e44822514755cdd0289687556547100fba6218b"],
        #     cwd=pypsa_eur_repos,
        # )

        file_to_copy = os.path.join(
            __path__[0], "datasets", "pypsaeursec", "pypsaeur", "Snakefile"
        )

        subproc.run(["cp", file_to_copy, pypsa_eur_repos])

        # Read YAML file
        path_to_env = pypsa_eur_repos / "envs" / "environment.yaml"
        with open(path_to_env, "r") as stream:
            env = yaml.safe_load(stream)

        env["dependencies"].append("gurobi")

        # Write YAML file
        with open(path_to_env, "w", encoding="utf8") as outfile:
            yaml.dump(
                env, outfile, default_flow_style=False, allow_unicode=True
            )

        datafile = "pypsa-eur-data-bundle.tar.xz"
        datapath = pypsa_eur_repos / datafile
        if not datapath.exists():
            urlretrieve(
                f"https://zenodo.org/record/3517935/files/{datafile}", datapath
            )
            tar = tarfile.open(datapath)
            tar.extractall(pypsa_eur_repos_data)

    if not technology_data_repos.exists():
        subproc.run(
            [
                "git",
                "clone",
                "--branch",
                "v0.3.0",
                "https://github.com/PyPSA/technology-data.git",
                technology_data_repos,
            ]
        )

    if not pypsa_eur_sec_repos.exists():
        subproc.run(
            [
                "git",
                "clone",
                "https://github.com/openego/pypsa-eur-sec.git",
                pypsa_eur_sec_repos,
            ]
        )

    datafile = "pypsa-eur-sec-data-bundle.tar.gz"
    datapath = pypsa_eur_sec_repos_data / datafile
    if not datapath.exists():
        urlretrieve(
            f"https://zenodo.org/record/5824485/files/{datafile}", datapath
        )
        tar = tarfile.open(datapath)
        tar.extractall(pypsa_eur_sec_repos_data)

    with open(filepath / "Snakefile", "w") as snakefile:
        snakefile.write(
            resources.read_text("egon.data.datasets.pypsaeursec", "Snakefile")
        )

    subproc.run(
        [
            "snakemake",
            "-j1",
            "--directory",
            filepath,
            "--snakefile",
            filepath / "Snakefile",
            "--use-conda",
            "--conda-frontend=conda",
            "Main",
        ]
    )


def read_network():

    # Set execute_pypsa_eur_sec to False until optional task is implemented
    execute_pypsa_eur_sec = False
    cwd = Path(".")

    if execute_pypsa_eur_sec:
        filepath = cwd / "run-pypsa-eur-sec"
        pypsa_eur_sec_repos = filepath / "pypsa-eur-sec"
        # Read YAML file
        pes_egonconfig = pypsa_eur_sec_repos / "config_egon.yaml"
        with open(pes_egonconfig, "r") as stream:
            data_config = yaml.safe_load(stream)

        simpl = data_config["scenario"]["simpl"][0]
        clusters = data_config["scenario"]["clusters"][0]
        lv = data_config["scenario"]["lv"][0]
        opts = data_config["scenario"]["opts"][0]
        sector_opts = data_config["scenario"]["sector_opts"][0]
        planning_horizons = data_config["scenario"]["planning_horizons"][0]
        file = "elec_s{simpl}_{clusters}_lv{lv}_{opts}_{sector_opts}_{planning_horizons}.nc".format(
            simpl=simpl,
            clusters=clusters,
            opts=opts,
            lv=lv,
            sector_opts=sector_opts,
            planning_horizons=planning_horizons,
        )

        target_file = (
            pypsa_eur_sec_repos
            / "results"
            / data_config["run"]
            / "postnetworks"
            / file
        )

    else:
        target_file = (
            cwd
            / "data_bundle_egon_data"
            / "pypsa_eur_sec"
            / "2022-07-26-egondata-integration"
            / "postnetworks"
            / "elec_s_37_lv2.0__Co2L0-1H-T-H-B-I-dist1_2050.nc"
        )

    return pypsa.Network(str(target_file))


def clean_database():
    """Remove all components abroad for eGon100RE of the database

    Remove all components abroad and their associated time series of
    the datase for the scenario 'eGon100RE'.

    Parameters
    ----------
    None

    Returns
    -------
    None

    """
    scn_name = "eGon100RE"

    comp_one_port = ["load", "generator", "store", "storage"]

    # delete existing components and associated timeseries
    for comp in comp_one_port:
        db.execute_sql(
            f"""
            DELETE FROM {"grid.egon_etrago_" + comp + "_timeseries"}
            WHERE {comp + "_id"} IN (
                SELECT {comp + "_id"} FROM {"grid.egon_etrago_" + comp}
                WHERE bus IN (
                    SELECT bus_id FROM grid.egon_etrago_bus
                    WHERE country != 'DE'
                    AND scn_name = '{scn_name}')
                AND scn_name = '{scn_name}'
            );

            DELETE FROM {"grid.egon_etrago_" + comp}
            WHERE bus IN (
                SELECT bus_id FROM grid.egon_etrago_bus
                WHERE country != 'DE'
                AND scn_name = '{scn_name}')
            AND scn_name = '{scn_name}';"""
        )

    comp_2_ports = [
        "line",
        "transformer",
        "link",
    ]

    for comp, id in zip(comp_2_ports, ["line_id", "trafo_id", "link_id"]):
        db.execute_sql(
            f"""
            DELETE FROM {"grid.egon_etrago_" + comp + "_timeseries"}
            WHERE scn_name = '{scn_name}'
            AND {id} IN (
                SELECT {id} FROM {"grid.egon_etrago_" + comp}
            WHERE "bus0" IN (
            SELECT bus_id FROM grid.egon_etrago_bus
                WHERE country != 'DE'
                AND scn_name = '{scn_name}')
            AND "bus1" IN (
            SELECT bus_id FROM grid.egon_etrago_bus
                WHERE country != 'DE'
                AND scn_name = '{scn_name}')
            );

            DELETE FROM {"grid.egon_etrago_" + comp}
            WHERE scn_name = '{scn_name}'
            AND "bus0" IN (
            SELECT bus_id FROM grid.egon_etrago_bus
                WHERE country != 'DE'
                AND scn_name = '{scn_name}')
            AND "bus1" IN (
            SELECT bus_id FROM grid.egon_etrago_bus
                WHERE country != 'DE'
                AND scn_name = '{scn_name}')
            ;"""
        )

    db.execute_sql(
        "DELETE FROM grid.egon_etrago_bus "
        "WHERE scn_name = '{scn_name}' "
        "AND country <> 'DE'"
    )


def neighbor_reduction():

    network = read_network()

    network.links.drop("pipe_retrofit", axis="columns", inplace=True)

    wanted_countries = [
        "DE",
        "AT",
        "CH",
        "CZ",
        "PL",
        "SE",
        "NO",
        "DK",
        "GB",
        "NL",
        "BE",
        "FR",
        "LU",
    ]
    foreign_buses = network.buses[
        ~network.buses.index.str.contains("|".join(wanted_countries))
    ]
    network.buses = network.buses.drop(
        network.buses.loc[foreign_buses.index].index
    )

    # drop foreign lines and links from the 2nd row

    network.lines = network.lines.drop(
        network.lines[
            (network.lines["bus0"].isin(network.buses.index) == False)
            & (network.lines["bus1"].isin(network.buses.index) == False)
        ].index
    )

    # select all lines which have at bus1 the bus which is kept
    lines_cb_1 = network.lines[
        (network.lines["bus0"].isin(network.buses.index) == False)
    ]

    # create a load at bus1 with the line's hourly loading
    for i, k in zip(lines_cb_1.bus1.values, lines_cb_1.index):
        network.add(
            "Load",
            "slack_fix " + i + " " + k,
            bus=i,
            p_set=network.lines_t.p1[k],
        )
        network.loads.carrier.loc[
            "slack_fix " + i + " " + k
        ] = lines_cb_1.carrier[k]

    # select all lines which have at bus0 the bus which is kept
    lines_cb_0 = network.lines[
        (network.lines["bus1"].isin(network.buses.index) == False)
    ]

    # create a load at bus0 with the line's hourly loading
    for i, k in zip(lines_cb_0.bus0.values, lines_cb_0.index):
        network.add(
            "Load",
            "slack_fix " + i + " " + k,
            bus=i,
            p_set=network.lines_t.p0[k],
        )
        network.loads.carrier.loc[
            "slack_fix " + i + " " + k
        ] = lines_cb_0.carrier[k]

    # do the same for links

    network.links = network.links.drop(
        network.links[
            (network.links["bus0"].isin(network.buses.index) == False)
            & (network.links["bus1"].isin(network.buses.index) == False)
        ].index
    )

    # select all links which have at bus1 the bus which is kept
    links_cb_1 = network.links[
        (network.links["bus0"].isin(network.buses.index) == False)
    ]

    # create a load at bus1 with the link's hourly loading
    for i, k in zip(links_cb_1.bus1.values, links_cb_1.index):
        network.add(
            "Load",
            "slack_fix_links " + i + " " + k,
            bus=i,
            p_set=network.links_t.p1[k],
        )
        network.loads.carrier.loc[
            "slack_fix_links " + i + " " + k
        ] = links_cb_1.carrier[k]

    # select all links which have at bus0 the bus which is kept
    links_cb_0 = network.links[
        (network.links["bus1"].isin(network.buses.index) == False)
    ]

    # create a load at bus0 with the link's hourly loading
    for i, k in zip(links_cb_0.bus0.values, links_cb_0.index):
        network.add(
            "Load",
            "slack_fix_links " + i + " " + k,
            bus=i,
            p_set=network.links_t.p0[k],
        )
        network.loads.carrier.loc[
            "slack_fix_links " + i + " " + k
        ] = links_cb_0.carrier[k]

    # drop remaining foreign components

    network.lines = network.lines.drop(
        network.lines[
            (network.lines["bus0"].isin(network.buses.index) == False)
            | (network.lines["bus1"].isin(network.buses.index) == False)
        ].index
    )

    network.links = network.links.drop(
        network.links[
            (network.links["bus0"].isin(network.buses.index) == False)
            | (network.links["bus1"].isin(network.buses.index) == False)
        ].index
    )

    network.transformers = network.transformers.drop(
        network.transformers[
            (network.transformers["bus0"].isin(network.buses.index) == False)
            | (network.transformers["bus1"].isin(network.buses.index) == False)
        ].index
    )
    network.generators = network.generators.drop(
        network.generators[
            (network.generators["bus"].isin(network.buses.index) == False)
        ].index
    )

    network.loads = network.loads.drop(
        network.loads[
            (network.loads["bus"].isin(network.buses.index) == False)
        ].index
    )

    network.storage_units = network.storage_units.drop(
        network.storage_units[
            (network.storage_units["bus"].isin(network.buses.index) == False)
        ].index
    )

    components = [
        "loads",
        "generators",
        "lines",
        "buses",
        "transformers",
        "links",
    ]
    for g in components:  # loads_t
        h = g + "_t"
        nw = getattr(network, h)  # network.loads_t
        for i in nw.keys():  # network.loads_t.p
            cols = [
                j
                for j in getattr(nw, i).columns
                if j not in getattr(network, g).index
            ]
            for k in cols:
                del getattr(nw, i)[k]

    # writing components of neighboring countries to etrago tables

    # Set country tag for all buses
    network.buses.country = network.buses.index.str[:2]
    neighbors = network.buses[network.buses.country != "DE"]

    neighbors["new_index"] = (
        db.next_etrago_id("bus") + neighbors.reset_index().index
    )

    # lines, the foreign crossborder lines
    # (without crossborder lines to Germany!)

    neighbor_lines = network.lines[
        network.lines.bus0.isin(neighbors.index)
        & network.lines.bus1.isin(neighbors.index)
    ]
    if not network.lines_t["s_max_pu"].empty:
        neighbor_lines_t = network.lines_t["s_max_pu"][neighbor_lines.index]

    neighbor_lines.reset_index(inplace=True)
    neighbor_lines.bus0 = (
        neighbors.loc[neighbor_lines.bus0, "new_index"].reset_index().new_index
    )
    neighbor_lines.bus1 = (
        neighbors.loc[neighbor_lines.bus1, "new_index"].reset_index().new_index
    )
    neighbor_lines.index += db.next_etrago_id("line")

    if not network.lines_t["s_max_pu"].empty:
        for i in neighbor_lines_t.columns:
            new_index = neighbor_lines[neighbor_lines["name"] == i].index
            neighbor_lines_t.rename(columns={i: new_index[0]}, inplace=True)

    # links
    neighbor_links = network.links[
        network.links.bus0.isin(neighbors.index)
        & network.links.bus1.isin(neighbors.index)
    ]

    neighbor_links.reset_index(inplace=True)
    neighbor_links.bus0 = (
        neighbors.loc[neighbor_links.bus0, "new_index"].reset_index().new_index
    )
    neighbor_links.bus1 = (
        neighbors.loc[neighbor_links.bus1, "new_index"].reset_index().new_index
    )
    neighbor_links.index += db.next_etrago_id("link")

    # generators
    neighbor_gens = network.generators[
        network.generators.bus.isin(neighbors.index)
    ]
    neighbor_gens_t = network.generators_t["p_max_pu"][
        neighbor_gens[
            neighbor_gens.index.isin(network.generators_t["p_max_pu"].columns)
        ].index
    ]

    neighbor_gens.reset_index(inplace=True)
    neighbor_gens.bus = (
        neighbors.loc[neighbor_gens.bus, "new_index"].reset_index().new_index
    )
    neighbor_gens.index += db.next_etrago_id("generator")

    for i in neighbor_gens_t.columns:
        new_index = neighbor_gens[neighbor_gens["name"] == i].index
        neighbor_gens_t.rename(columns={i: new_index[0]}, inplace=True)

    # loads

    neighbor_loads = network.loads[network.loads.bus.isin(neighbors.index)]
    neighbor_loads_t_index = neighbor_loads.index[
        neighbor_loads.index.isin(network.loads_t.p_set.columns)
    ]
    neighbor_loads_t = network.loads_t["p_set"][neighbor_loads_t_index]

    neighbor_loads.reset_index(inplace=True)
    neighbor_loads.bus = (
        neighbors.loc[neighbor_loads.bus, "new_index"].reset_index().new_index
    )
    neighbor_loads.index += db.next_etrago_id("load")

    for i in neighbor_loads_t.columns:
        new_index = neighbor_loads[neighbor_loads["index"] == i].index
        neighbor_loads_t.rename(columns={i: new_index[0]}, inplace=True)

    # stores
    neighbor_stores = network.stores[network.stores.bus.isin(neighbors.index)]
    neighbor_stores_t_index = neighbor_stores.index[
        neighbor_stores.index.isin(network.stores_t.e_min_pu.columns)
    ]
    neighbor_stores_t = network.stores_t["e_min_pu"][neighbor_stores_t_index]

    neighbor_stores.reset_index(inplace=True)
    neighbor_stores.bus = (
        neighbors.loc[neighbor_stores.bus, "new_index"].reset_index().new_index
    )
    neighbor_stores.index += db.next_etrago_id("store")

    for i in neighbor_stores_t.columns:
        new_index = neighbor_stores[neighbor_stores["name"] == i].index
        neighbor_stores_t.rename(columns={i: new_index[0]}, inplace=True)

    # storage_units
    neighbor_storage = network.storage_units[
        network.storage_units.bus.isin(neighbors.index)
    ]
    neighbor_storage_t_index = neighbor_storage.index[
        neighbor_storage.index.isin(network.storage_units_t.inflow.columns)
    ]
    neighbor_storage_t = network.storage_units_t["inflow"][
        neighbor_storage_t_index
    ]

    neighbor_storage.reset_index(inplace=True)
    neighbor_storage.bus = (
        neighbors.loc[neighbor_storage.bus, "new_index"]
        .reset_index()
        .new_index
    )
    neighbor_storage.index += db.next_etrago_id("storage")

    for i in neighbor_storage_t.columns:
        new_index = neighbor_storage[neighbor_storage["name"] == i].index
        neighbor_storage_t.rename(columns={i: new_index[0]}, inplace=True)

    # Connect to local database
    engine = db.engine()

    neighbors["scn_name"] = "eGon100RE"
    neighbors.index = neighbors["new_index"]

    # Correct geometry for non AC buses
    carriers = set(neighbors.carrier.to_list())
    carriers.remove("AC")
    non_AC_neighbors = pd.DataFrame()
    for c in carriers:
        c_neighbors = neighbors[neighbors.carrier == c].set_index(
            "location", drop=False
        )
        for i in ["x", "y"]:
            c_neighbors = c_neighbors.drop(i, axis=1)
        coordinates = neighbors[neighbors.carrier == "AC"][
            ["location", "x", "y"]
        ].set_index("location")
        c_neighbors = pd.concat([coordinates, c_neighbors], axis=1).set_index(
            "new_index", drop=False
        )
        non_AC_neighbors = non_AC_neighbors.append(c_neighbors)
    neighbors = neighbors[neighbors.carrier == "AC"].append(non_AC_neighbors)

    for i in ["new_index", "control", "generator", "location", "sub_network"]:
        neighbors = neighbors.drop(i, axis=1)

    # Add geometry column
    neighbors = (
        gpd.GeoDataFrame(
            neighbors, geometry=gpd.points_from_xy(neighbors.x, neighbors.y)
        )
        .rename_geometry("geom")
        .set_crs(4326)
    )

    # Unify carrier names
    neighbors.carrier = neighbors.carrier.str.replace(" ", "_")
    neighbors.carrier.replace(
        {
            "gas": "CH4",
            "gas_for_industry": "CH4_for_industry",
            "H2": "H2_grid",
        },
        inplace=True,
    )

    neighbors.to_postgis(
        "egon_etrago_bus",
        engine,
        schema="grid",
        if_exists="append",
        index=True,
        index_label="bus_id",
    )

    # prepare and write neighboring crossborder lines to etrago tables
    def lines_to_etrago(neighbor_lines=neighbor_lines, scn="eGon100RE"):
        neighbor_lines["scn_name"] = scn
        neighbor_lines["cables"] = 3 * neighbor_lines["num_parallel"].astype(
            int
        )
        neighbor_lines["s_nom"] = neighbor_lines["s_nom_min"]

        for i in [
            "name",
            "x_pu_eff",
            "r_pu_eff",
            "sub_network",
            "x_pu",
            "r_pu",
            "g_pu",
            "b_pu",
            "s_nom_opt",
        ]:
            neighbor_lines = neighbor_lines.drop(i, axis=1)

        # Define geometry and add to lines dataframe as 'topo'
        gdf = gpd.GeoDataFrame(index=neighbor_lines.index)
        gdf["geom_bus0"] = neighbors.geom[neighbor_lines.bus0].values
        gdf["geom_bus1"] = neighbors.geom[neighbor_lines.bus1].values
        gdf["geometry"] = gdf.apply(
            lambda x: LineString([x["geom_bus0"], x["geom_bus1"]]), axis=1
        )

        neighbor_lines = (
            gpd.GeoDataFrame(neighbor_lines, geometry=gdf["geometry"])
            .rename_geometry("topo")
            .set_crs(4326)
        )

        neighbor_lines["lifetime"] = get_sector_parameters("electricity", scn)[
            "lifetime"
        ]["ac_ehv_overhead_line"]

        neighbor_lines.to_postgis(
            "egon_etrago_line",
            engine,
            schema="grid",
            if_exists="append",
            index=True,
            index_label="line_id",
        )

    lines_to_etrago(neighbor_lines=neighbor_lines, scn="eGon100RE")
    lines_to_etrago(neighbor_lines=neighbor_lines, scn="eGon2035")

    def links_to_etrago(neighbor_links, scn="eGon100RE", extendable=True):
        """Prepare and write neighboring crossborder links to eTraGo table

        This function prepare the neighboring crossborder links
        generated with the PyPSA-eur-sec (p-e-s) run by:
          * Delete the useless columns
          * If extendable is false only (non default case):
              * Replace p_nom = 0 with the p_nom_op values (arrising
                from the p-e-s optimisation)
              * Setting p_nom_extendable to false
          * Add geomtry to the links: 'geom' and 'topo' columns
          * Change the name of the carriers to have the consistent in
            eGon-data

        The function insert then the links to the eTraGo table and has
        no return.

        Parameters
        ----------
        neighbor_links : pandas.DataFrame
            Dataframe containing the neighboring crossborder links
        scn : str
            Name of the scenario
        extendable : bool
            Boolean expressing if the links should be extendable or not

        Returns
        -------
        None

        """
        neighbor_links["scn_name"] = scn

        if extendable is True:
            neighbor_links = neighbor_links.drop(
                columns=[
                    "name",
                    "geometry",
                    "tags",
                    "under_construction",
                    "underground",
                    "underwater_fraction",
                    "bus2",
                    "bus3",
                    "bus4",
                    "efficiency2",
                    "efficiency3",
                    "efficiency4",
                    "lifetime",
                    "p_nom_opt",
                    "pipe_retrofit",
                ],
                errors="ignore",
            )

        elif extendable is False:
            neighbor_links = neighbor_links.drop(
                columns=[
                    "name",
                    "geometry",
                    "tags",
                    "under_construction",
                    "underground",
                    "underwater_fraction",
                    "bus2",
                    "bus3",
                    "bus4",
                    "efficiency2",
                    "efficiency3",
                    "efficiency4",
                    "lifetime",
                    "p_nom",
                    "p_nom_extendable",
                    "pipe_retrofit",
                ],
                errors="ignore",
            )
            neighbor_links = neighbor_links.rename(
                columns={"p_nom_opt": "p_nom"}
            )
            neighbor_links["p_nom_extendable"] = False

        # Define geometry and add to lines dataframe as 'topo'
        gdf = gpd.GeoDataFrame(index=neighbor_links.index)
        gdf["geom_bus0"] = neighbors.geom[neighbor_links.bus0].values
        gdf["geom_bus1"] = neighbors.geom[neighbor_links.bus1].values
        gdf["geometry"] = gdf.apply(
            lambda x: LineString([x["geom_bus0"], x["geom_bus1"]]), axis=1
        )

        neighbor_links = (
            gpd.GeoDataFrame(neighbor_links, geometry=gdf["geometry"])
            .rename_geometry("topo")
            .set_crs(4326)
        )

        # Unify carrier names
        neighbor_links.carrier = neighbor_links.carrier.str.replace(" ", "_")

        neighbor_links.carrier.replace(
            {
                "H2_Electrolysis": "power_to_H2",
                "H2_Fuel_Cell": "H2_to_power",
                "H2_pipeline_retrofitted": "H2_retrofit",
                "SMR": "CH4_to_H2",
                "Sabatier": "H2_to_CH4",
                "gas_for_industry": "CH4_for_industry",
                "gas_pipeline": "CH4",
            },
            inplace=True,
        )

        neighbor_links.to_postgis(
            "egon_etrago_link",
            engine,
            schema="grid",
            if_exists="append",
            index=True,
            index_label="link_id",
        )

    non_extendable_links_carriers = [
        "H2 pipeline retrofitted",
        "gas pipeline",
        "biogas to gas",
    ]

    # delete unwanted carriers for eTraGo
    excluded_carriers = ["gas for industry CC", "SMR CC"]
    neighbor_links = neighbor_links[
        ~neighbor_links.carrier.isin(excluded_carriers)
    ]

    links_to_etrago(
        neighbor_links[
            ~neighbor_links.carrier.isin(non_extendable_links_carriers)
        ],
        "eGon100RE",
    )
    links_to_etrago(
        neighbor_links[
            neighbor_links.carrier.isin(non_extendable_links_carriers)
        ],
        "eGon100RE",
        extendable=False,
    )

    links_to_etrago(neighbor_links[neighbor_links.carrier == "DC"], "eGon2035")

    # prepare neighboring generators for etrago tables
    neighbor_gens["scn_name"] = "eGon100RE"
    neighbor_gens["p_nom"] = neighbor_gens["p_nom_opt"]
    neighbor_gens["p_nom_extendable"] = False

    # Unify carrier names
    neighbor_gens.carrier = neighbor_gens.carrier.str.replace(" ", "_")

    neighbor_gens.carrier.replace(
        {
            "onwind": "wind_onshore",
            "ror": "run_of_river",
            "offwind-ac": "wind_offshore",
            "offwind-dc": "wind_offshore",
            "urban_central_solar_thermal": "urban_central_solar_thermal_collector",
            "residential_rural_solar_thermal": "residential_rural_solar_thermal_collector",
            "services_rural_solar_thermal": "services_rural_solar_thermal_collector",
        },
        inplace=True,
    )

    for i in ["name", "weight", "lifetime", "p_set", "q_set", "p_nom_opt"]:
        neighbor_gens = neighbor_gens.drop(i, axis=1)

    neighbor_gens.to_sql(
        "egon_etrago_generator",
        engine,
        schema="grid",
        if_exists="append",
        index=True,
        index_label="generator_id",
    )

    # prepare neighboring loads for etrago tables
    neighbor_loads["scn_name"] = "eGon100RE"

    # Unify carrier names
    neighbor_loads.carrier = neighbor_loads.carrier.str.replace(" ", "_")

    neighbor_loads.carrier.replace(
        {
            "electricity": "AC",
            "DC": "AC",
            "industry_electricity": "AC",
            "H2_pipeline": "H2_system_boundary",
            "gas_for_industry": "CH4_for_industry",
        },
        inplace=True,
    )

    for i in ["index", "p_set", "q_set"]:
        neighbor_loads = neighbor_loads.drop(i, axis=1)

    neighbor_loads.to_sql(
        "egon_etrago_load",
        engine,
        schema="grid",
        if_exists="append",
        index=True,
        index_label="load_id",
    )

    # prepare neighboring stores for etrago tables
    def stores_to_etrago(neighbor_stores, scn="eGon100RE", extendable=True):
        """Prepare and write neighboring stores to eTraGo table

        This function prepare the neighboring stores generated with
        the PyPSA-eur-sec (p-e-s) run by:
          * Delete the useless columns
          * If extendable is false only (non default case):
              * Replace p_nom = 0 with the p_nom_op values (arrising
                from the p-e-s optimisation)
              * Setting p_nom_extendable to false
          * Change the name of the carriers to have the consistent in
            eGon-data

        The function insert then the stores to the eTraGo table and has
        no return.

        Parameters
        ----------
        neighbor_stores : pandas.DataFrame
            Dataframe containing the neighboring stores
        scn : str
            Name of the scenario
        extendable : bool
            Boolean expressing if the stores should be extendable or not

        Returns
        -------
        None

        """
        neighbor_stores["scn_name"] = scn

        if extendable is True:
            neighbor_stores = neighbor_stores.drop(
                columns=[
                    "name",
                    "p_set",
                    "q_set",
                    "e_nom_opt",
                    "lifetime",
                ],
                errors="ignore",
            )

        elif extendable is False:
            neighbor_stores = neighbor_stores.drop(
                columns=[
                    "name",
                    "p_set",
                    "q_set",
                    "e_nom",
                    "lifetime",
                    "e_nom_extendable",
                ],
                errors="ignore",
            )
            neighbor_stores = neighbor_stores.rename(
                columns={"e_nom_opt": "e_nom"}
            )
            neighbor_stores["e_nom_extendable"] = False

        # Unify carrier names
        neighbor_stores.carrier = neighbor_stores.carrier.str.replace(" ", "_")

        neighbor_stores.carrier.replace(
            {
                "Li_ion": "battery",
                "gas": "CH4",
            },
            inplace=True,
        )
        neighbor_stores.loc[
            (
                (neighbor_stores.e_nom_max <= 1e9)
                & (neighbor_stores.carrier == "H2")
            ),
            "carrier",
        ] = "H2_underground"
        neighbor_stores.loc[
            (
                (neighbor_stores.e_nom_max > 1e9)
                & (neighbor_stores.carrier == "H2")
            ),
            "carrier",
        ] = "H2_overground"

        neighbor_stores.to_sql(
            "egon_etrago_store",
            engine,
            schema="grid",
            if_exists="append",
            index=True,
            index_label="store_id",
        )

    stores_to_etrago(
        neighbor_stores[neighbor_stores.carrier != "gas"],
        "eGon100RE",
        extendable=True,
    )
    stores_to_etrago(
        neighbor_stores[neighbor_stores.carrier == "gas"],
        "eGon100RE",
        extendable=False,
    )

    # prepare neighboring storage_units for etrago tables
    neighbor_storage["scn_name"] = "eGon100RE"

    # Unify carrier names
    neighbor_storage.carrier = neighbor_storage.carrier.str.replace(" ", "_")

    neighbor_storage.carrier.replace(
        {"PHS": "pumped_hydro", "hydro": "reservoir"}, inplace=True
    )

    for i in ["name", "p_nom_opt"]:
        neighbor_storage = neighbor_storage.drop(i, axis=1)

    neighbor_storage.to_sql(
        "egon_etrago_storage",
        engine,
        schema="grid",
        if_exists="append",
        index=True,
        index_label="storage_id",
    )

    # writing neighboring loads_t p_sets to etrago tables

    neighbor_loads_t_etrago = pd.DataFrame(
        columns=["scn_name", "temp_id", "p_set"],
        index=neighbor_loads_t.columns,
    )
    neighbor_loads_t_etrago["scn_name"] = "eGon100RE"
    neighbor_loads_t_etrago["temp_id"] = 1
    for i in neighbor_loads_t.columns:
        neighbor_loads_t_etrago["p_set"][i] = neighbor_loads_t[
            i
        ].values.tolist()

    neighbor_loads_t_etrago.to_sql(
        "egon_etrago_load_timeseries",
        engine,
        schema="grid",
        if_exists="append",
        index=True,
        index_label="load_id",
    )

    # writing neighboring generator_t p_max_pu to etrago tables
    neighbor_gens_t_etrago = pd.DataFrame(
        columns=["scn_name", "temp_id", "p_max_pu"],
        index=neighbor_gens_t.columns,
    )
    neighbor_gens_t_etrago["scn_name"] = "eGon100RE"
    neighbor_gens_t_etrago["temp_id"] = 1
    for i in neighbor_gens_t.columns:
        neighbor_gens_t_etrago["p_max_pu"][i] = neighbor_gens_t[
            i
        ].values.tolist()

    neighbor_gens_t_etrago.to_sql(
        "egon_etrago_generator_timeseries",
        engine,
        schema="grid",
        if_exists="append",
        index=True,
        index_label="generator_id",
    )

    # writing neighboring stores_t e_min_pu to etrago tables
    neighbor_stores_t_etrago = pd.DataFrame(
        columns=["scn_name", "temp_id", "e_min_pu"],
        index=neighbor_stores_t.columns,
    )
    neighbor_stores_t_etrago["scn_name"] = "eGon100RE"
    neighbor_stores_t_etrago["temp_id"] = 1
    for i in neighbor_stores_t.columns:
        neighbor_stores_t_etrago["e_min_pu"][i] = neighbor_stores_t[
            i
        ].values.tolist()

    neighbor_stores_t_etrago.to_sql(
        "egon_etrago_store_timeseries",
        engine,
        schema="grid",
        if_exists="append",
        index=True,
        index_label="store_id",
    )

    # writing neighboring storage_units inflow to etrago tables
    neighbor_storage_t_etrago = pd.DataFrame(
        columns=["scn_name", "temp_id", "inflow"],
        index=neighbor_storage_t.columns,
    )
    neighbor_storage_t_etrago["scn_name"] = "eGon100RE"
    neighbor_storage_t_etrago["temp_id"] = 1
    for i in neighbor_storage_t.columns:
        neighbor_storage_t_etrago["inflow"][i] = neighbor_storage_t[
            i
        ].values.tolist()

    neighbor_storage_t_etrago.to_sql(
        "egon_etrago_storage_timeseries",
        engine,
        schema="grid",
        if_exists="append",
        index=True,
        index_label="storage_id",
    )

    # writing neighboring lines_t s_max_pu to etrago tables
    if not network.lines_t["s_max_pu"].empty:
        neighbor_lines_t_etrago = pd.DataFrame(
            columns=["scn_name", "s_max_pu"], index=neighbor_lines_t.columns
        )
        neighbor_lines_t_etrago["scn_name"] = "eGon100RE"

        for i in neighbor_lines_t.columns:
            neighbor_lines_t_etrago["s_max_pu"][i] = neighbor_lines_t[
                i
            ].values.tolist()

        neighbor_lines_t_etrago.to_sql(
            "egon_etrago_line_timeseries",
            engine,
            schema="grid",
            if_exists="append",
            index=True,
            index_label="line_id",
        )


def overwrite_H2_pipeline_share():
    """Overwrite retrofitted_CH4pipeline-to-H2pipeline_share value

    Overwrite retrofitted_CH4pipeline-to-H2pipeline_share in the
    scenario parameter table if p-e-s is run.
    This function write in the database and has no return.

    """
    scn_name = "eGon100RE"
    # Select source and target from dataset configuration
    target = egon.data.config.datasets()["pypsa-eur-sec"]["target"]

    n = read_network()

    H2_pipelines = n.links[n.links["carrier"] == "H2 pipeline retrofitted"]
    CH4_pipelines = n.links[n.links["carrier"] == "gas pipeline"]
    H2_pipes_share = np.mean(
        [
            (i / j)
            for i, j in zip(
                H2_pipelines.p_nom_opt.to_list(), CH4_pipelines.p_nom.to_list()
            )
        ]
    )
    logger.info(
        "retrofitted_CH4pipeline-to-H2pipeline_share = " + str(H2_pipes_share)
    )

    parameters = db.select_dataframe(
        f"""
        SELECT *
        FROM {target['scenario_parameters']['schema']}.{target['scenario_parameters']['table']}
        WHERE name = '{scn_name}'
        """
    )

    gas_param = parameters.loc[0, "gas_parameters"]
    gas_param["retrofitted_CH4pipeline-to-H2pipeline_share"] = H2_pipes_share
    gas_param = json.dumps(gas_param)

    # Update data in db
    db.execute_sql(
        f"""
    UPDATE {target['scenario_parameters']['schema']}.{target['scenario_parameters']['table']}
    SET gas_parameters = '{gas_param}'
    WHERE name = '{scn_name}';
    """
    )


def overwrite_max_gas_generation_overtheyear():
    """Overwrite max_gas_generation_overtheyear in scenario parameter table

    Overwrite max_gas_generation_overtheyear in scenario parameter
    table if p-e-s is run.
    This function write in the database and has no return.

    """
    scn_name = "eGon100RE"

    # Select source and target from dataset configuration
    target = config.datasets()["gas_prod"]["target"]

    if execute_pypsa_eur_sec:
        n = read_network()
        max_value = n.stores[n.stores["carrier"] == "biogas"].loc[
            "DE0 0 biogas", "e_initial"
        ]

        parameters = db.select_dataframe(
            f"""
            SELECT *
            FROM {target['scenario_parameters']['schema']}.{target['scenario_parameters']['table']}
            WHERE name = '{scn_name}'
            """
        )

        gas_param = parameters.loc[0, "gas_parameters"]
        gas_param["max_gas_generation_overtheyear"] = {"biogas": max_value}
        gas_param = json.dumps(gas_param)

        # Update data in db
        db.execute_sql(
            f"""
        UPDATE {target['scenario_parameters']['schema']}.{target['scenario_parameters']['table']}
        SET gas_parameters = '{gas_param}'
        WHERE name = '{scn_name}';
        """
        )


# Skip execution of pypsa-eur-sec by default until optional task is implemented
execute_pypsa_eur_sec = False

if execute_pypsa_eur_sec:
    tasks = (
        run_pypsa_eur_sec,
        clean_database,
        neighbor_reduction,
        overwrite_H2_pipeline_share,
        overwrite_max_gas_generation_overtheyear,
    )
else:
    tasks = (
        clean_database,
        neighbor_reduction,
    )


class PypsaEurSec(Dataset):
    def __init__(self, dependencies):
        super().__init__(
            name="PypsaEurSec",
<<<<<<< HEAD
            version="0.0.10",
=======
            version="0.0.9",
>>>>>>> 31c3924f
            dependencies=dependencies,
            tasks=tasks,
        )<|MERGE_RESOLUTION|>--- conflicted
+++ resolved
@@ -1234,11 +1234,7 @@
     def __init__(self, dependencies):
         super().__init__(
             name="PypsaEurSec",
-<<<<<<< HEAD
             version="0.0.10",
-=======
-            version="0.0.9",
->>>>>>> 31c3924f
             dependencies=dependencies,
             tasks=tasks,
         )
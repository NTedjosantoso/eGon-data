"""The central module containing all code dealing with importing data from
the pysa-eur-sec scenario parameter creation
"""

from pathlib import Path
from urllib.request import urlretrieve
import json
import os
import tarfile

from shapely.geometry import LineString
import geopandas as gpd
import importlib_resources as resources
import numpy as np
import pandas as pd
import pypsa
import yaml

from egon.data import __path__, config, db, logger
from egon.data.datasets import Dataset
from egon.data.datasets.scenario_parameters import get_sector_parameters
import egon.data.subprocess as subproc


def run_pypsa_eur_sec():
    cwd = Path(".")
    filepath = cwd / "run-pypsa-eur-sec"
    filepath.mkdir(parents=True, exist_ok=True)

    pypsa_eur_repos = filepath / "pypsa-eur"
    pypsa_eur_repos_data = pypsa_eur_repos / "data"
    technology_data_repos = filepath / "technology-data"
    pypsa_eur_sec_repos = filepath / "pypsa-eur-sec"
    pypsa_eur_sec_repos_data = pypsa_eur_sec_repos / "data"

    if not pypsa_eur_repos.exists():
        subproc.run(
            [
                "git",
                "clone",
                "--branch",
                "v0.4.0",
                "https://github.com/PyPSA/pypsa-eur.git",
                pypsa_eur_repos,
            ]
        )

        # subproc.run(
        #     ["git", "checkout", "4e44822514755cdd0289687556547100fba6218b"],
        #     cwd=pypsa_eur_repos,
        # )

        file_to_copy = os.path.join(
            __path__[0], "datasets", "pypsaeursec", "pypsaeur", "Snakefile"
        )

        subproc.run(["cp", file_to_copy, pypsa_eur_repos])

        # Read YAML file
        path_to_env = pypsa_eur_repos / "envs" / "environment.yaml"
        with open(path_to_env, "r") as stream:
            env = yaml.safe_load(stream)

        env["dependencies"].append("gurobi")

        # Write YAML file
        with open(path_to_env, "w", encoding="utf8") as outfile:
            yaml.dump(
                env, outfile, default_flow_style=False, allow_unicode=True
            )

        datafile = "pypsa-eur-data-bundle.tar.xz"
        datapath = pypsa_eur_repos / datafile
        if not datapath.exists():
            urlretrieve(
                f"https://zenodo.org/record/3517935/files/{datafile}", datapath
            )
            tar = tarfile.open(datapath)
            tar.extractall(pypsa_eur_repos_data)

    if not technology_data_repos.exists():
        subproc.run(
            [
                "git",
                "clone",
                "--branch",
                "v0.3.0",
                "https://github.com/PyPSA/technology-data.git",
                technology_data_repos,
            ]
        )

    if not pypsa_eur_sec_repos.exists():
        subproc.run(
            [
                "git",
                "clone",
                "https://github.com/openego/pypsa-eur-sec.git",
                pypsa_eur_sec_repos,
            ]
        )

    datafile = "pypsa-eur-sec-data-bundle.tar.gz"
    datapath = pypsa_eur_sec_repos_data / datafile
    if not datapath.exists():
        urlretrieve(
            f"https://zenodo.org/record/5824485/files/{datafile}", datapath
        )
        tar = tarfile.open(datapath)
        tar.extractall(pypsa_eur_sec_repos_data)

    with open(filepath / "Snakefile", "w") as snakefile:
        snakefile.write(
            resources.read_text("egon.data.datasets.pypsaeursec", "Snakefile")
        )

    subproc.run(
        [
            "snakemake",
            "-j1",
            "--directory",
            filepath,
            "--snakefile",
            filepath / "Snakefile",
            "--use-conda",
            "--conda-frontend=conda",
            "Main",
        ]
    )


def read_network():
    # Set execute_pypsa_eur_sec to False until optional task is implemented
    execute_pypsa_eur_sec = False
    cwd = Path(".")

    if execute_pypsa_eur_sec:
        filepath = cwd / "run-pypsa-eur-sec"
        pypsa_eur_sec_repos = filepath / "pypsa-eur-sec"
        # Read YAML file
        pes_egonconfig = pypsa_eur_sec_repos / "config_egon.yaml"
        with open(pes_egonconfig, "r") as stream:
            data_config = yaml.safe_load(stream)

        simpl = data_config["scenario"]["simpl"][0]
        clusters = data_config["scenario"]["clusters"][0]
        lv = data_config["scenario"]["lv"][0]
        opts = data_config["scenario"]["opts"][0]
        sector_opts = data_config["scenario"]["sector_opts"][0]
        planning_horizons = data_config["scenario"]["planning_horizons"][0]
        file = (
            f"elec_s{simpl}_{clusters}_lv{lv}_{opts}_{sector_opts}"
            f"_{planning_horizons}.nc"
        )

        target_file = (
            pypsa_eur_sec_repos
            / "results"
            / data_config["run"]
            / "postnetworks"
            / file
        )

    else:
        target_file = (
            cwd
            / "data_bundle_egon_data"
            / "pypsa_eur_sec"
            / "2022-07-26-egondata-integration"
            / "postnetworks"
            / "elec_s_37_lv2.0__Co2L0-1H-T-H-B-I-dist1_2050.nc"
        )

    return pypsa.Network(str(target_file))


def clean_database():
    """Remove all components abroad for eGon100RE of the database

    Remove all components abroad and their associated time series of
    the datase for the scenario 'eGon100RE'.

    Parameters
    ----------
    None

    Returns
    -------
    None

    """
    scn_name = "eGon100RE"

    comp_one_port = ["load", "generator", "store", "storage"]

    # delete existing components and associated timeseries
    for comp in comp_one_port:
        db.execute_sql(
            f"""
            DELETE FROM grid.egon_etrago_{comp}_timeseries
            WHERE {comp}_id IN (
                SELECT {comp}_id FROM grid.egon_etrago_{comp}
                WHERE bus IN (
                    SELECT bus_id FROM grid.egon_etrago_bus
                    WHERE country != 'DE'
                    AND scn_name = '{scn_name}')
                AND scn_name = '{scn_name}'
            );

            DELETE FROM grid.egon_etrago_{comp}
            WHERE bus IN (
                SELECT bus_id FROM grid.egon_etrago_bus
                WHERE country != 'DE'
                AND scn_name = '{scn_name}')
            AND scn_name = '{scn_name}';"""
        )

    comp_2_ports = [
        "line",
        "transformer",
        "link",
    ]

    for comp, id in zip(comp_2_ports, ["line_id", "trafo_id", "link_id"]):
        db.execute_sql(
            f"""
            DELETE FROM grid.egon_etrago_{comp}_timeseries
            WHERE scn_name = '{scn_name}'
            AND {id} IN (
                SELECT {id} FROM grid.egon_etrago_{comp}
            WHERE "bus0" IN (
            SELECT bus_id FROM grid.egon_etrago_bus
                WHERE country != 'DE'
                AND scn_name = '{scn_name}')
            AND "bus1" IN (
            SELECT bus_id FROM grid.egon_etrago_bus
                WHERE country != 'DE'
                AND scn_name = '{scn_name}')
            );

            DELETE FROM grid.egon_etrago_{comp}
            WHERE scn_name = '{scn_name}'
            AND "bus0" IN (
            SELECT bus_id FROM grid.egon_etrago_bus
                WHERE country != 'DE'
                AND scn_name = '{scn_name}')
            AND "bus1" IN (
            SELECT bus_id FROM grid.egon_etrago_bus
                WHERE country != 'DE'
                AND scn_name = '{scn_name}')
            ;"""
        )

    db.execute_sql(
        "DELETE FROM grid.egon_etrago_bus "
        "WHERE scn_name = '{scn_name}' "
        "AND country <> 'DE'"
    )


def neighbor_reduction():
    network = read_network()

    network.links.drop("pipe_retrofit", axis="columns", inplace=True)

    wanted_countries = [
        "DE",
        "AT",
        "CH",
        "CZ",
        "PL",
        "SE",
        "NO",
        "DK",
        "GB",
        "NL",
        "BE",
        "FR",
        "LU",
    ]
    foreign_buses = network.buses[
        ~network.buses.index.str.contains("|".join(wanted_countries))
    ]
    network.buses = network.buses.drop(
        network.buses.loc[foreign_buses.index].index
    )

    # drop foreign lines and links from the 2nd row

    network.lines = network.lines.drop(
        network.lines[
            ~network.lines.loc[:, "bus0"].isin(network.buses.index)
            & ~network.lines["bus1"].isin(network.buses.index)
        ].index
    )

    # select all lines which have at bus1 the bus which is kept
    lines_cb_1 = network.lines[
        ~network.lines["bus0"].isin(network.buses.index)
    ]

    # create a load at bus1 with the line's hourly loading
    for i, k in zip(lines_cb_1.bus1.values, lines_cb_1.index):
        network.add(
            "Load",
            f"slack_fix {i} {k}",
            bus=i,
            p_set=network.lines_t.p1[k],
        )
        network.loads.carrier.loc[f"slack_fix {i} {k}"] = lines_cb_1.carrier[k]

    # select all lines which have at bus0 the bus which is kept
    lines_cb_0 = network.lines[
        ~network.lines["bus1"].isin(network.buses.index)
    ]

    # create a load at bus0 with the line's hourly loading
    for i, k in zip(lines_cb_0.bus0.values, lines_cb_0.index):
        network.add(
            "Load",
            f"slack_fix {i} {k}",
            bus=i,
            p_set=network.lines_t.p0[k],
        )
        network.loads.carrier.loc[f"slack_fix {i} {k}"] = lines_cb_0.carrier[k]

    # do the same for links

    network.links = network.links.drop(
        network.links[
            ~network.links["bus0"].isin(network.buses.index)
            & ~network.links["bus1"].isin(network.buses.index)
        ].index
    )

    # select all links which have at bus1 the bus which is kept
    links_cb_1 = network.links[
        ~network.links["bus0"].isin(network.buses.index)
    ]

    # create a load at bus1 with the link's hourly loading
    for i, k in zip(links_cb_1.bus1.values, links_cb_1.index):
        network.add(
            "Load",
            f"slack_fix_links {i} {k}",
            bus=i,
            p_set=network.links_t.p1[k],
        )
        network.loads.carrier.loc[
            f"slack_fix_links {i} {k}"
        ] = links_cb_1.carrier[k]

    # select all links which have at bus0 the bus which is kept
    links_cb_0 = network.links[
        ~network.links["bus1"].isin(network.buses.index)
    ]

    # create a load at bus0 with the link's hourly loading
    for i, k in zip(links_cb_0.bus0.values, links_cb_0.index):
        network.add(
            "Load",
            f"slack_fix_links {i} {k}",
            bus=i,
            p_set=network.links_t.p0[k],
        )
        network.loads.carrier.loc[
            f"slack_fix_links {i} {k}"
        ] = links_cb_0.carrier[k]

    # drop remaining foreign components

    network.lines = network.lines.drop(
        network.lines[
            ~network.lines["bus0"].isin(network.buses.index)
            | ~network.lines["bus1"].isin(network.buses.index)
        ].index
    )

    network.links = network.links.drop(
        network.links[
            ~network.links["bus0"].isin(network.buses.index)
            | ~network.links["bus1"].isin(network.buses.index)
        ].index
    )

    network.transformers = network.transformers.drop(
        network.transformers[
            ~network.transformers["bus0"].isin(network.buses.index)
            | ~network.transformers["bus1"].isin(network.buses.index)
        ].index
    )
    network.generators = network.generators.drop(
        network.generators[
            ~network.generators["bus"].isin(network.buses.index)
        ].index
    )

    network.loads = network.loads.drop(
        network.loads[~network.loads["bus"].isin(network.buses.index)].index
    )

    network.storage_units = network.storage_units.drop(
        network.storage_units[
            ~network.storage_units["bus"].isin(network.buses.index)
        ].index
    )

    components = [
        "loads",
        "generators",
        "lines",
        "buses",
        "transformers",
        "links",
    ]
    for component in components:
        component_t = getattr(network, f"{component}_t")
        for key in component_t.keys():
            columns = [
                column
                for column in component_t[key].columns
                if column not in getattr(network, component).index
            ]
            for column in columns:
                del component_t[key][column]

    # writing components of neighboring countries to etrago tables

    # Set country tag for all buses
    network.buses.country = network.buses.index.str[:2]
    neighbors = network.buses[network.buses.country != "DE"]

    neighbors.loc[:, "new_index"] = (
        db.next_etrago_id("bus") + neighbors.reset_index().index
    )

    # lines, the foreign crossborder lines
    # (without crossborder lines to Germany!)

    neighbor_lines = network.lines[
        network.lines.bus0.isin(neighbors.index)
        & network.lines.bus1.isin(neighbors.index)
    ]
    if not network.lines_t["s_max_pu"].empty:
        neighbor_lines_t = network.lines_t["s_max_pu"][neighbor_lines.index]

    neighbor_lines.reset_index(inplace=True)
    neighbor_lines.bus0 = (
        neighbors.loc[neighbor_lines.bus0, "new_index"].reset_index().new_index
    )
    neighbor_lines.bus1 = (
        neighbors.loc[neighbor_lines.bus1, "new_index"].reset_index().new_index
    )
    neighbor_lines.index += db.next_etrago_id("line")

    if not network.lines_t["s_max_pu"].empty:
        for column in neighbor_lines_t.columns:
            new_index = neighbor_lines[neighbor_lines["name"] == column].index
            neighbor_lines_t.rename(
                columns={column: new_index[0]}, inplace=True
            )

    # links
    neighbor_links = network.links[
        network.links.bus0.isin(neighbors.index)
        & network.links.bus1.isin(neighbors.index)
    ]

    neighbor_links.reset_index(inplace=True)
    neighbor_links.bus0 = (
        neighbors.loc[neighbor_links.bus0, "new_index"].reset_index().new_index
    )
    neighbor_links.bus1 = (
        neighbors.loc[neighbor_links.bus1, "new_index"].reset_index().new_index
    )
    neighbor_links.index += db.next_etrago_id("link")

    # generators
    neighbor_gens = network.generators[
        network.generators.bus.isin(neighbors.index)
    ]
    neighbor_gens_t = network.generators_t["p_max_pu"][
        neighbor_gens[
            neighbor_gens.index.isin(network.generators_t["p_max_pu"].columns)
        ].index
    ]

    neighbor_gens.reset_index(inplace=True)
    neighbor_gens.bus = (
        neighbors.loc[neighbor_gens.bus, "new_index"].reset_index().new_index
    )
    neighbor_gens.index += db.next_etrago_id("generator")

    for column in neighbor_gens_t.columns:
        new_index = neighbor_gens[neighbor_gens["name"] == column].index
        neighbor_gens_t.rename(columns={column: new_index[0]}, inplace=True)

    # loads

    neighbor_loads = network.loads[network.loads.bus.isin(neighbors.index)]
    neighbor_loads_t_index = neighbor_loads.index[
        neighbor_loads.index.isin(network.loads_t.p_set.columns)
    ]
    neighbor_loads_t = network.loads_t["p_set"][neighbor_loads_t_index]

    neighbor_loads.reset_index(inplace=True)
    neighbor_loads.bus = (
        neighbors.loc[neighbor_loads.bus, "new_index"].reset_index().new_index
    )
    neighbor_loads.index += db.next_etrago_id("load")

    for column in neighbor_loads_t.columns:
        new_index = neighbor_loads[neighbor_loads["index"] == column].index
        neighbor_loads_t.rename(columns={column: new_index[0]}, inplace=True)

    # stores
    neighbor_stores = network.stores[network.stores.bus.isin(neighbors.index)]
    neighbor_stores_t_index = neighbor_stores.index[
        neighbor_stores.index.isin(network.stores_t.e_min_pu.columns)
    ]
    neighbor_stores_t = network.stores_t["e_min_pu"][neighbor_stores_t_index]

    neighbor_stores.reset_index(inplace=True)
    neighbor_stores.bus = (
        neighbors.loc[neighbor_stores.bus, "new_index"].reset_index().new_index
    )
    neighbor_stores.index += db.next_etrago_id("store")

    for column in neighbor_stores_t.columns:
        new_index = neighbor_stores[neighbor_stores["name"] == column].index
        neighbor_stores_t.rename(columns={column: new_index[0]}, inplace=True)

    # storage_units
    neighbor_storage = network.storage_units[
        network.storage_units.bus.isin(neighbors.index)
    ]
    neighbor_storage_t_index = neighbor_storage.index[
        neighbor_storage.index.isin(network.storage_units_t.inflow.columns)
    ]
    neighbor_storage_t = network.storage_units_t["inflow"][
        neighbor_storage_t_index
    ]

    neighbor_storage.reset_index(inplace=True)
    neighbor_storage.bus = (
        neighbors.loc[neighbor_storage.bus, "new_index"]
        .reset_index()
        .new_index
    )
    neighbor_storage.index += db.next_etrago_id("storage")

    for column in neighbor_storage_t.columns:
        new_index = neighbor_storage[neighbor_storage["name"] == column].index
        neighbor_storage_t.rename(columns={column: new_index[0]}, inplace=True)

    # Connect to local database
    engine = db.engine()

    neighbors.loc[:, "scn_name"] = "eGon100RE"
    neighbors.index = neighbors.loc[:, "new_index"]

    # Correct geometry for non AC buses
    carriers = set(neighbors.carrier.to_list())
    carriers = [e for e in carriers if e not in ("AC", "biogas")]
    non_AC_neighbors = pd.DataFrame()
    for c in carriers:
        c_neighbors = neighbors[neighbors.carrier == c].set_index(
            "location", drop=False
        )
        for i in ["x", "y"]:
            c_neighbors = c_neighbors.drop(i, axis=1)
        coordinates = neighbors[neighbors.carrier == "AC"][
            ["location", "x", "y"]
        ].set_index("location")
        c_neighbors = pd.concat([coordinates, c_neighbors], axis=1).set_index(
            "new_index", drop=False
        )
        non_AC_neighbors = non_AC_neighbors.append(c_neighbors)
    neighbors = neighbors[neighbors.carrier == "AC"].append(non_AC_neighbors)

    for i in ["new_index", "control", "generator", "location", "sub_network"]:
        neighbors = neighbors.drop(i, axis=1)

    # Add geometry column
    neighbors = (
        gpd.GeoDataFrame(
            neighbors, geometry=gpd.points_from_xy(neighbors.x, neighbors.y)
        )
        .rename_geometry("geom")
        .set_crs(4326)
    )

    # Unify carrier names
    neighbors.carrier = neighbors.carrier.str.replace(" ", "_")
    neighbors.carrier.replace(
        {
            "gas": "CH4",
            "gas_for_industry": "CH4_for_industry",
            "H2": "H2_grid",
        },
        inplace=True,
    )

    neighbors.to_postgis(
        "egon_etrago_bus",
        engine,
        schema="grid",
        if_exists="append",
        index=True,
        index_label="bus_id",
    )

    # prepare and write neighboring crossborder lines to etrago tables
    def lines_to_etrago(neighbor_lines=neighbor_lines, scn="eGon100RE"):
        neighbor_lines.loc[:, "scn_name"] = scn
        neighbor_lines.loc[:, "cables"] = 3 * neighbor_lines.loc[
            :, "num_parallel"
        ].astype(int)
        neighbor_lines.loc[:, "s_nom"] = neighbor_lines.loc[:, "s_nom_min"]

        for i in [
            "name",
            "x_pu_eff",
            "r_pu_eff",
            "sub_network",
            "x_pu",
            "r_pu",
            "g_pu",
            "b_pu",
            "s_nom_opt",
        ]:
            neighbor_lines = neighbor_lines.drop(i, axis=1)

        # Define geometry and add to lines dataframe as 'topo'
        gdf = gpd.GeoDataFrame(index=neighbor_lines.index)
        gdf["geom_bus0"] = neighbors.geom[neighbor_lines.bus0].values
        gdf["geom_bus1"] = neighbors.geom[neighbor_lines.bus1].values
        gdf["geometry"] = gdf.apply(
            lambda x: LineString([x["geom_bus0"], x["geom_bus1"]]), axis=1
        )

        neighbor_lines = (
            gpd.GeoDataFrame(neighbor_lines, geometry=gdf["geometry"])
            .rename_geometry("topo")
            .set_crs(4326)
        )

        neighbor_lines["lifetime"] = get_sector_parameters("electricity", scn)[
            "lifetime"
        ]["ac_ehv_overhead_line"]

        neighbor_lines.to_postgis(
            "egon_etrago_line",
            engine,
            schema="grid",
            if_exists="append",
            index=True,
            index_label="line_id",
        )

    lines_to_etrago(neighbor_lines=neighbor_lines, scn="eGon100RE")
    lines_to_etrago(neighbor_lines=neighbor_lines, scn="eGon2035")

    def links_to_etrago(neighbor_links, scn="eGon100RE", extendable=True):
        """Prepare and write neighboring crossborder links to eTraGo table

        This function prepare the neighboring crossborder links
        generated with the PyPSA-eur-sec (p-e-s) run by:
          * Delete the useless columns
          * If extendable is false only (non default case):
              * Replace p_nom = 0 with the p_nom_op values (arrising
                from the p-e-s optimisation)
              * Setting p_nom_extendable to false
          * Add geomtry to the links: 'geom' and 'topo' columns
          * Change the name of the carriers to have the consistent in
            eGon-data

        The function insert then the links to the eTraGo table and has
        no return.

        Parameters
        ----------
        neighbor_links : pandas.DataFrame
            Dataframe containing the neighboring crossborder links
        scn : str
            Name of the scenario
        extendable : bool
            Boolean expressing if the links should be extendable or not

        Returns
        -------
        None

        """
        neighbor_links.loc[:, "scn_name"] = scn

        if extendable is True:
            neighbor_links = neighbor_links.drop(
                columns=[
                    "name",
                    "geometry",
                    "tags",
                    "under_construction",
                    "underground",
                    "underwater_fraction",
                    "bus2",
                    "bus3",
                    "bus4",
                    "efficiency2",
                    "efficiency3",
                    "efficiency4",
                    "lifetime",
                    "p_nom_opt",
                    "pipe_retrofit",
                ],
                errors="ignore",
            )

        elif extendable is False:
            neighbor_links = neighbor_links.drop(
                columns=[
                    "name",
                    "geometry",
                    "tags",
                    "under_construction",
                    "underground",
                    "underwater_fraction",
                    "bus2",
                    "bus3",
                    "bus4",
                    "efficiency2",
                    "efficiency3",
                    "efficiency4",
                    "lifetime",
                    "p_nom",
                    "p_nom_extendable",
                    "pipe_retrofit",
                ],
                errors="ignore",
            )
            neighbor_links = neighbor_links.rename(
                columns={"p_nom_opt": "p_nom"}
            )
            neighbor_links["p_nom_extendable"] = False

        # Define geometry and add to lines dataframe as 'topo'
        gdf = gpd.GeoDataFrame(index=neighbor_links.index)
        gdf["geom_bus0"] = neighbors.geom[neighbor_links.bus0].values
        gdf["geom_bus1"] = neighbors.geom[neighbor_links.bus1].values
        gdf["geometry"] = gdf.apply(
            lambda x: LineString([x["geom_bus0"], x["geom_bus1"]]), axis=1
        )

        neighbor_links = (
            gpd.GeoDataFrame(neighbor_links, geometry=gdf["geometry"])
            .rename_geometry("topo")
            .set_crs(4326)
        )

        # Unify carrier names
        neighbor_links.carrier = neighbor_links.carrier.str.replace(" ", "_")

        neighbor_links.carrier.replace(
            {
                "H2_Electrolysis": "power_to_H2",
                "H2_Fuel_Cell": "H2_to_power",
                "H2_pipeline_retrofitted": "H2_retrofit",
                "SMR": "CH4_to_H2",
                "Sabatier": "H2_to_CH4",
                "gas_for_industry": "CH4_for_industry",
                "gas_pipeline": "CH4",
            },
            inplace=True,
        )

        neighbor_links.to_postgis(
            "egon_etrago_link",
            engine,
            schema="grid",
            if_exists="append",
            index=True,
            index_label="link_id",
        )

    non_extendable_links_carriers = [
        "H2 pipeline retrofitted",
        "gas pipeline",
        "biogas to gas",
    ]

    # delete unwanted carriers for eTraGo
    excluded_carriers = ["gas for industry CC", "SMR CC", "biogas to gas"]
    neighbor_links = neighbor_links[
        ~neighbor_links.carrier.isin(excluded_carriers)
    ]

    links_to_etrago(
        neighbor_links[
            ~neighbor_links.carrier.isin(non_extendable_links_carriers)
        ],
        "eGon100RE",
    )
    links_to_etrago(
        neighbor_links[
            neighbor_links.carrier.isin(non_extendable_links_carriers)
        ],
        "eGon100RE",
        extendable=False,
    )

    links_to_etrago(neighbor_links[neighbor_links.carrier == "DC"], "eGon2035")

    # prepare neighboring generators for etrago tables
    neighbor_gens.loc[:, "scn_name"] = "eGon100RE"
    neighbor_gens.loc[:, "p_nom"] = neighbor_gens.loc[:, "p_nom_opt"]
    neighbor_gens.loc[:, "p_nom_extendable"] = False

    # Unify carrier names
    neighbor_gens.carrier = neighbor_gens.carrier.str.replace(" ", "_")

    neighbor_gens.carrier.replace(
        {
            "onwind": "wind_onshore",
            "ror": "run_of_river",
            "offwind-ac": "wind_offshore",
            "offwind-dc": "wind_offshore",
            "urban_central_solar_thermal": (
                "urban_central_solar_thermal_collector"
            ),
            "residential_rural_solar_thermal": (
                "residential_rural_solar_thermal_collector"
            ),
            "services_rural_solar_thermal": (
                "services_rural_solar_thermal_collector"
            ),
        },
        inplace=True,
    )

    for i in ["name", "weight", "lifetime", "p_set", "q_set", "p_nom_opt"]:
        neighbor_gens = neighbor_gens.drop(i, axis=1)

    neighbor_gens.to_sql(
        "egon_etrago_generator",
        engine,
        schema="grid",
        if_exists="append",
        index=True,
        index_label="generator_id",
    )

    # prepare neighboring loads for etrago tables
    neighbor_loads.loc[:, "scn_name"] = "eGon100RE"

    # Unify carrier names
    neighbor_loads.carrier = neighbor_loads.carrier.str.replace(" ", "_")

    neighbor_loads.carrier.replace(
        {
            "electricity": "AC",
            "DC": "AC",
            "industry_electricity": "AC",
            "H2_pipeline_retrofitted": "H2_system_boundary",
            "gas_pipeline": "CH4_system_boundary",
            "gas_for_industry": "CH4_for_industry",
        },
        inplace=True,
    )

    neighbor_loads = neighbor_loads.drop(
        columns=["index"],
        errors="ignore",
    )

    neighbor_loads.to_sql(
        "egon_etrago_load",
        engine,
        schema="grid",
        if_exists="append",
        index=True,
        index_label="load_id",
    )

    # prepare neighboring stores for etrago tables
<<<<<<< HEAD
    def stores_to_etrago(neighbor_stores, scn="eGon100RE", extendable=True):
        """Prepare and write neighboring stores to eTraGo table
=======
    neighbor_stores.loc[:, "scn_name"] = "eGon100RE"
>>>>>>> 59e17b7a

        This function prepare the neighboring stores generated with
        the PyPSA-eur-sec (p-e-s) run by:
          * Delete the useless columns
          * If extendable is false only (non default case):
              * Replace p_nom = 0 with the p_nom_op values (arrising
                from the p-e-s optimisation)
              * Setting p_nom_extendable to false
          * Change the name of the carriers to have the consistent in
            eGon-data

        The function insert then the stores to the eTraGo table and has
        no return.

        Parameters
        ----------
        neighbor_stores : pandas.DataFrame
            Dataframe containing the neighboring stores
        scn : str
            Name of the scenario
        extendable : bool
            Boolean expressing if the stores should be extendable or not

        Returns
        -------
        None

        """
        neighbor_stores["scn_name"] = scn

        if extendable is True:
            neighbor_stores = neighbor_stores.drop(
                columns=[
                    "name",
                    "p_set",
                    "q_set",
                    "e_nom_opt",
                    "lifetime",
                ],
                errors="ignore",
            )

        elif extendable is False:
            neighbor_stores = neighbor_stores.drop(
                columns=[
                    "name",
                    "p_set",
                    "q_set",
                    "e_nom",
                    "lifetime",
                    "e_nom_extendable",
                ],
                errors="ignore",
            )
            neighbor_stores = neighbor_stores.rename(
                columns={"e_nom_opt": "e_nom"}
            )
            neighbor_stores["e_nom_extendable"] = False

        # Unify carrier names
        neighbor_stores.carrier = neighbor_stores.carrier.str.replace(" ", "_")

        neighbor_stores.carrier.replace(
            {
                "Li_ion": "battery",
                "gas": "CH4",
            },
            inplace=True,
        )
        neighbor_stores.loc[
            (
                (neighbor_stores.e_nom_max <= 1e9)
                & (neighbor_stores.carrier == "H2")
            ),
            "carrier",
        ] = "H2_underground"
        neighbor_stores.loc[
            (
                (neighbor_stores.e_nom_max > 1e9)
                & (neighbor_stores.carrier == "H2")
            ),
            "carrier",
        ] = "H2_overground"

        neighbor_stores.to_sql(
            "egon_etrago_store",
            engine,
            schema="grid",
            if_exists="append",
            index=True,
            index_label="store_id",
        )

    stores_to_etrago(
        neighbor_stores[neighbor_stores.carrier != "gas"],
        "eGon100RE",
        extendable=True,
    )
    stores_to_etrago(
        neighbor_stores[neighbor_stores.carrier == "gas"],
        "eGon100RE",
        extendable=False,
    )

    # prepare neighboring storage_units for etrago tables
    neighbor_storage.loc[:, "scn_name"] = "eGon100RE"

    # Unify carrier names
    neighbor_storage.carrier = neighbor_storage.carrier.str.replace(" ", "_")

    neighbor_storage.carrier.replace(
        {"PHS": "pumped_hydro", "hydro": "reservoir"}, inplace=True
    )

    for i in ["name", "p_nom_opt"]:
        neighbor_storage = neighbor_storage.drop(i, axis=1)

    neighbor_storage.to_sql(
        "egon_etrago_storage",
        engine,
        schema="grid",
        if_exists="append",
        index=True,
        index_label="storage_id",
    )

    # writing neighboring loads_t p_sets to etrago tables

    neighbor_loads_t_etrago = pd.DataFrame(
        columns=["scn_name", "temp_id", "p_set"],
        index=neighbor_loads_t.columns,
    )
    neighbor_loads_t_etrago["scn_name"] = "eGon100RE"
    neighbor_loads_t_etrago["temp_id"] = 1
    for column in neighbor_loads_t.columns:
        neighbor_loads_t_etrago.at[column, "p_set"] = neighbor_loads_t.loc[
            :, column
        ].values.tolist()

    neighbor_loads_t_etrago.to_sql(
        "egon_etrago_load_timeseries",
        engine,
        schema="grid",
        if_exists="append",
        index=True,
        index_label="load_id",
    )

    # writing neighboring generator_t p_max_pu to etrago tables
    neighbor_gens_t_etrago = pd.DataFrame(
        columns=["scn_name", "temp_id", "p_max_pu"],
        index=neighbor_gens_t.columns,
    )
    neighbor_gens_t_etrago["scn_name"] = "eGon100RE"
    neighbor_gens_t_etrago["temp_id"] = 1
    for column in neighbor_gens_t.columns:
        neighbor_gens_t_etrago.at[column, "p_max_pu"] = neighbor_gens_t.loc[
            :, column
        ].values.tolist()

    neighbor_gens_t_etrago.to_sql(
        "egon_etrago_generator_timeseries",
        engine,
        schema="grid",
        if_exists="append",
        index=True,
        index_label="generator_id",
    )

    # writing neighboring stores_t e_min_pu to etrago tables
    neighbor_stores_t_etrago = pd.DataFrame(
        columns=["scn_name", "temp_id", "e_min_pu"],
        index=neighbor_stores_t.columns,
    )
    neighbor_stores_t_etrago["scn_name"] = "eGon100RE"
    neighbor_stores_t_etrago["temp_id"] = 1
    for column in neighbor_stores_t.columns:
        neighbor_stores_t_etrago.at[
            column, "e_min_pu"
        ] = neighbor_stores_t.loc[:, column].values.tolist()

    neighbor_stores_t_etrago.to_sql(
        "egon_etrago_store_timeseries",
        engine,
        schema="grid",
        if_exists="append",
        index=True,
        index_label="store_id",
    )

    # writing neighboring storage_units inflow to etrago tables
    neighbor_storage_t_etrago = pd.DataFrame(
        columns=["scn_name", "temp_id", "inflow"],
        index=neighbor_storage_t.columns,
    )
    neighbor_storage_t_etrago["scn_name"] = "eGon100RE"
    neighbor_storage_t_etrago["temp_id"] = 1
    for column in neighbor_storage_t.columns:
        neighbor_storage_t_etrago.at[
            column, "inflow"
        ] = neighbor_storage_t.loc[:, column].values.tolist()

    neighbor_storage_t_etrago.to_sql(
        "egon_etrago_storage_timeseries",
        engine,
        schema="grid",
        if_exists="append",
        index=True,
        index_label="storage_id",
    )

    # writing neighboring lines_t s_max_pu to etrago tables
    if not network.lines_t["s_max_pu"].empty:
        neighbor_lines_t_etrago = pd.DataFrame(
            columns=["scn_name", "s_max_pu"], index=neighbor_lines_t.columns
        )
        neighbor_lines_t_etrago["scn_name"] = "eGon100RE"

        for column in neighbor_lines_t.columns:
            neighbor_lines_t_etrago.at[
                column, "s_max_pu"
            ] = neighbor_lines_t.loc[:, column].values.tolist()

        neighbor_lines_t_etrago.to_sql(
            "egon_etrago_line_timeseries",
            engine,
            schema="grid",
            if_exists="append",
            index=True,
            index_label="line_id",
        )


def overwrite_H2_pipeline_share():
    """Overwrite retrofitted_CH4pipeline-to-H2pipeline_share value

    Overwrite retrofitted_CH4pipeline-to-H2pipeline_share in the
    scenario parameter table if p-e-s is run.
    This function write in the database and has no return.

    """
    scn_name = "eGon100RE"
    # Select source and target from dataset configuration
    target = egon.data.config.datasets()["pypsa-eur-sec"]["target"]

    n = read_network()

    H2_pipelines = n.links[n.links["carrier"] == "H2 pipeline retrofitted"]
    CH4_pipelines = n.links[n.links["carrier"] == "gas pipeline"]
    H2_pipes_share = np.mean(
        [
            (i / j)
            for i, j in zip(
                H2_pipelines.p_nom_opt.to_list(), CH4_pipelines.p_nom.to_list()
            )
        ]
    )
    logger.info(
        "retrofitted_CH4pipeline-to-H2pipeline_share = " + str(H2_pipes_share)
    )

    parameters = db.select_dataframe(
        f"""
        SELECT *
        FROM {target['scenario_parameters']['schema']}.{target['scenario_parameters']['table']}
        WHERE name = '{scn_name}'
        """
    )

    gas_param = parameters.loc[0, "gas_parameters"]
    gas_param["retrofitted_CH4pipeline-to-H2pipeline_share"] = H2_pipes_share
    gas_param = json.dumps(gas_param)

    # Update data in db
    db.execute_sql(
        f"""
    UPDATE {target['scenario_parameters']['schema']}.{target['scenario_parameters']['table']}
    SET gas_parameters = '{gas_param}'
    WHERE name = '{scn_name}';
    """
    )


def overwrite_max_gas_generation_overtheyear():
    """Overwrite max_gas_generation_overtheyear in scenario parameter table

    Overwrite max_gas_generation_overtheyear in scenario parameter
    table if p-e-s is run.
    This function write in the database and has no return.

    """
    scn_name = "eGon100RE"

    # Select source and target from dataset configuration
    target = config.datasets()["gas_prod"]["target"]

    if execute_pypsa_eur_sec:
        n = read_network()
        max_value = n.stores[n.stores["carrier"] == "biogas"].loc[
            "DE0 0 biogas", "e_initial"
        ]

        parameters = db.select_dataframe(
            f"""
            SELECT *
            FROM {target['scenario_parameters']['schema']}.{target['scenario_parameters']['table']}
            WHERE name = '{scn_name}'
            """
        )

        gas_param = parameters.loc[0, "gas_parameters"]
        gas_param["max_gas_generation_overtheyear"] = {"biogas": max_value}
        gas_param = json.dumps(gas_param)

        # Update data in db
        db.execute_sql(
            f"""
        UPDATE {target['scenario_parameters']['schema']}.{target['scenario_parameters']['table']}
        SET gas_parameters = '{gas_param}'
        WHERE name = '{scn_name}';
        """
        )


# Skip execution of pypsa-eur-sec by default until optional task is implemented
execute_pypsa_eur_sec = False

if execute_pypsa_eur_sec:
    tasks = (
        run_pypsa_eur_sec,
        clean_database,
        neighbor_reduction,
        overwrite_H2_pipeline_share,
        overwrite_max_gas_generation_overtheyear,
    )
else:
    tasks = (
        clean_database,
        neighbor_reduction,
    )


class PypsaEurSec(Dataset):
    def __init__(self, dependencies):
        super().__init__(
            name="PypsaEurSec",
            version="0.0.10",
            dependencies=dependencies,
            tasks=tasks,
        )<|MERGE_RESOLUTION|>--- conflicted
+++ resolved
@@ -882,12 +882,8 @@
     )
 
     # prepare neighboring stores for etrago tables
-<<<<<<< HEAD
     def stores_to_etrago(neighbor_stores, scn="eGon100RE", extendable=True):
         """Prepare and write neighboring stores to eTraGo table
-=======
-    neighbor_stores.loc[:, "scn_name"] = "eGon100RE"
->>>>>>> 59e17b7a
 
         This function prepare the neighboring stores generated with
         the PyPSA-eur-sec (p-e-s) run by:
@@ -1131,7 +1127,7 @@
     """
     scn_name = "eGon100RE"
     # Select source and target from dataset configuration
-    target = egon.data.config.datasets()["pypsa-eur-sec"]["target"]
+    target = config.datasets()["pypsa-eur-sec"]["target"]
 
     n = read_network()
 
@@ -1152,7 +1148,11 @@
     parameters = db.select_dataframe(
         f"""
         SELECT *
-        FROM {target['scenario_parameters']['schema']}.{target['scenario_parameters']['table']}
+        FROM {
+            target['scenario_parameters']['schema']
+        }.{
+            target['scenario_parameters']['table']
+        }
         WHERE name = '{scn_name}'
         """
     )
@@ -1164,7 +1164,11 @@
     # Update data in db
     db.execute_sql(
         f"""
-    UPDATE {target['scenario_parameters']['schema']}.{target['scenario_parameters']['table']}
+    UPDATE {
+        target['scenario_parameters']['schema']
+    }.{
+        target['scenario_parameters']['table']
+    }
     SET gas_parameters = '{gas_param}'
     WHERE name = '{scn_name}';
     """
@@ -1193,7 +1197,11 @@
         parameters = db.select_dataframe(
             f"""
             SELECT *
-            FROM {target['scenario_parameters']['schema']}.{target['scenario_parameters']['table']}
+            FROM {
+                target['scenario_parameters']['schema']
+            }.{
+                target['scenario_parameters']['table']
+            }
             WHERE name = '{scn_name}'
             """
         )
@@ -1205,7 +1213,11 @@
         # Update data in db
         db.execute_sql(
             f"""
-        UPDATE {target['scenario_parameters']['schema']}.{target['scenario_parameters']['table']}
+        UPDATE {
+            target['scenario_parameters']['schema']
+        }.{
+            target['scenario_parameters']['table']
+        }
         SET gas_parameters = '{gas_param}'
         WHERE name = '{scn_name}';
         """

# -*- coding: utf-8 -*-
"""
The central module containing all code dealing with importing gas storages data
"""
from pathlib import Path
from telnetlib import GA
import ast

import geopandas
import numpy as np
import pandas as pd

from egon.data import config, db
from egon.data.config import settings
from egon.data.datasets import Dataset
from egon.data.datasets.ch4_prod import assign_bus_id
from egon.data.datasets.gas_grid import (
    ch4_nodes_number_G,
    define_gas_nodes_list,
)
<<<<<<< HEAD
from egon.data.datasets.gas_prod import assign_bus_id
from egon.data.datasets.scenario_parameters import get_sector_parameters
=======
>>>>>>> 1f7c6e0f


class CH4Storages(Dataset):
    def __init__(self, dependencies):
        super().__init__(
            name="CH4Storages",
            version="0.0.2",
            dependencies=dependencies,
            tasks=(insert_ch4_storages),
        )


def import_installed_ch4_storages(scn_name):
    """Define dataframe containing the ch4 storage units in Germany from the SciGRID_gas data

    Parameters
    ----------
    scn_name : str
        Name of the scenario

    Returns
    -------
    Gas_storages_list :
        Dataframe containing the gas storages units in Germany

    """
    target_file = (
        Path(".") / "datasets" / "gas_data" / "data" / "IGGIELGN_Storages.csv"
    )

    Gas_storages_list = pd.read_csv(
        target_file,
        delimiter=";",
        decimal=".",
        usecols=["lat", "long", "country_code", "param"],
    )

    Gas_storages_list = Gas_storages_list[
        Gas_storages_list["country_code"].str.match("DE")
    ]

    # Define new columns
    max_workingGas_M_m3 = []
    NUTS1 = []
    end_year = []
    for index, row in Gas_storages_list.iterrows():
        param = ast.literal_eval(row["param"])
        NUTS1.append(param["nuts_id_1"])
        end_year.append(param["end_year"])
        max_workingGas_M_m3.append(param["max_workingGas_M_m3"])

    Gas_storages_list = Gas_storages_list.assign(NUTS1=NUTS1)

    # Calculate e_nom
    conv_factor = 10830  # gross calorific value = 39 MJ/m3 (eurogas.org)
    Gas_storages_list["e_nom"] = [conv_factor * i for i in max_workingGas_M_m3]

    end_year = [float("inf") if x == None else x for x in end_year]
    Gas_storages_list = Gas_storages_list.assign(end_year=end_year)

    # Cut data to federal state if in testmode
    boundary = settings()["egon-data"]["--dataset-boundary"]
    if boundary != "Everything":
        map_states = {
            "Baden-Württemberg": "DE1",
            "Nordrhein-Westfalen": "DEA",
            "Hessen": "DE7",
            "Brandenburg": "DE4",
            "Bremen": "DE5",
            "Rheinland-Pfalz": "DEB",
            "Sachsen-Anhalt": "DEE",
            "Schleswig-Holstein": "DEF",
            "Mecklenburg-Vorpommern": "DE8",
            "Thüringen": "DEG",
            "Niedersachsen": "DE9",
            "Sachsen": "DED",
            "Hamburg": "DE6",
            "Saarland": "DEC",
            "Berlin": "DE3",
            "Bayern": "DE2",
        }

        Gas_storages_list = Gas_storages_list[
            Gas_storages_list["NUTS1"].isin([map_states[boundary], np.nan])
        ]

    # Remove unused storage units
    Gas_storages_list = Gas_storages_list[
        Gas_storages_list["end_year"] >= 2035
    ]

    Gas_storages_list = Gas_storages_list.rename(
        columns={"lat": "y", "long": "x"}
    )
    Gas_storages_list = geopandas.GeoDataFrame(
        Gas_storages_list,
        geometry=geopandas.points_from_xy(
            Gas_storages_list["x"], Gas_storages_list["y"]
        ),
    )
    Gas_storages_list = Gas_storages_list.rename(
        columns={"geometry": "geom"}
    ).set_geometry("geom", crs=4326)

    # Match to associated gas bus
    Gas_storages_list = Gas_storages_list.reset_index(drop=True)
    Gas_storages_list = assign_bus_id(Gas_storages_list, scn_name, "CH4")

    # Add missing columns
    c = {"scn_name": scn_name, "carrier": "CH4"}
    Gas_storages_list = Gas_storages_list.assign(**c)

    # Remove useless columns
    Gas_storages_list = Gas_storages_list.drop(
        columns=[
            "x",
            "y",
            "param",
            "country_code",
            "NUTS1",
            "end_year",
            "geom",
            "bus_id",
        ]
    )

    return Gas_storages_list


def import_ch4_grid_capacity(scn_name):
    """Define dataframe containing the modelling of the CH4 grid storage
    capacity. The whole storage capacity of the grid (130000 MWh, estimation of
    the Bundesnetzagentur) is split uniformly between all the german CH4 nodes
    of the grid. The capacities of the pipes are not considerated.

    Parameters
    ----------
    scn_name : str
        Name of the scenario.

    Returns
    -------
    Gas_storages_list :
        Dataframe containing the gas stores in Germany modelling the gas grid storage capacity

    """
    # Select source from dataset configuration
    source = config.datasets()["gas_stores"]["source"]

    Gas_grid_capacity = 130000  # Storage capacity of the CH4 grid - G.Volk "Die Herauforderung an die Bundesnetzagentur die Energiewende zu meistern" Berlin, Dec 2012
    N_ch4_nodes_G = ch4_nodes_number_G(
        define_gas_nodes_list()
    )  # Number of nodes in Germany
    Store_capacity = (
        Gas_grid_capacity / N_ch4_nodes_G
    )  # Storage capacity associated to each CH4 node of the german grid

    sql_gas = f"""SELECT bus_id, scn_name, carrier, geom
                FROM {source['buses']['schema']}.{source['buses']['table']}
                WHERE carrier = 'CH4' AND scn_name = '{scn_name}'
                AND country = 'DE';"""
    Gas_storages_list = db.select_geodataframe(sql_gas, epsg=4326)

    # Add missing column
    Gas_storages_list["bus"] = Gas_storages_list["bus_id"]
    if scn_name == "eGon100RE":
        Gas_storages_list["e_nom"] = Store_capacity * (
            1
            - get_sector_parameters("gas", scn_name)[
                "retrofitted_CH4pipeline-to-H2pipeline_share"
            ]
        )
    else:
        Gas_storages_list["e_nom"] = Store_capacity

    # Remove useless columns
    Gas_storages_list = Gas_storages_list.drop(columns=["bus_id", "geom"])

    return Gas_storages_list


def insert_ch4_stores(scn_name):
    """Insert gas stores for specific scenario
    Parameters
    ----------
    scn_name : str
        Name of the scenario.

    Returns
    ----
    None"""

    # Connect to local database
    engine = db.engine()

    # Select target from dataset configuration
    source = config.datasets()["gas_stores"]["source"]
    target = config.datasets()["gas_stores"]["target"]

    # Clean table
    db.execute_sql(
        f"""
        DELETE FROM {target['stores']['schema']}.{target['stores']['table']}  
        WHERE "carrier" = 'CH4'
        AND scn_name = '{scn_name}'
        AND bus IN (
            SELECT bus_id FROM {source['buses']['schema']}.{source['buses']['table']}
            WHERE scn_name = '{scn_name}' 
            AND country = 'DE'
            );
        """
    )

    gas_storages_list = pd.concat(
        [
            import_installed_ch4_storages(scn_name),
            import_ch4_grid_capacity(scn_name),
        ]
    )

    # Aggregate ch4 stores with same properties at the same bus
    gas_storages_list = (
        gas_storages_list.groupby(["bus", "carrier", "scn_name"])
        .agg({"e_nom": "sum"})
        .reset_index(drop=False)
    )

    new_id = db.next_etrago_id("store")
    gas_storages_list["store_id"] = range(
        new_id, new_id + len(gas_storages_list)
    )

    # Insert data to db
    gas_storages_list.to_sql(
        target["stores"]["table"],
        engine,
        schema=target["stores"]["schema"],
        index=False,
        if_exists="append",
    )


def insert_ch4_storages():
    """Overall function for importing the gas stores for both scenarios

    Returns
    -------
    None.
    """
    insert_ch4_stores("eGon2035")
    insert_ch4_stores("eGon100RE")
<|MERGE_RESOLUTION|>--- conflicted
+++ resolved
@@ -1,276 +1,272 @@
-# -*- coding: utf-8 -*-
-"""
-The central module containing all code dealing with importing gas storages data
-"""
-from pathlib import Path
-from telnetlib import GA
-import ast
-
-import geopandas
-import numpy as np
-import pandas as pd
-
-from egon.data import config, db
-from egon.data.config import settings
-from egon.data.datasets import Dataset
-from egon.data.datasets.ch4_prod import assign_bus_id
-from egon.data.datasets.gas_grid import (
-    ch4_nodes_number_G,
-    define_gas_nodes_list,
-)
-<<<<<<< HEAD
-from egon.data.datasets.gas_prod import assign_bus_id
-from egon.data.datasets.scenario_parameters import get_sector_parameters
-=======
->>>>>>> 1f7c6e0f
-
-
-class CH4Storages(Dataset):
-    def __init__(self, dependencies):
-        super().__init__(
-            name="CH4Storages",
-            version="0.0.2",
-            dependencies=dependencies,
-            tasks=(insert_ch4_storages),
-        )
-
-
-def import_installed_ch4_storages(scn_name):
-    """Define dataframe containing the ch4 storage units in Germany from the SciGRID_gas data
-
-    Parameters
-    ----------
-    scn_name : str
-        Name of the scenario
-
-    Returns
-    -------
-    Gas_storages_list :
-        Dataframe containing the gas storages units in Germany
-
-    """
-    target_file = (
-        Path(".") / "datasets" / "gas_data" / "data" / "IGGIELGN_Storages.csv"
-    )
-
-    Gas_storages_list = pd.read_csv(
-        target_file,
-        delimiter=";",
-        decimal=".",
-        usecols=["lat", "long", "country_code", "param"],
-    )
-
-    Gas_storages_list = Gas_storages_list[
-        Gas_storages_list["country_code"].str.match("DE")
-    ]
-
-    # Define new columns
-    max_workingGas_M_m3 = []
-    NUTS1 = []
-    end_year = []
-    for index, row in Gas_storages_list.iterrows():
-        param = ast.literal_eval(row["param"])
-        NUTS1.append(param["nuts_id_1"])
-        end_year.append(param["end_year"])
-        max_workingGas_M_m3.append(param["max_workingGas_M_m3"])
-
-    Gas_storages_list = Gas_storages_list.assign(NUTS1=NUTS1)
-
-    # Calculate e_nom
-    conv_factor = 10830  # gross calorific value = 39 MJ/m3 (eurogas.org)
-    Gas_storages_list["e_nom"] = [conv_factor * i for i in max_workingGas_M_m3]
-
-    end_year = [float("inf") if x == None else x for x in end_year]
-    Gas_storages_list = Gas_storages_list.assign(end_year=end_year)
-
-    # Cut data to federal state if in testmode
-    boundary = settings()["egon-data"]["--dataset-boundary"]
-    if boundary != "Everything":
-        map_states = {
-            "Baden-Württemberg": "DE1",
-            "Nordrhein-Westfalen": "DEA",
-            "Hessen": "DE7",
-            "Brandenburg": "DE4",
-            "Bremen": "DE5",
-            "Rheinland-Pfalz": "DEB",
-            "Sachsen-Anhalt": "DEE",
-            "Schleswig-Holstein": "DEF",
-            "Mecklenburg-Vorpommern": "DE8",
-            "Thüringen": "DEG",
-            "Niedersachsen": "DE9",
-            "Sachsen": "DED",
-            "Hamburg": "DE6",
-            "Saarland": "DEC",
-            "Berlin": "DE3",
-            "Bayern": "DE2",
-        }
-
-        Gas_storages_list = Gas_storages_list[
-            Gas_storages_list["NUTS1"].isin([map_states[boundary], np.nan])
-        ]
-
-    # Remove unused storage units
-    Gas_storages_list = Gas_storages_list[
-        Gas_storages_list["end_year"] >= 2035
-    ]
-
-    Gas_storages_list = Gas_storages_list.rename(
-        columns={"lat": "y", "long": "x"}
-    )
-    Gas_storages_list = geopandas.GeoDataFrame(
-        Gas_storages_list,
-        geometry=geopandas.points_from_xy(
-            Gas_storages_list["x"], Gas_storages_list["y"]
-        ),
-    )
-    Gas_storages_list = Gas_storages_list.rename(
-        columns={"geometry": "geom"}
-    ).set_geometry("geom", crs=4326)
-
-    # Match to associated gas bus
-    Gas_storages_list = Gas_storages_list.reset_index(drop=True)
-    Gas_storages_list = assign_bus_id(Gas_storages_list, scn_name, "CH4")
-
-    # Add missing columns
-    c = {"scn_name": scn_name, "carrier": "CH4"}
-    Gas_storages_list = Gas_storages_list.assign(**c)
-
-    # Remove useless columns
-    Gas_storages_list = Gas_storages_list.drop(
-        columns=[
-            "x",
-            "y",
-            "param",
-            "country_code",
-            "NUTS1",
-            "end_year",
-            "geom",
-            "bus_id",
-        ]
-    )
-
-    return Gas_storages_list
-
-
-def import_ch4_grid_capacity(scn_name):
-    """Define dataframe containing the modelling of the CH4 grid storage
-    capacity. The whole storage capacity of the grid (130000 MWh, estimation of
-    the Bundesnetzagentur) is split uniformly between all the german CH4 nodes
-    of the grid. The capacities of the pipes are not considerated.
-
-    Parameters
-    ----------
-    scn_name : str
-        Name of the scenario.
-
-    Returns
-    -------
-    Gas_storages_list :
-        Dataframe containing the gas stores in Germany modelling the gas grid storage capacity
-
-    """
-    # Select source from dataset configuration
-    source = config.datasets()["gas_stores"]["source"]
-
-    Gas_grid_capacity = 130000  # Storage capacity of the CH4 grid - G.Volk "Die Herauforderung an die Bundesnetzagentur die Energiewende zu meistern" Berlin, Dec 2012
-    N_ch4_nodes_G = ch4_nodes_number_G(
-        define_gas_nodes_list()
-    )  # Number of nodes in Germany
-    Store_capacity = (
-        Gas_grid_capacity / N_ch4_nodes_G
-    )  # Storage capacity associated to each CH4 node of the german grid
-
-    sql_gas = f"""SELECT bus_id, scn_name, carrier, geom
-                FROM {source['buses']['schema']}.{source['buses']['table']}
-                WHERE carrier = 'CH4' AND scn_name = '{scn_name}'
-                AND country = 'DE';"""
-    Gas_storages_list = db.select_geodataframe(sql_gas, epsg=4326)
-
-    # Add missing column
-    Gas_storages_list["bus"] = Gas_storages_list["bus_id"]
-    if scn_name == "eGon100RE":
-        Gas_storages_list["e_nom"] = Store_capacity * (
-            1
-            - get_sector_parameters("gas", scn_name)[
-                "retrofitted_CH4pipeline-to-H2pipeline_share"
-            ]
-        )
-    else:
-        Gas_storages_list["e_nom"] = Store_capacity
-
-    # Remove useless columns
-    Gas_storages_list = Gas_storages_list.drop(columns=["bus_id", "geom"])
-
-    return Gas_storages_list
-
-
-def insert_ch4_stores(scn_name):
-    """Insert gas stores for specific scenario
-    Parameters
-    ----------
-    scn_name : str
-        Name of the scenario.
-
-    Returns
-    ----
-    None"""
-
-    # Connect to local database
-    engine = db.engine()
-
-    # Select target from dataset configuration
-    source = config.datasets()["gas_stores"]["source"]
-    target = config.datasets()["gas_stores"]["target"]
-
-    # Clean table
-    db.execute_sql(
-        f"""
-        DELETE FROM {target['stores']['schema']}.{target['stores']['table']}  
-        WHERE "carrier" = 'CH4'
-        AND scn_name = '{scn_name}'
-        AND bus IN (
-            SELECT bus_id FROM {source['buses']['schema']}.{source['buses']['table']}
-            WHERE scn_name = '{scn_name}' 
-            AND country = 'DE'
-            );
-        """
-    )
-
-    gas_storages_list = pd.concat(
-        [
-            import_installed_ch4_storages(scn_name),
-            import_ch4_grid_capacity(scn_name),
-        ]
-    )
-
-    # Aggregate ch4 stores with same properties at the same bus
-    gas_storages_list = (
-        gas_storages_list.groupby(["bus", "carrier", "scn_name"])
-        .agg({"e_nom": "sum"})
-        .reset_index(drop=False)
-    )
-
-    new_id = db.next_etrago_id("store")
-    gas_storages_list["store_id"] = range(
-        new_id, new_id + len(gas_storages_list)
-    )
-
-    # Insert data to db
-    gas_storages_list.to_sql(
-        target["stores"]["table"],
-        engine,
-        schema=target["stores"]["schema"],
-        index=False,
-        if_exists="append",
-    )
-
-
-def insert_ch4_storages():
-    """Overall function for importing the gas stores for both scenarios
-
-    Returns
-    -------
-    None.
-    """
-    insert_ch4_stores("eGon2035")
-    insert_ch4_stores("eGon100RE")
+# -*- coding: utf-8 -*-
+"""
+The central module containing all code dealing with importing gas storages data
+"""
+from pathlib import Path
+from telnetlib import GA
+import ast
+
+import geopandas
+import numpy as np
+import pandas as pd
+
+from egon.data import config, db
+from egon.data.config import settings
+from egon.data.datasets import Dataset
+from egon.data.datasets.ch4_prod import assign_bus_id
+from egon.data.datasets.gas_grid import (
+    ch4_nodes_number_G,
+    define_gas_nodes_list,
+)
+from egon.data.datasets.scenario_parameters import get_sector_parameters
+
+
+class CH4Storages(Dataset):
+    def __init__(self, dependencies):
+        super().__init__(
+            name="CH4Storages",
+            version="0.0.2",
+            dependencies=dependencies,
+            tasks=(insert_ch4_storages),
+        )
+
+
+def import_installed_ch4_storages(scn_name):
+    """Define dataframe containing the ch4 storage units in Germany from the SciGRID_gas data
+
+    Parameters
+    ----------
+    scn_name : str
+        Name of the scenario
+
+    Returns
+    -------
+    Gas_storages_list :
+        Dataframe containing the gas storages units in Germany
+
+    """
+    target_file = (
+        Path(".") / "datasets" / "gas_data" / "data" / "IGGIELGN_Storages.csv"
+    )
+
+    Gas_storages_list = pd.read_csv(
+        target_file,
+        delimiter=";",
+        decimal=".",
+        usecols=["lat", "long", "country_code", "param"],
+    )
+
+    Gas_storages_list = Gas_storages_list[
+        Gas_storages_list["country_code"].str.match("DE")
+    ]
+
+    # Define new columns
+    max_workingGas_M_m3 = []
+    NUTS1 = []
+    end_year = []
+    for index, row in Gas_storages_list.iterrows():
+        param = ast.literal_eval(row["param"])
+        NUTS1.append(param["nuts_id_1"])
+        end_year.append(param["end_year"])
+        max_workingGas_M_m3.append(param["max_workingGas_M_m3"])
+
+    Gas_storages_list = Gas_storages_list.assign(NUTS1=NUTS1)
+
+    # Calculate e_nom
+    conv_factor = 10830  # gross calorific value = 39 MJ/m3 (eurogas.org)
+    Gas_storages_list["e_nom"] = [conv_factor * i for i in max_workingGas_M_m3]
+
+    end_year = [float("inf") if x == None else x for x in end_year]
+    Gas_storages_list = Gas_storages_list.assign(end_year=end_year)
+
+    # Cut data to federal state if in testmode
+    boundary = settings()["egon-data"]["--dataset-boundary"]
+    if boundary != "Everything":
+        map_states = {
+            "Baden-Württemberg": "DE1",
+            "Nordrhein-Westfalen": "DEA",
+            "Hessen": "DE7",
+            "Brandenburg": "DE4",
+            "Bremen": "DE5",
+            "Rheinland-Pfalz": "DEB",
+            "Sachsen-Anhalt": "DEE",
+            "Schleswig-Holstein": "DEF",
+            "Mecklenburg-Vorpommern": "DE8",
+            "Thüringen": "DEG",
+            "Niedersachsen": "DE9",
+            "Sachsen": "DED",
+            "Hamburg": "DE6",
+            "Saarland": "DEC",
+            "Berlin": "DE3",
+            "Bayern": "DE2",
+        }
+
+        Gas_storages_list = Gas_storages_list[
+            Gas_storages_list["NUTS1"].isin([map_states[boundary], np.nan])
+        ]
+
+    # Remove unused storage units
+    Gas_storages_list = Gas_storages_list[
+        Gas_storages_list["end_year"] >= 2035
+    ]
+
+    Gas_storages_list = Gas_storages_list.rename(
+        columns={"lat": "y", "long": "x"}
+    )
+    Gas_storages_list = geopandas.GeoDataFrame(
+        Gas_storages_list,
+        geometry=geopandas.points_from_xy(
+            Gas_storages_list["x"], Gas_storages_list["y"]
+        ),
+    )
+    Gas_storages_list = Gas_storages_list.rename(
+        columns={"geometry": "geom"}
+    ).set_geometry("geom", crs=4326)
+
+    # Match to associated gas bus
+    Gas_storages_list = Gas_storages_list.reset_index(drop=True)
+    Gas_storages_list = assign_bus_id(Gas_storages_list, scn_name, "CH4")
+
+    # Add missing columns
+    c = {"scn_name": scn_name, "carrier": "CH4"}
+    Gas_storages_list = Gas_storages_list.assign(**c)
+
+    # Remove useless columns
+    Gas_storages_list = Gas_storages_list.drop(
+        columns=[
+            "x",
+            "y",
+            "param",
+            "country_code",
+            "NUTS1",
+            "end_year",
+            "geom",
+            "bus_id",
+        ]
+    )
+
+    return Gas_storages_list
+
+
+def import_ch4_grid_capacity(scn_name):
+    """Define dataframe containing the modelling of the CH4 grid storage
+    capacity. The whole storage capacity of the grid (130000 MWh, estimation of
+    the Bundesnetzagentur) is split uniformly between all the german CH4 nodes
+    of the grid. The capacities of the pipes are not considerated.
+
+    Parameters
+    ----------
+    scn_name : str
+        Name of the scenario.
+
+    Returns
+    -------
+    Gas_storages_list :
+        Dataframe containing the gas stores in Germany modelling the gas grid storage capacity
+
+    """
+    # Select source from dataset configuration
+    source = config.datasets()["gas_stores"]["source"]
+
+    Gas_grid_capacity = 130000  # Storage capacity of the CH4 grid - G.Volk "Die Herauforderung an die Bundesnetzagentur die Energiewende zu meistern" Berlin, Dec 2012
+    N_ch4_nodes_G = ch4_nodes_number_G(
+        define_gas_nodes_list()
+    )  # Number of nodes in Germany
+    Store_capacity = (
+        Gas_grid_capacity / N_ch4_nodes_G
+    )  # Storage capacity associated to each CH4 node of the german grid
+
+    sql_gas = f"""SELECT bus_id, scn_name, carrier, geom
+                FROM {source['buses']['schema']}.{source['buses']['table']}
+                WHERE carrier = 'CH4' AND scn_name = '{scn_name}'
+                AND country = 'DE';"""
+    Gas_storages_list = db.select_geodataframe(sql_gas, epsg=4326)
+
+    # Add missing column
+    Gas_storages_list["bus"] = Gas_storages_list["bus_id"]
+    if scn_name == "eGon100RE":
+        Gas_storages_list["e_nom"] = Store_capacity * (
+            1
+            - get_sector_parameters("gas", scn_name)[
+                "retrofitted_CH4pipeline-to-H2pipeline_share"
+            ]
+        )
+    else:
+        Gas_storages_list["e_nom"] = Store_capacity
+
+    # Remove useless columns
+    Gas_storages_list = Gas_storages_list.drop(columns=["bus_id", "geom"])
+
+    return Gas_storages_list
+
+
+def insert_ch4_stores(scn_name):
+    """Insert gas stores for specific scenario
+    Parameters
+    ----------
+    scn_name : str
+        Name of the scenario.
+
+    Returns
+    ----
+    None"""
+
+    # Connect to local database
+    engine = db.engine()
+
+    # Select target from dataset configuration
+    source = config.datasets()["gas_stores"]["source"]
+    target = config.datasets()["gas_stores"]["target"]
+
+    # Clean table
+    db.execute_sql(
+        f"""
+        DELETE FROM {target['stores']['schema']}.{target['stores']['table']}  
+        WHERE "carrier" = 'CH4'
+        AND scn_name = '{scn_name}'
+        AND bus IN (
+            SELECT bus_id FROM {source['buses']['schema']}.{source['buses']['table']}
+            WHERE scn_name = '{scn_name}' 
+            AND country = 'DE'
+            );
+        """
+    )
+
+    gas_storages_list = pd.concat(
+        [
+            import_installed_ch4_storages(scn_name),
+            import_ch4_grid_capacity(scn_name),
+        ]
+    )
+
+    # Aggregate ch4 stores with same properties at the same bus
+    gas_storages_list = (
+        gas_storages_list.groupby(["bus", "carrier", "scn_name"])
+        .agg({"e_nom": "sum"})
+        .reset_index(drop=False)
+    )
+
+    new_id = db.next_etrago_id("store")
+    gas_storages_list["store_id"] = range(
+        new_id, new_id + len(gas_storages_list)
+    )
+
+    # Insert data to db
+    gas_storages_list.to_sql(
+        target["stores"]["table"],
+        engine,
+        schema=target["stores"]["schema"],
+        index=False,
+        if_exists="append",
+    )
+
+
+def insert_ch4_storages():
+    """Overall function for importing the gas stores for both scenarios
+
+    Returns
+    -------
+    None.
+    """
+    insert_ch4_stores("eGon2035")
+    insert_ch4_stores("eGon100RE")
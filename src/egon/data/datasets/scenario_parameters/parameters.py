"""The module containing all parameters for the scenario table
"""

import pandas as pd

import egon.data.config


def read_csv(year):

    source = egon.data.config.datasets()["pypsa-technology-data"]["targets"][
        "data_dir"
    ]

    return pd.read_csv(f"{source}costs_{year}.csv")


def read_costs(df, technology, parameter, value_only=True):

    result = df.loc[
        (df.technology == technology) & (df.parameter == parameter)
    ].squeeze()

    # Rescale costs to EUR/MW
    if "EUR/kW" in result.unit:
        result.value *= 1e3
        result.unit = result.unit.replace("kW", "MW")

    if value_only:
        return result.value
    else:
        return result


def annualize_capital_costs(overnight_costs, lifetime, p):
    """

    Parameters
    ----------
    overnight_costs : float
        Overnight investment costs in EUR/MW or EUR/MW/km
    lifetime : int
        Number of years in which payments will be made
    p : float
        Interest rate in p.u.

    Returns
    -------
    float
        Annualized capital costs in EUR/MW/a or EUR/MW/km/a

    """

    # Calculate present value of an annuity (PVA)
    PVA = (1 / p) - (1 / (p * (1 + p) ** lifetime))

    return overnight_costs / PVA


def global_settings(scenario):
    """Returns global paramaters for the selected scenario.

    Parameters
    ----------
    scenario : str
        Name of the scenario.

    Returns
    -------
    parameters : dict
        List of global parameters

    """

    if scenario == "eGon2035":
        parameters = {
            "weather_year": 2011,
            "population_year": 2035,
            "fuel_costs": {  # Netzentwicklungsplan Strom 2035, Version 2021, 1. Entwurf, p. 39, table 6
                "oil": 73.8,  # [EUR/MWh]
                "gas": 25.6,  # [EUR/MWh]
                "coal": 20.2,  # [EUR/MWh]
                "lignite": 4.0,  # [EUR/MWh]
                "nuclear": 1.7,  # [EUR/MWh]
            },
            "co2_costs": 76.5,  # [EUR/t_CO2]
            "co2_emissions": {  # Netzentwicklungsplan Strom 2035, Version 2021, 1. Entwurf, p. 40, table 8
                "waste": 0.165,  # [t_CO2/MW_th]
                "lignite": 0.393,  # [t_CO2/MW_th]
                "gas": 0.201,  # [t_CO2/MW_th]
                "nuclear": 0.0,  # [t_CO2/MW_th]
                "oil": 0.288,  # [t_CO2/MW_th]
                "coal": 0.335,  # [t_CO2/MW_th]
                "other_non_renewable": 0.268,  # [t_CO2/MW_th]
            },
            "interest_rate": 0.05,  # [p.u.]
        }

    elif scenario == "eGon100RE":
        parameters = {"weather_year": 2011, "population_year": 2050,
            "fuel_costs": {  # Netzentwicklungsplan Strom 2035, Version 2021, 1. Entwurf, p. 39, table 6
                "oil": 73.8,  # [EUR/MWh]
                "gas": 25.6,  # [EUR/MWh]
                "coal": 20.2,  # [EUR/MWh]
                "lignite": 4.0,  # [EUR/MWh]
                "nuclear": 1.7,  # [EUR/MWh]
            },
            "co2_costs": 76.5,  # [EUR/t_CO2]
            "co2_emissions": {  # Netzentwicklungsplan Strom 2035, Version 2021, 1. Entwurf, p. 40, table 8
                "waste": 0.165,  # [t_CO2/MW_th]
                "lignite": 0.393,  # [t_CO2/MW_th]
                "gas": 0.201,  # [t_CO2/MW_th]
                "nuclear": 0.0,  # [t_CO2/MW_th]
                "oil": 0.288,  # [t_CO2/MW_th]
                "coal": 0.335,  # [t_CO2/MW_th]
                "other_non_renewable": 0.268,  # [t_CO2/MW_th]
            }}

    else:
        print(f"Scenario name {scenario} is not valid.")

    return parameters


def electricity(scenario):
    """Returns paramaters of the electricity sector for the selected scenario.

    Parameters
    ----------
    scenario : str
        Name of the scenario.

    Returns
    -------
    parameters : dict
        List of parameters of electricity sector

    """

    if scenario == "eGon2035":

        costs = read_csv(2035)

        parameters = {"grid_topology": "Status Quo"}
        # Insert effciencies in p.u.
        parameters["efficiency"] = {
            "oil": read_costs(costs, "oil", "efficiency"),
            "battery": {
                "store": read_costs(costs, "battery inverter", "efficiency")
                ** 0.5,
                "dispatch": read_costs(costs, "battery inverter", "efficiency")
                ** 0.5,
                "standing_loss": 0,
                "max_hours": 6,
            },
            "pumped_hydro": {
                "store": read_costs(costs, "PHS", "efficiency") ** 0.5,
                "dispatch": read_costs(costs, "PHS", "efficiency") ** 0.5,
                "standing_loss": 0,
                "max_hours": 6,
            },
        }
        # Warning: Electrical parameters are set in osmTGmod, editing these values will not change the data!
        parameters["electrical_parameters"] = {
            "ac_line_110kV": {
                "s_nom": 260,  # [MVA]
                "R": 0.109,  # [Ohm/km]
                "L": 1.2,  # [mH/km]
            },
            "ac_cable_110kV": {
                "s_nom": 280,  # [MVA]
                "R": 0.0177,  # [Ohm/km]
                "L": 0.3,  # [mH/km]
            },
            "ac_line_220kV": {
                "s_nom": 520,  # [MVA]
                "R": 0.109,  # [Ohm/km]
                "L": 1.0,  # [mH/km]
            },
            "ac_cable_220kV": {
                "s_nom": 550,  # [MVA]
                "R": 0.0176,  # [Ohm/km]
                "L": 0.3,  # [mH/km]
            },
            "ac_line_380kV": {
                "s_nom": 1790,  # [MVA]
                "R": 0.028,  # [Ohm/km]
                "L": 0.8,  # [mH/km]
            },
            "ac_cable_380kV": {
                "s_nom": 925,  # [MVA]
                "R": 0.0175,  # [Ohm/km]
                "L": 0.3,  # [mH/km]
            },
        }

        # Insert overnight investment costs
        # Source for eHV grid costs: Netzentwicklungsplan Strom 2035, Version 2021, 2. Entwurf
        # Source for HV lines and cables: Dena Verteilnetzstudie 2021, p. 146
        parameters["overnight_cost"] = {
            "ac_ehv_overhead_line": 2.5e6
            / parameters["electrical_parameters"]["ac_line_380kV"][
                "s_nom"
            ],  # [EUR/km/MW]
            "ac_ehv_cable": 11.5e6
            / parameters["electrical_parameters"]["ac_cable_380kV"][
                "s_nom"
            ],  # [EUR/km/MW]
            "ac_hv_overhead_line": 0.06e6
            / parameters["electrical_parameters"]["ac_line_110kV"][
                "s_nom"
            ],  # [EUR/km/MW]
            "ac_hv_cable": 0.8e6
            / parameters["electrical_parameters"]["ac_cable_110kV"][
                "s_nom"
            ],  # [EUR/km/MW]
            "dc_overhead_line": 0.5e3,  # [EUR/km/MW]
            "dc_cable": 3.25e3,  # [EUR/km/MW]
            "dc_inverter": 0.3e6,  # [EUR/MW]
            "transformer_380_110": 17.33e3,  # [EUR/MVA]
            "transformer_380_220": 13.33e3,  # [EUR/MVA]
            "transformer_220_110": 17.5e3,  # [EUR/MVA]
            "battery inverter": read_costs(
                costs, "battery inverter", "investment"
            ),
            "battery storage": read_costs(
                costs, "battery storage", "investment"
            ),
        }

        parameters["lifetime"] = {
            "ac_ehv_overhead_line": read_costs(
                costs, "HVAC overhead", "lifetime"
            ),
            "ac_ehv_cable": read_costs(costs, "HVAC overhead", "lifetime"),
            "ac_hv_overhead_line": read_costs(
                costs, "HVAC overhead", "lifetime"
            ),
            "ac_hv_cable": read_costs(costs, "HVAC overhead", "lifetime"),
            "dc_overhead_line": read_costs(costs, "HVDC overhead", "lifetime"),
            "dc_cable": read_costs(costs, "HVDC overhead", "lifetime"),
            "dc_inverter": read_costs(costs, "HVDC inverter pair", "lifetime"),
            "transformer_380_110": read_costs(
                costs, "HVAC overhead", "lifetime"
            ),
            "transformer_380_220": read_costs(
                costs, "HVAC overhead", "lifetime"
            ),
            "transformer_220_110": read_costs(
                costs, "HVAC overhead", "lifetime"
            ),
            "battery inverter": read_costs(
                costs, "battery inverter", "lifetime"
            ),
            "battery storage": read_costs(
                costs, "battery storage", "lifetime"
            ),
        }
        # Insert annualized capital costs
        # lines in EUR/km/MW/a
        # transfermer, inverter, battery in EUR/MW/a
        parameters["capital_cost"] = {}

        for comp in parameters["overnight_cost"].keys():
            parameters["capital_cost"][comp] = annualize_capital_costs(
                parameters["overnight_cost"][comp],
                parameters["lifetime"][comp],
                global_settings("eGon2035")["interest_rate"],
            )

        parameters["capital_cost"]["battery"] = (
            parameters["capital_cost"]["battery inverter"]
            + parameters["efficiency"]["battery"]["max_hours"]
            * parameters["capital_cost"]["battery storage"]
        )

        # Insert marginal_costs in EUR/MWh
        # marginal cost can include fuel, C02 and operation and maintenance costs
        parameters["marginal_cost"] = {
            "oil": global_settings(scenario)["fuel_costs"]["oil"]
            + read_costs(costs, "oil", "VOM")
            + global_settings(scenario)["co2_costs"]
            * global_settings(scenario)["co2_emissions"]["oil"],
            "other_non_renewable": global_settings(scenario)["fuel_costs"][
                "gas"
            ]
            + global_settings(scenario)["co2_costs"]
            * global_settings(scenario)["co2_emissions"][
                "other_non_renewable"
            ],
            "wind_offshore": read_costs(costs, "offwind", "VOM"),
            "wind_onshore": read_costs(costs, "onwind", "VOM"),
            "pv": read_costs(costs, "solar", "VOM"),
        }

    elif scenario == "eGon100RE":
        costs = read_csv(2050)
        parameters = {"grid_topology": "Status Quo"}
        # Insert effciencies in p.u.
        parameters["efficiency"] = {
            "battery": {
                "store": read_costs(costs, "battery inverter", "efficiency")
                ** 0.5,
                "dispatch": read_costs(costs, "battery inverter", "efficiency")
                ** 0.5,
                "standing_loss": 0,
                "max_hours": 6,
            },
            "pumped_hydro": {
                "store": read_costs(costs, "PHS", "efficiency") ** 0.5,
                "dispatch": read_costs(costs, "PHS", "efficiency") ** 0.5,
                "standing_loss": 0,
                "max_hours": 6,
            },
        }
        # Insert capital costs
        parameters["capital_cost"] = {
            "battery": read_costs(costs, "battery inverter", "investment")
            + parameters["efficiency"]["battery"]["max_hours"]
            * read_costs(costs, "battery storage", "investment")  # [EUR/MW]
        }

    else:
        print(f"Scenario name {scenario} is not valid.")

    return parameters


def gas(scenario):
    """Returns paramaters of the gas sector for the selected scenario.

    Parameters
    ----------
    scenario : str
        Name of the scenario.

    Returns
    -------
    parameters : dict
        List of parameters of gas sector

    """

    if scenario == "eGon2035":

        costs = read_csv(2035)

        parameters = {"main_gas_carrier": "CH4"}
        # Insert effciencies in p.u.
        parameters["efficiency"] = {
            "power_to_H2": read_costs(costs, "electrolysis", "efficiency"),
            "H2_to_power": read_costs(costs, "fuel cell", "efficiency"),
            "CH4_to_H2": read_costs(costs, "SMR", "efficiency"),  # CC?
<<<<<<< HEAD
=======
            "H2_feedin": 1,
            "H2_to_CH4": read_costs(costs, "methanation", "efficiency"),
            "OCGT": read_costs(costs, "OCGT", "efficiency"),
        }
        # Insert overnight investment costs
        parameters["overnight_cost"] = {
            "power_to_H2": read_costs(costs, "electrolysis", "investment"),
            "H2_to_power": read_costs(costs, "fuel cell", "investment"),
            "CH4_to_H2": read_costs(costs, "SMR", "investment"),  # CC?
            "H2_to_CH4": read_costs(costs, "methanation", "investment"),
            #  what about H2 compressors?
            "H2_underground": read_costs(
                costs, "hydrogen storage underground", "investment"
            ),
            "H2_overground": read_costs(
                costs, "hydrogen storage tank incl. compressor", "investment"
            ),
            "H2_pipeline": read_costs(
                costs, "H2 (g) pipeline", "investment"
            ),  # [EUR/MW/km]
        }

        # Insert lifetime
        parameters["lifetime"] = {
            "power_to_H2": read_costs(costs, "electrolysis", "lifetime"),
            "H2_to_power": read_costs(costs, "fuel cell", "lifetime"),
            "CH4_to_H2": read_costs(costs, "SMR", "lifetime"),  # CC?
            "H2_to_CH4": read_costs(costs, "methanation", "lifetime"),
            #  what about H2 compressors?
            "H2_underground": read_costs(
                costs, "hydrogen storage underground", "lifetime"
            ),
            "H2_overground": read_costs(
                costs, "hydrogen storage tank incl. compressor", "lifetime"
            ),
            "H2_pipeline": read_costs(costs, "H2 (g) pipeline", "lifetime"),
        }

        # Insert annualized capital costs
        parameters["capital_cost"] = {}

        for comp in parameters["overnight_cost"].keys():
            parameters["capital_cost"][comp] = annualize_capital_costs(
                parameters["overnight_cost"][comp],
                parameters["lifetime"][comp],
                global_settings("eGon2035")["interest_rate"],
            )

        parameters["marginal_cost"] = {
            "CH4": global_settings(scenario)["fuel_costs"]["gas"]
            + global_settings(scenario)["co2_costs"]
            * global_settings(scenario)["co2_emissions"]["gas"],
            "OCGT": read_costs(costs, "OCGT", "VOM"),
            "biogas": global_settings(scenario)["fuel_costs"]["gas"],
        }

        # Insert max gas production (generator) over the year
        parameters["max_gas_generation_overtheyear"] = {
            "CH4": 36000000,  # [MWh] Netzentwicklungsplan Gas 2020–2030
            "biogas": 10000000,  # [MWh] Netzentwicklungsplan Gas 2020–2030
        }

    elif scenario == "eGon100RE":

        costs = read_csv(2050)

        parameters = {"main_gas_carrier": "H2"}
        # Insert effciencies in p.u.
        parameters["efficiency"] = {
            "power_to_H2": read_costs(costs, "electrolysis", "efficiency"),
            "H2_to_power": read_costs(costs, "fuel cell", "efficiency"),
            "CH4_to_H2": read_costs(costs, "SMR", "efficiency"), # CC?
>>>>>>> 86153743
            "H2_feedin": 1,
            "H2_to_CH4": read_costs(costs, "methanation", "efficiency"),
            "OCGT": read_costs(costs, "OCGT", "efficiency"),
        }
        # Insert costs
        parameters["capital_cost"] = {
            "power_to_H2": read_costs(costs, "electrolysis", "investment"),
            "H2_to_power": read_costs(costs, "fuel cell", "investment"),
            "CH4_to_H2": read_costs(costs, "SMR", "investment"),  # CC?
            "H2_feedin": 0,
            "H2_to_CH4": read_costs(costs, "methanation", "investment"),
<<<<<<< HEAD
            #  what about H2 compressors?
            "H2_underground": read_costs(
                costs, "hydrogen storage underground", "investment"
            ),
            "H2_overground": read_costs(
                costs, "hydrogen storage tank incl. compressor", "investment"
            ),
            "H2_pipeline": read_costs(
                costs, "H2 (g) pipeline", "investment"
            ),  # [EUR/MW/km]
=======
            "H2_underground": read_costs(costs, "hydrogen storage underground", "investment"),
            "H2_overground": read_costs(costs, "hydrogen storage tank incl. compressor", "investment"),
            "H2_pipeline": read_costs(costs, "H2 (g) pipeline", "investment"),  # [EUR/MW/km]
            "H2_pipeline_retrofit": read_costs(costs, "H2 (g) pipeline repurposed", "investment"),  # [EUR/MW/km]
>>>>>>> 86153743
        }
        parameters["marginal_cost"] = {
            "CH4": global_settings(scenario)["fuel_costs"]["gas"]
            + global_settings(scenario)["co2_costs"]
            * global_settings(scenario)["co2_emissions"]["gas"],
            "OCGT": read_costs(costs, "OCGT", "VOM"),
        }

    else:
        print(f"Scenario name {scenario} is not valid.")

    return parameters


def mobility(scenario):
    """Returns paramaters of the mobility sector for the selected scenario.

    Parameters
    ----------
    scenario : str
        Name of the scenario.

    Returns
    -------
    parameters : dict
        List of parameters of mobility sector

    """

    if scenario == "eGon2035":
        parameters = {}

        # Investment costs can be annualzied based on overnight investment
        # costs and life time using the following function:
        # for comp in parameters["overnight_cost"].keys():
        #     parameters["capital_cost"][comp] = annualize_capital_costs(
        #         parameters["overnight_cost"][comp],
        #         parameters["lifetime"][comp],
        #         global_settings(scenario)["interest_rate"],
        #     )

    elif scenario == "eGon100RE":
        parameters = {}

    else:
        print(f"Scenario name {scenario} is not valid.")

    return parameters


def heat(scenario):
    """Returns paramaters of the heat sector for the selected scenario.

    Parameters
    ----------
    scenario : str
        Name of the scenario.

    Returns
    -------
    parameters : dict
        List of parameters of heat sector

    """

    if scenario == "eGon2035":

        costs = read_csv(2035)

        parameters = {
            "DE_demand_reduction_residential": 0.854314018923104,
            "DE_demand_reduction_service": 0.498286864771128,
            "DE_district_heating_share": 0.14,
        }

        # Insert efficiency in p.u.
        parameters["efficiency"] = {
            "water_tank_charger": read_costs(
                costs, "water tank charger", "efficiency"
            ),
            "water_tank_discharger": read_costs(
                costs, "water tank discharger", "efficiency"
            ),
            "central_resistive_heater": read_costs(
                costs, "central resistive heater", "efficiency"
            ),
            "central_gas_boiler": read_costs(
                costs, "central gas boiler", "efficiency"
            ),
            "rural_resistive_heater": read_costs(
                costs, "decentral resistive heater", "efficiency"
            ),
            "rural_gas_boiler": read_costs(
                costs, "decentral gas boiler", "efficiency"
            ),
        }

        # Insert overnight investment costs, in EUR/MWh
        parameters["overnight_cost"] = {
            "central_water_tank": read_costs(
                costs, "central water tank storage", "investment"
            ),
            "rural_water_tank": read_costs(
                costs, "decentral water tank storage", "investment"
            ),
        }

        # Insert lifetime
        parameters["lifetime"] = {
            "central_water_tank": read_costs(
                costs, "central water tank storage", "lifetime"
            ),
            "rural_water_tank": read_costs(
                costs, "decentral water tank storage", "lifetime"
            ),
        }

        # Insert annualized capital costs
        parameters["capital_cost"] = {}

        for comp in parameters["overnight_cost"].keys():
            parameters["capital_cost"][comp] = annualize_capital_costs(
                parameters["overnight_cost"][comp],
                parameters["lifetime"][comp],
                global_settings("eGon2035")["interest_rate"],
            )

        # Insert marginal_costs in EUR/MWh
        # marginal cost can include fuel, C02 and operation and maintenance costs
        parameters["marginal_cost"] = {
            "central_heat_pump": read_costs(
                costs, "central air-sourced heat pump", "VOM"
            ),
            "central_gas_chp": read_costs(costs, "central gas CHP", "VOM"),
            "central_gas_boiler": read_costs(
                costs, "central gas boiler", "VOM"
            ),
            "central_resistive_heater": read_costs(
                costs, "central resistive heater", "VOM"
            ),
            "geo_thermal": 2.9,  # Danish Energy Agency
        }

    elif scenario == "eGon100RE":
        parameters = {
            "DE_demand_reduction_residential": 0.640720648501849,
            "DE_demand_reduction_service": 0.390895195300713,
            "DE_district_heating_share": 0.19,
        }

    else:
        print(f"Scenario name {scenario} is not valid.")

    return parameters<|MERGE_RESOLUTION|>--- conflicted
+++ resolved
@@ -351,8 +351,6 @@
             "power_to_H2": read_costs(costs, "electrolysis", "efficiency"),
             "H2_to_power": read_costs(costs, "fuel cell", "efficiency"),
             "CH4_to_H2": read_costs(costs, "SMR", "efficiency"),  # CC?
-<<<<<<< HEAD
-=======
             "H2_feedin": 1,
             "H2_to_CH4": read_costs(costs, "methanation", "efficiency"),
             "OCGT": read_costs(costs, "OCGT", "efficiency"),
@@ -425,7 +423,6 @@
             "power_to_H2": read_costs(costs, "electrolysis", "efficiency"),
             "H2_to_power": read_costs(costs, "fuel cell", "efficiency"),
             "CH4_to_H2": read_costs(costs, "SMR", "efficiency"), # CC?
->>>>>>> 86153743
             "H2_feedin": 1,
             "H2_to_CH4": read_costs(costs, "methanation", "efficiency"),
             "OCGT": read_costs(costs, "OCGT", "efficiency"),
@@ -434,11 +431,9 @@
         parameters["capital_cost"] = {
             "power_to_H2": read_costs(costs, "electrolysis", "investment"),
             "H2_to_power": read_costs(costs, "fuel cell", "investment"),
-            "CH4_to_H2": read_costs(costs, "SMR", "investment"),  # CC?
+            "CH4_to_H2": read_costs(costs, "SMR", "investment"), # CC?
             "H2_feedin": 0,
             "H2_to_CH4": read_costs(costs, "methanation", "investment"),
-<<<<<<< HEAD
-            #  what about H2 compressors?
             "H2_underground": read_costs(
                 costs, "hydrogen storage underground", "investment"
             ),
@@ -448,12 +443,9 @@
             "H2_pipeline": read_costs(
                 costs, "H2 (g) pipeline", "investment"
             ),  # [EUR/MW/km]
-=======
-            "H2_underground": read_costs(costs, "hydrogen storage underground", "investment"),
-            "H2_overground": read_costs(costs, "hydrogen storage tank incl. compressor", "investment"),
-            "H2_pipeline": read_costs(costs, "H2 (g) pipeline", "investment"),  # [EUR/MW/km]
-            "H2_pipeline_retrofit": read_costs(costs, "H2 (g) pipeline repurposed", "investment"),  # [EUR/MW/km]
->>>>>>> 86153743
+            "H2_pipeline_retrofit": read_costs(
+                costs, "H2 (g) pipeline repurposed", "investment"
+            ),  # [EUR/MW/km]
         }
         parameters["marginal_cost"] = {
             "CH4": global_settings(scenario)["fuel_costs"]["gas"]
@@ -461,6 +453,9 @@
             * global_settings(scenario)["co2_emissions"]["gas"],
             "OCGT": read_costs(costs, "OCGT", "VOM"),
         }
+
+    elif scenario == "eGon100RE":
+        parameters = {"main_gas_carrier": "H2"}
 
     else:
         print(f"Scenario name {scenario} is not valid.")

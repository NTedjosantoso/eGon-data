"""The central module containing all code dealing with scenario table.
"""
from egon.data import db
from sqlalchemy import Column, String, VARCHAR
from sqlalchemy.orm import sessionmaker
from sqlalchemy.ext.declarative import declarative_base
from sqlalchemy.dialects.postgresql import JSONB
import pandas as pd
import egon.data.datasets.scenario_parameters.parameters as parameters
from egon.data.datasets import Dataset
from urllib.request import urlretrieve
import zipfile

import egon.data.config
from pathlib import Path
import shutil

Base = declarative_base()


class EgonScenario(Base):
    __tablename__ = "egon_scenario_parameters"
    __table_args__ = {"schema": "scenario"}
    name = Column(String, primary_key=True)
    global_parameters = Column(JSONB)
    electricity_parameters = Column(JSONB)
    gas_parameters = Column(JSONB)
    heat_parameters = Column(JSONB)
    mobility_parameters = Column(JSONB)
    description = Column(VARCHAR)


def create_table():
    """Create table for scenarios
    Returns
    -------
    None.
    """
    engine = db.engine()
    db.execute_sql("CREATE SCHEMA IF NOT EXISTS scenario;")
    db.execute_sql(
        "DROP TABLE IF EXISTS scenario.egon_scenario_parameters CASCADE;"
    )
    EgonScenario.__table__.create(bind=engine, checkfirst=True)


def insert_scenarios():
    """Insert scenarios and their parameters to scenario table

    Returns
    -------
    None.

    """

    db.execute_sql("DELETE FROM scenario.egon_scenario_parameters CASCADE;")

    session = sessionmaker(bind=db.engine())()

    # Scenario eGon2035
    egon2035 = EgonScenario(name="eGon2035")

    egon2035.description = """
        The mid-term scenario eGon2035 is based on scenario C 2035 of the
        Netzentwicklungsplan Strom 2035, Version 2021.
        Scenario C 2035 is characretized by an ambitious expansion of
        renewable energies and a higher share of sector coupling.
        Analogous to the Netzentwicklungsplan, the countries bordering germany
        are modeled based on Ten-Year Network Development Plan, Version 2020.
        """
    egon2035.global_parameters = parameters.global_settings(egon2035.name)

    egon2035.electricity_parameters = parameters.electricity(egon2035.name)

    egon2035.gas_parameters = parameters.gas(egon2035.name)

    egon2035.heat_parameters = parameters.heat(egon2035.name)

    egon2035.mobility_parameters = parameters.mobility(egon2035.name)

    session.add(egon2035)

    session.commit()

    # Scenario eGon100RE
    egon100re = EgonScenario(name="eGon100RE")

    egon100re.description = """
        The long-term scenario eGon100RE represents a 100% renewable
        energy secor in Germany.
        """
    egon100re.global_parameters = parameters.global_settings(egon100re.name)

    egon100re.electricity_parameters = parameters.electricity(egon100re.name)

    egon100re.gas_parameters = parameters.gas(egon100re.name)

    egon100re.heat_parameters = parameters.heat(egon100re.name)

    egon100re.mobility_parameters = parameters.mobility(egon100re.name)

    session.add(egon100re)

    session.commit()


def get_sector_parameters(sector, scenario=None):
    """Returns parameters for each sector as dictionary.

    If scenario=None data for all scenarios is returned as pandas.DataFrame.
    Otherwise the parameters of the specific scenario are returned as a dict.

    Parameters
    ----------
    sector : str
        Name of the sector.
        Options are: ['global', 'electricity', 'heat', 'gas', 'mobility']
    scenario : str, optional
        Name of the scenario. The default is None.

    Returns
    -------
    values : dict or pandas.DataFrane
        List or table of parameters for the selected sector

    """

    if scenario:
        if (
            scenario
            in db.select_dataframe(
                "SELECT name FROM scenario.egon_scenario_parameters"
            ).name.values
        ):
            values = db.select_dataframe(
                f"""
                    SELECT {sector}_parameters as val
                    FROM scenario.egon_scenario_parameters
                    WHERE name = '{scenario}';"""
            ).val[0]
        else:
            print(f"Scenario name {scenario} is not valid.")
    else:
        values = pd.DataFrame(
            db.select_dataframe(
                f"""
                    SELECT {sector}_parameters as val
                    FROM scenario.egon_scenario_parameters
                    WHERE name='eGon2035'"""
            ).val[0],
            index=["eGon2035"],
        ).append(
            pd.DataFrame(
                db.select_dataframe(
                    f"""
                        SELECT {sector}_parameters as val
                        FROM scenario.egon_scenario_parameters
                        WHERE name='eGon100RE'"""
                ).val[0],
                index=["eGon100RE"],
            )
        )

    return values


def download_pypsa_technology_data():
    """Downlad PyPSA technology data results."""
    data_path = Path(".") / "pypsa_technology_data"
    # Delete folder if it already exists
    if data_path.exists() and data_path.is_dir():
        shutil.rmtree(data_path)
    # Get parameters from config and set download URL
    sources = egon.data.config.datasets()["pypsa-technology-data"]["sources"][
        "zenodo"
    ]
    url = f"""https://zenodo.org/record/{sources['deposit_id']}/files/{sources['file']}"""
    target_file = egon.data.config.datasets()["pypsa-technology-data"][
        "targets"
    ]["file"]

    # Retrieve files
    urlretrieve(url, target_file)

    with zipfile.ZipFile(target_file, "r") as zip_ref:
        zip_ref.extractall(".")
<<<<<<< HEAD
        
=======


>>>>>>> f07c4420
class ScenarioParameters(Dataset):
    def __init__(self, dependencies):
        super().__init__(
            name="ScenarioParameters",
            version="0.0.8",
            dependencies=dependencies,
            tasks=(
                create_table,
                download_pypsa_technology_data,
                insert_scenarios,
            ),
        )<|MERGE_RESOLUTION|>--- conflicted
+++ resolved
@@ -105,7 +105,7 @@
 
 
 def get_sector_parameters(sector, scenario=None):
-    """Returns parameters for each sector as dictionary.
+    """ Returns parameters for each sector as dictionary.
 
     If scenario=None data for all scenarios is returned as pandas.DataFrame.
     Otherwise the parameters of the specific scenario are returned as a dict.
@@ -184,12 +184,8 @@
 
     with zipfile.ZipFile(target_file, "r") as zip_ref:
         zip_ref.extractall(".")
-<<<<<<< HEAD
-        
-=======
-
-
->>>>>>> f07c4420
+
+
 class ScenarioParameters(Dataset):
     def __init__(self, dependencies):
         super().__init__(

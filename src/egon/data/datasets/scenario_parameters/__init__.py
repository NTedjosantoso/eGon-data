--- conflicted
+++ resolved
@@ -190,11 +190,7 @@
     def __init__(self, dependencies):
         super().__init__(
             name="ScenarioParameters",
-<<<<<<< HEAD
             version="0.0.7",
-=======
-            version="0.0.6",
->>>>>>> 86153743
             dependencies=dependencies,
             tasks=(
                 create_table,

"""The central module containing all code dealing with processing
timeseries data using demandregio

"""

from sqlalchemy import ARRAY, Column, Float, Integer, String
from sqlalchemy.ext.declarative import declarative_base
import geopandas as gpd
import numpy as np
import pandas as pd
<<<<<<< HEAD
import numpy as np
=======

>>>>>>> 739408e2
from egon.data import db
from egon.data.datasets.electricity_demand.temporal import calc_load_curve
import egon.data.config

Base = declarative_base()


def identify_voltage_level(df):

    """Identify the voltage_level of a grid component based on its peak load and
    defined thresholds.


    Parameters
    ----------
    df : pandas.DataFrame
        Data frame containing information about peak loads


    Returns
    -------
    pandas.DataFrame
        Data frame with an additional column with voltage level

    """

<<<<<<< HEAD
    df['voltage_level']= np.nan
=======
    df["voltage_level"] = np.nan
>>>>>>> 739408e2

    # Identify voltage_level for every demand area taking thresholds into account which were defined in the eGon project
    df.loc[df["peak_load"] <= 0.1, "voltage_level"] = 7
    df.loc[df["peak_load"] > 0.1, "voltage_level"] = 6
    df.loc[df["peak_load"] > 0.2, "voltage_level"] = 5
    df.loc[df["peak_load"] > 5.5, "voltage_level"] = 4
    df.loc[df["peak_load"] > 20, "voltage_level"] = 3
    df.loc[df["peak_load"] > 120, "voltage_level"] = 1

    return df


def identify_bus(load_curves, demand_area):
    """Identify the grid connection point for a consumer by determining its grid level
    based on the time series' peak load and the spatial intersection to mv
    grid districts or ehv voronoi cells.


    Parameters
    ----------
    load_curves : pandas.DataFrame
        Demand timeseries per demand area (e.g. osm landuse area, industrial site)

    demand_area: pandas.DataFrame
        Dataframe with id and geometry of areas where an industrial demand
        is assigned to, such as osm landuse areas or industrial sites.

    Returns
    -------
    pandas.DataFrame
        Aggregated industrial demand timeseries per bus

    """

    sources = egon.data.config.datasets()["electrical_load_curves_industry"][
        "sources"
    ]

    # Select mv griddistrict
    griddistrict = db.select_geodataframe(
        f"""SELECT bus_id, geom FROM
                {sources['egon_mv_grid_district']['schema']}.
                {sources['egon_mv_grid_district']['table']}""",
        geom_col="geom",
        epsg=3035,
    )

    # Initialize dataframe to identify peak load per demand area (e.g. osm landuse area or industrial site)
    peak = pd.DataFrame(columns=["id", "peak_load"])
    peak["id"] = load_curves.max(axis=0).index
    peak["peak_load"] = load_curves.max(axis=0).values

    peak = identify_voltage_level(peak)

    # Assign bus_id to demand area by merging landuse and peak df
    peak = pd.merge(demand_area, peak, right_on="id", left_index=True)

    # Identify all demand areas connected to HVMV buses
    peak_hv = peak[peak["voltage_level"] > 1]

    # Perform a spatial join between the centroid of the demand area and mv grid districts to identify grid connection point
    peak_hv["centroid"] = peak_hv["geom"].centroid
    peak_hv = peak_hv.set_geometry("centroid")
    peak_hv_c = gpd.sjoin(peak_hv, griddistrict, how="inner", op="intersects")

    # Perform a spatial join between the polygon of the demand area  and mv grid districts to ensure every area got assign to a bus
    peak_hv_p = peak_hv[~peak_hv.isin(peak_hv_c)].dropna().set_geometry("geom")
    peak_hv_p = gpd.sjoin(
        peak_hv_p, griddistrict, how="inner", op="intersects"
    ).drop_duplicates(subset=["id"])

    # Bring both dataframes together
    peak_bus = peak_hv_c.append(peak_hv_p, ignore_index=True)

    # Combine dataframes to bring loadcurves and bus id together
    curves_da = pd.merge(
        load_curves.T,
        peak_bus[["bus_id", "id", "geom"]],
        left_index=True,
        right_on="id",
    )

    return curves_da


def calc_load_curves_ind_osm(scenario):
    """Temporal disaggregate electrical demand per osm industrial landuse area.


    Parameters
    ----------
    scenario : str
        Scenario name.

    Returns
    -------
    pandas.DataFrame
        Demand timeseries of industry allocated to osm landuse areas and aggregated
        per substation id

    """

    sources = egon.data.config.datasets()["electrical_load_curves_industry"][
        "sources"
    ]

    # Select demands per industrial branch and osm landuse area
    demands_osm_area = db.select_dataframe(
        f"""SELECT osm_id, wz, demand
            FROM {sources['osm']['schema']}.
            {sources['osm']['table']}
            WHERE scenario = '{scenario}'
            AND demand > 0
            """
    ).set_index(["osm_id", "wz"])

    # Select industrial landuse polygons as demand area
    demand_area = db.select_geodataframe(
        f"""SELECT id, geom FROM
                {sources['osm_landuse']['schema']}.
                {sources['osm_landuse']['table']}
                WHERE sector = 3 """,
        index_col="id",
        geom_col="geom",
        epsg=3035,
    )

    # Calculate shares of industrial branches per osm area
    osm_share_wz = demands_osm_area.groupby("osm_id").apply(
        lambda grp: grp / grp.sum()
    )

    osm_share_wz.reset_index(inplace=True)

    share_wz_transpose = pd.DataFrame(
        index=osm_share_wz.osm_id.unique(), columns=osm_share_wz.wz.unique()
    )
    share_wz_transpose.index.rename("osm_id", inplace=True)

    for wz in share_wz_transpose.columns:
        share_wz_transpose[wz] = (
            osm_share_wz[osm_share_wz.wz == wz].set_index("osm_id").demand
        )

    # Rename columns to bring it in line with demandregio data
    share_wz_transpose.rename(columns={1718: 17}, inplace=True)

    # Calculate industrial annual demand per osm area
    annual_demand_osm = demands_osm_area.groupby("osm_id").demand.sum()

    # Return electrical load curves per osm industrial landuse area
    load_curves = calc_load_curve(share_wz_transpose, annual_demand_osm)

    curves_da = identify_bus(load_curves, demand_area)

    # Group all load curves per bus
    curves_bus = (
        curves_da.drop(["id"], axis=1).fillna(0).groupby("bus_id").sum()
    )

    # Initalize pandas.DataFrame for export to database
    load_ts_df = pd.DataFrame(index=curves_bus.index, columns=["p_set"])

    # Insert time series data to df as an array
    load_ts_df.p_set = curves_bus.values.tolist()

    # Create Dataframe to store time series individually
    curves_individual_interim = (
        curves_da.drop(["bus_id", "geom"], axis=1).fillna(0)
    ).set_index("id")
    curves_individual = curves_da[["id", "bus_id"]]
    curves_individual["p_set"] = curves_individual_interim.values.tolist()
<<<<<<< HEAD
    curves_individual["scn_name"]= scenario
    curves_individual = curves_individual.rename(columns={"id": "osm_id"}).set_index(['osm_id', 'scn_name'])
=======
    curves_individual["scn_name"] = scenario
    curves_individual = curves_individual.rename(
        columns={"id": "osm_id"}
    ).set_index(["osm_id", "scn_name"])
>>>>>>> 739408e2

    return load_ts_df, curves_individual


def insert_osm_ind_load():
    """Inserts electrical industry loads assigned to osm landuse areas to the database

    Returns
    -------
    None.

    """

    targets = egon.data.config.datasets()["electrical_load_curves_industry"][
        "targets"
    ]

    for scenario in ["eGon2035", "eGon100RE"]:

        # Delete existing data from database
        db.execute_sql(
            f"""
            DELETE FROM
            {targets['osm_load']['schema']}.{targets['osm_load']['table']}
            WHERE scn_name = '{scenario}'
            """
        )

        db.execute_sql(
            f"""
            DELETE FROM
            {targets['osm_load_individual']['schema']}.{targets['osm_load_individual']['table']}
            WHERE scn_name = '{scenario}'
            """
        )

        # Calculate cts load curves per mv substation (hvmv bus)
        data, curves_individual = calc_load_curves_ind_osm(scenario)
        data.index = data.index.rename("bus")
        data["scn_name"] = scenario

        data.set_index(["scn_name"], inplace=True, append=True)

        # Insert into database
        data.to_sql(
            targets["osm_load"]["table"],
            schema=targets["osm_load"]["schema"],
            con=db.engine(),
            if_exists="append",
        )

<<<<<<< HEAD
        curves_individual['peak_load'] = np.array(curves_individual['p_set'].values.tolist()).max(axis=1)
        curves_individual['demand'] = np.array(curves_individual['p_set'].values.tolist()).sum(axis=1)
=======
        curves_individual["peak_load"] = np.array(
            curves_individual["p_set"].values.tolist()
        ).max(axis=1)
        curves_individual["demand"] = np.array(
            curves_individual["p_set"].values.tolist()
        ).sum(axis=1)
>>>>>>> 739408e2
        curves_individual = identify_voltage_level(curves_individual)

        curves_individual.to_sql(
            targets["osm_load_individual"]["table"],
            schema=targets["osm_load_individual"]["schema"],
            con=db.engine(),
            if_exists="append",
        )

<<<<<<< HEAD


=======
>>>>>>> 739408e2

def calc_load_curves_ind_sites(scenario):
    """Temporal disaggregation of load curves per industrial site and industrial subsector.


    Parameters
    ----------
    scenario : str
        Scenario name.

    Returns
    -------
    pandas.DataFrame
        Demand timeseries of industry allocated to industrial sites and aggregated
        per substation id and industrial subsector

    """
    sources = egon.data.config.datasets()["electrical_load_curves_industry"][
        "sources"
    ]

    # Select demands per industrial site including the subsector information
    demands_ind_sites = db.select_dataframe(
        f"""SELECT industrial_sites_id, wz, demand
            FROM {sources['sites']['schema']}.
            {sources['sites']['table']}
            WHERE scenario = '{scenario}'
            AND demand > 0
            """
    ).set_index(["industrial_sites_id"])

    # Select industrial sites as demand_areas from database

    demand_area = db.select_geodataframe(
        f"""SELECT id, geom FROM
                {sources['sites_geom']['schema']}.
                {sources['sites_geom']['table']}""",
        index_col="id",
        geom_col="geom",
        epsg=3035,
    )

    # Replace entries to bring it in line with demandregio's subsector definitions
    demands_ind_sites.replace(1718, 17, inplace=True)
    share_wz_sites = demands_ind_sites.copy()

    # Create additional df on wz_share per industrial site, which is always set to one
    # as the industrial demand per site is subsector specific

    share_wz_sites.demand = 1
    share_wz_sites.reset_index(inplace=True)

    share_transpose = pd.DataFrame(
        index=share_wz_sites.industrial_sites_id.unique(),
        columns=share_wz_sites.wz.unique(),
    )
    share_transpose.index.rename("industrial_sites_id", inplace=True)
    for wz in share_transpose.columns:
        share_transpose[wz] = (
            share_wz_sites[share_wz_sites.wz == wz]
            .set_index("industrial_sites_id")
            .demand
        )

    load_curves = calc_load_curve(share_transpose, demands_ind_sites["demand"])

    curves_da = identify_bus(load_curves, demand_area)

    curves_da = pd.merge(
        curves_da, demands_ind_sites.wz, left_on="id", right_index=True
    )

    # Group all load curves per bus and wz
    curves_bus = (
        curves_da.fillna(0)
        .groupby(["bus_id", "wz"])
        .sum()
        .drop(["id"], axis=1)
    )

    # Initalize pandas.DataFrame for pf table load timeseries
    load_ts_df = pd.DataFrame(index=curves_bus.index, columns=["p_set"])

    # Insert data for pf load timeseries table
    load_ts_df.p_set = curves_bus.values.tolist()

    # Create Dataframe to store time series individually
    curves_individual_interim = (
        curves_da.drop(["bus_id", "geom", "wz"], axis=1).fillna(0)
    ).set_index("id")
    curves_individual = curves_da[["id", "bus_id"]]
    curves_individual["p_set"] = curves_individual_interim.values.tolist()
<<<<<<< HEAD
    curves_individual["scn_name"]= scenario
    curves_individual = curves_individual.rename(columns={"id": "site_id"}).set_index(['site_id', 'scn_name'])
=======
    curves_individual["scn_name"] = scenario
    curves_individual = curves_individual.rename(
        columns={"id": "site_id"}
    ).set_index(["site_id", "scn_name"])
>>>>>>> 739408e2

    return load_ts_df, curves_individual


def insert_sites_ind_load():
    """Inserts electrical industry loads assigned to osm landuse areas to the database

    Returns
    -------
    None.

    """

    targets = egon.data.config.datasets()["electrical_load_curves_industry"][
        "targets"
    ]

    for scenario in ["eGon2035", "eGon100RE"]:

        # Delete existing data from database
        db.execute_sql(
            f"""
            DELETE FROM
            {targets['sites_load']['schema']}.{targets['sites_load']['table']}
            WHERE scn_name = '{scenario}'
            """
        )

        # Delete existing data from database
        db.execute_sql(
            f"""
            DELETE FROM
            {targets['sites_load_individual']['schema']}.
            {targets['sites_load_individual']['table']}
            WHERE scn_name = '{scenario}'
            """
        )

        # Calculate industrial load curves per bus
        data, curves_individual = calc_load_curves_ind_sites(scenario)
        data.index = data.index.rename(["bus", "wz"])
        data["scn_name"] = scenario

        data.set_index(["scn_name"], inplace=True, append=True)

        # Insert into database
        data.to_sql(
            targets["sites_load"]["table"],
            schema=targets["sites_load"]["schema"],
            con=db.engine(),
            if_exists="append",
        )

<<<<<<< HEAD
        curves_individual['peak_load'] = np.array(curves_individual['p_set'].values.tolist()).max(axis=1)
        curves_individual['demand'] = np.array(curves_individual['p_set'].values.tolist()).sum(axis=1)
=======
        curves_individual["peak_load"] = np.array(
            curves_individual["p_set"].values.tolist()
        ).max(axis=1)
        curves_individual["demand"] = np.array(
            curves_individual["p_set"].values.tolist()
        ).sum(axis=1)
>>>>>>> 739408e2
        curves_individual = identify_voltage_level(curves_individual)

        curves_individual.to_sql(
            targets["sites_load_individual"]["table"],
            schema=targets["sites_load_individual"]["schema"],
            con=db.engine(),
            if_exists="append",
        )<|MERGE_RESOLUTION|>--- conflicted
+++ resolved
@@ -8,11 +8,7 @@
 import geopandas as gpd
 import numpy as np
 import pandas as pd
-<<<<<<< HEAD
-import numpy as np
-=======
-
->>>>>>> 739408e2
+
 from egon.data import db
 from egon.data.datasets.electricity_demand.temporal import calc_load_curve
 import egon.data.config
@@ -39,11 +35,7 @@
 
     """
 
-<<<<<<< HEAD
-    df['voltage_level']= np.nan
-=======
     df["voltage_level"] = np.nan
->>>>>>> 739408e2
 
     # Identify voltage_level for every demand area taking thresholds into account which were defined in the eGon project
     df.loc[df["peak_load"] <= 0.1, "voltage_level"] = 7
@@ -216,15 +208,10 @@
     ).set_index("id")
     curves_individual = curves_da[["id", "bus_id"]]
     curves_individual["p_set"] = curves_individual_interim.values.tolist()
-<<<<<<< HEAD
-    curves_individual["scn_name"]= scenario
-    curves_individual = curves_individual.rename(columns={"id": "osm_id"}).set_index(['osm_id', 'scn_name'])
-=======
     curves_individual["scn_name"] = scenario
     curves_individual = curves_individual.rename(
         columns={"id": "osm_id"}
     ).set_index(["osm_id", "scn_name"])
->>>>>>> 739408e2
 
     return load_ts_df, curves_individual
 
@@ -276,17 +263,12 @@
             if_exists="append",
         )
 
-<<<<<<< HEAD
-        curves_individual['peak_load'] = np.array(curves_individual['p_set'].values.tolist()).max(axis=1)
-        curves_individual['demand'] = np.array(curves_individual['p_set'].values.tolist()).sum(axis=1)
-=======
         curves_individual["peak_load"] = np.array(
             curves_individual["p_set"].values.tolist()
         ).max(axis=1)
         curves_individual["demand"] = np.array(
             curves_individual["p_set"].values.tolist()
         ).sum(axis=1)
->>>>>>> 739408e2
         curves_individual = identify_voltage_level(curves_individual)
 
         curves_individual.to_sql(
@@ -296,11 +278,6 @@
             if_exists="append",
         )
 
-<<<<<<< HEAD
-
-
-=======
->>>>>>> 739408e2
 
 def calc_load_curves_ind_sites(scenario):
     """Temporal disaggregation of load curves per industrial site and industrial subsector.
@@ -393,15 +370,10 @@
     ).set_index("id")
     curves_individual = curves_da[["id", "bus_id"]]
     curves_individual["p_set"] = curves_individual_interim.values.tolist()
-<<<<<<< HEAD
-    curves_individual["scn_name"]= scenario
-    curves_individual = curves_individual.rename(columns={"id": "site_id"}).set_index(['site_id', 'scn_name'])
-=======
     curves_individual["scn_name"] = scenario
     curves_individual = curves_individual.rename(
         columns={"id": "site_id"}
     ).set_index(["site_id", "scn_name"])
->>>>>>> 739408e2
 
     return load_ts_df, curves_individual
 
@@ -455,17 +427,12 @@
             if_exists="append",
         )
 
-<<<<<<< HEAD
-        curves_individual['peak_load'] = np.array(curves_individual['p_set'].values.tolist()).max(axis=1)
-        curves_individual['demand'] = np.array(curves_individual['p_set'].values.tolist()).sum(axis=1)
-=======
         curves_individual["peak_load"] = np.array(
             curves_individual["p_set"].values.tolist()
         ).max(axis=1)
         curves_individual["demand"] = np.array(
             curves_individual["p_set"].values.tolist()
         ).sum(axis=1)
->>>>>>> 739408e2
         curves_individual = identify_voltage_level(curves_individual)
 
         curves_individual.to_sql(

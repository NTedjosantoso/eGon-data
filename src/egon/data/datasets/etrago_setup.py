# coding: utf-8
import datetime
import json

from geoalchemy2.types import Geometry
from shapely.geometry import LineString
from sqlalchemy import schema  # ???
from sqlalchemy import (
    ARRAY,
    BigInteger,
    Boolean,
    Column,
    DateTime,
    Float,
    Integer,
    Numeric,
    String,
    Text,
    text,
)
from sqlalchemy.ext.declarative import declarative_base
import geopandas as gpd
import pandas as pd
import pypsa

from egon.data import db
from egon.data.datasets import Dataset
from egon.data.metadata import (
    context,
    contributors,
    license_egon_data_odbl,
    meta_metadata,
    sources
)

Base = declarative_base()
metadata = Base.metadata

network = pypsa.Network()
# add Storage key (called StorageUnit in PyPSA)
network.component_attrs["Storage"] = network.component_attrs["StorageUnit"]


def get_pypsa_field_descriptors(component, timeseries=False):

    ident = component.lower() + "_id"

    data = network.component_attrs[component].rename({"name": ident})
    data = data[data.status != "Output"]

    if timeseries:
        data = data[data["type"].str.contains("series")]
        data.loc["temp_id"] = [
            "integer",
            "n/a",
            "n/a",
            "Unique identifyier of temporal index",
            "Input",
        ]

    data.loc[ident, "type"] = "int"
    data.loc["scn_name"] = [
        "string",
        "n/a",
        "n/a",
        "Name of the eGon scenario",
        "Input",
    ]
    data.unit.fillna("none", inplace=True)
    data.default.fillna("n/a", inplace=True)
    return data


def get_meta(
    schema,
    component,
    description="TODO",
    source_list=[],
    contributor_list=[],
    timeseries=False,
):

    table = "egon_etrago_" + component.lower()

    if timeseries:
        table = table + "_timeseries"
    fields = (
        get_pypsa_field_descriptors(component, timeseries)
        .reset_index()
        .to_dict(orient="records")
    )
    # geometry column still missing

    meta = {
        "name": schema + "." + table,
        "title": component,
        "id": "WILL_BE_SET_AT_PUBLICATION",
        # no automatic description? PyPSA descriptions do not quite fit our
        # scope
        "description": description,
        "language": ["en-EN"],
        "publicationDate": datetime.date.today().isoformat(),
        "context": context(),
        "spatial": {
            "location": None,
            "extent": "Germany",
            "resolution": None,
        },
        "sources": source_list,
        "licenses": [license_egon_data_odbl()],
        "contributors": contributor_list,
        "resources": [
            {
                "profile": "tabular-data-resource",
                "name": schema + "." + table,
                "path": None,
                "format": "PostgreSQL",
                "encoding": "UTF-8",
                "schema": {
                    "fields": fields,
                    "primaryKey": ["scn_name", component.lower() + "_id"],
                    "foreignKeys": [],
                },
                "dialect": {
                    "delimiter": "",
                    "decimalSeparator": ""
                    },
            }
        ],
        "metaMetadata": meta_metadata(),
    }

    # Create json dump
    meta_json = "'" + json.dumps(meta, indent=4, ensure_ascii=False) + "'"

    return meta_json


class EtragoSetup(Dataset):
    def __init__(self, dependencies):
        super().__init__(
            name="EtragoSetup",
            version="0.0.11",
            dependencies=dependencies,
            tasks=(create_tables, {temp_resolution, insert_carriers}),
        )


class EgonPfHvBus(Base):

    source_list = [
        sources()["egon-data"],
        sources()["openstreetmap"],
        sources()["peta"],
        sources()["SciGRID_gas"],
        sources()["bgr_inspeeds_data_bundle"],
    ]

    contributor_list = contributors(["ic", "cb", "ke", "an", "fw"])
    contributor_list[0]["comment"] = "Added electricity substations"
    contributor_list[1]["comment"] = "Added heat buses"
    contributor_list[2]["comment"] = "Added DSM buses"
    contributor_list[3]["comment"] = "Added CH4 sector buses"
    contributor_list[4]["comment"] = "Added H2 sector buses"


    __tablename__ = "egon_etrago_bus"
    __table_args__ = {
        "schema": "grid",
        "comment": get_meta(
            "grid",
            "Bus",
            source_list=source_list,
            contributor_list=contributor_list,
        ),
    }

    scn_name = Column(String, primary_key=True, nullable=False)
    bus_id = Column(BigInteger, primary_key=True, nullable=False)
    v_nom = Column(Float(53), server_default="1.")
    type = Column(Text)
    carrier = Column(Text)
    v_mag_pu_set = Column(Float(53))
    v_mag_pu_min = Column(Float(53), server_default="0.")
    v_mag_pu_max = Column(Float(53), server_default="inf")
    x = Column(Float(53), server_default="0.")
    y = Column(Float(53), server_default="0.")
    geom = Column(Geometry("POINT", 4326), index=True)
    country = Column(Text, server_default=text("'DE'::text"))


class EgonPfHvBusTimeseries(Base):

    source_list = [
        sources()["egon-data"],
    ]

    contributor_list = contributors(["cb"])
    contributor_list[0]["comment"] = "Added metadata"

    __tablename__ = "egon_etrago_bus_timeseries"
    __table_args__ = {
        "schema": "grid",
        "comment": get_meta(
            "grid",
            "Bus",
            source_list=source_list,
            contributor_list=contributor_list,
            timeseries=True,
        ),
    }

    scn_name = Column(String, primary_key=True, nullable=False)
    bus_id = Column(BigInteger, primary_key=True, nullable=False)
    v_mag_pu_set = Column(ARRAY(Float(precision=53)))


class EgonPfHvGenerator(Base):

    source_list = [
        sources()["egon-data"],
        sources()["openstreetmap"],
        sources()["mastr"],
        sources()["nep2021"],
        sources()["tyndp"],
        sources()["SciGRID_gas"],
        sources()["Einspeiseatlas"],
        sources()["technology-data"],
        sources()["vg250"],
    ]

    contributor_list = contributors(["ic", "cb", "ce", "an", "ke"])
    contributor_list[0]["comment"] = "Added hydro and biomass plants"
    contributor_list[1]["comment"] = "Added solar and geothermal plants"
    contributor_list[2]["comment"] = "Added wind on- and offshore plants"
    contributor_list[3]["comment"] = "Added gas feedin generators"
    contributor_list[4]["comment"] = "Added pv ground mounted"


    __tablename__ = "egon_etrago_generator"
    __table_args__ = {
        "schema": "grid",
        "comment": get_meta(
            "grid",
            "Generator",
            source_list=source_list,
            contributor_list=contributor_list,
        ),
    }

    scn_name = Column(String, primary_key=True, nullable=False)
    generator_id = Column(BigInteger, primary_key=True, nullable=False)
    bus = Column(BigInteger)
    control = Column(Text)
    type = Column(Text)
    carrier = Column(Text)
    p_nom = Column(Float(53), server_default="0.")
    p_nom_extendable = Column(Boolean, server_default="False")
    p_nom_min = Column(Float(53), server_default="0.")
    p_nom_max = Column(Float(53), server_default="inf")
    p_min_pu = Column(Float(53), server_default="0.")
    p_max_pu = Column(Float(53), server_default="1.")
    p_set = Column(Float(53))
    q_set = Column(Float(53))
    sign = Column(Float(53), server_default="1.")
    marginal_cost = Column(Float(53), server_default="0.")
    build_year = Column(BigInteger, server_default="0")
    lifetime = Column(Float(53), server_default="inf")
    capital_cost = Column(Float(53), server_default="0.")
    efficiency = Column(Float(53), server_default="1.")
    committable = Column(Boolean, server_default="False")
    start_up_cost = Column(Float(53), server_default="0.")
    shut_down_cost = Column(Float(53), server_default="0.")
    min_up_time = Column(BigInteger, server_default="0")
    min_down_time = Column(BigInteger, server_default="0")
    up_time_before = Column(BigInteger, server_default="0")
    down_time_before = Column(BigInteger, server_default="0")
    ramp_limit_up = Column(Float(53), server_default="NaN")
    ramp_limit_down = Column(Float(53), server_default="NaN")
    ramp_limit_start_up = Column(Float(53), server_default="1.")
    ramp_limit_shut_down = Column(Float(53), server_default="1.")
    e_nom_max = Column(
        Float(53), server_default="inf"
    )  # [MWh(/y)] Value to be used in eTraGo to set constraint for the production over the year


class EgonPfHvGeneratorTimeseries(Base):

    source_list = [
        sources()["egon-data"],
        sources()["era5"],
    ]

    contributor_list = contributors(["cb"])
    contributor_list[0][
        "comment"
    ] = "Added p_max_pu timeseries for pv and wind"


    __tablename__ = "egon_etrago_generator_timeseries"
    __table_args__ = {
        "schema": "grid",
        "comment": get_meta(
            "grid",
            "Generator",
            source_list=source_list,
            contributor_list=contributor_list,
            timeseries=True,
        ),
    }

    scn_name = Column(String, primary_key=True, nullable=False)
    generator_id = Column(Integer, primary_key=True, nullable=False)
    temp_id = Column(Integer, primary_key=True, nullable=False)
    p_set = Column(ARRAY(Float(precision=53)))
    q_set = Column(ARRAY(Float(precision=53)))
    p_min_pu = Column(ARRAY(Float(precision=53)))
    p_max_pu = Column(ARRAY(Float(precision=53)))
    marginal_cost = Column(ARRAY(Float(precision=53)))


class EgonPfHvLine(Base):

    source_list = [
        sources()["egon-data"],
        sources()["openstreetmap"],
    ]

    contributor_list = contributors(["ic", "cb"])
    contributor_list[0]["comment"] = "Added lines from osmTGmod tables"
    contributor_list[1]["comment"] = "Added meta data"

    __tablename__ = "egon_etrago_line"
    __table_args__ = {
        "schema": "grid",
        "comment": get_meta(
            "grid",
            "Line",
            source_list=source_list,
            contributor_list=contributor_list,
        ),
    }

    scn_name = Column(String, primary_key=True, nullable=False)
    line_id = Column(BigInteger, primary_key=True, nullable=False)
    bus0 = Column(BigInteger)
    bus1 = Column(BigInteger)
    type = Column(Text)
    carrier = Column(Text)
    x = Column(Numeric, server_default="0.")
    r = Column(Numeric, server_default="0.")
    g = Column(Numeric, server_default="0.")
    b = Column(Numeric, server_default="0.")
    s_nom = Column(Numeric, server_default="0.")
    s_nom_extendable = Column(Boolean, server_default="False")
    s_nom_min = Column(Float(53), server_default="0.")
    s_nom_max = Column(Float(53), server_default="inf")
    s_max_pu = Column(Float(53), server_default="1.")
    build_year = Column(BigInteger, server_default="0")
    lifetime = Column(Float(53), server_default="inf")
    capital_cost = Column(Float(53), server_default="0.")
    length = Column(Float(53), server_default="0.")
    cables = Column(Integer)
    terrain_factor = Column(Float(53), server_default="1.")
    num_parallel = Column(Float(53), server_default="1.")
    v_ang_min = Column(Float(53), server_default="-inf")
    v_ang_max = Column(Float(53), server_default="inf")
    v_nom = Column(Float(53))
    geom = Column(Geometry("MULTILINESTRING", 4326))
    topo = Column(Geometry("LINESTRING", 4326))


class EgonPfHvLineTimeseries(Base):

    source_list = [
        sources()["egon-data"],
        sources()["nep2021"],
        sources()["era5"],
    ]

    contributor_list = contributors(["ce", "cb"])
    contributor_list[0]["comment"] = "Added s_max_pu timeseries"
    contributor_list[1]["comment"] = "Added meta data"

    __tablename__ = "egon_etrago_line_timeseries"
    __table_args__ = {
        "schema": "grid",
        "comment": get_meta(
            "grid",
            "Line",
            source_list=source_list,
            contributor_list=contributor_list,
            timeseries=True,
        ),
    }

    scn_name = Column(String, primary_key=True, nullable=False)
    line_id = Column(BigInteger, primary_key=True, nullable=False)
    temp_id = Column(Integer, primary_key=True, nullable=False)
    s_max_pu = Column(ARRAY(Float(precision=53)))


class EgonPfHvLink(Base):

    source_list = [
        sources()["egon-data"],
        sources()["openstreetmap"],
        sources()["nep2021"],
        sources()["peta"],
        sources()["mastr"],
        sources()["SciGRID_gas"],
        sources()["pipeline_classification"],
        sources()["technology-data"],
        sources()["dsm-heitkoetter"],
        sources()["schmidt"],
        sources()["hotmaps_industrial_sites"],
        sources()["demandregio"],
    ]

    contributor_list = contributors(["ic", "cb", "ke", "ja", "fw", "an"])
    contributor_list[0]["comment"] = "Added DC lines from osmTGmod tables"
    contributor_list[1]["comment"] = "Added CHPs and heat links"
    contributor_list[2]["comment"] = "Added DSM links"
    contributor_list[3]["comment"] = "Added e-Mobility links"
    contributor_list[4]["comment"] = "Added H2 related links"
    contributor_list[5]["comment"] = "Added CH4 links"


    __tablename__ = "egon_etrago_link"
    __table_args__ = {
        "schema": "grid",
        "comment": get_meta(
            "grid",
            "Link",
            source_list=source_list,
            contributor_list=contributor_list,
        ),
    }

    __tablename__ = "egon_etrago_link"
    __table_args__ = {"schema": "grid", "comment": get_meta("grid", "Link")}

    scn_name = Column(String, primary_key=True, nullable=False)
    link_id = Column(BigInteger, primary_key=True, nullable=False)
    bus0 = Column(BigInteger)
    bus1 = Column(BigInteger)
    type = Column(Text)
    carrier = Column(Text)
    efficiency = Column(Float(53), server_default="1.")
    build_year = Column(BigInteger, server_default="0")
    lifetime = Column(Float(53), server_default="inf")
    p_nom = Column(Numeric, server_default="0.")
    p_nom_extendable = Column(Boolean, server_default="False")
    p_nom_min = Column(Float(53), server_default="0.")
    p_nom_max = Column(Float(53), server_default="inf")
    p_min_pu = Column(Float(53), server_default="0.")
    p_max_pu = Column(Float(53), server_default="1.")
    p_set = Column(Float(53))
    capital_cost = Column(Float(53), server_default="0.")
    marginal_cost = Column(Float(53), server_default="0.")
    length = Column(Float(53), server_default="0.")
    terrain_factor = Column(Float(53), server_default="1.")
    geom = Column(Geometry("MULTILINESTRING", 4326))
    topo = Column(Geometry("LINESTRING", 4326))


class EgonPfHvLinkTimeseries(Base):
    source_list = [
        sources()["egon-data"],
        sources()["era5"],
        sources()["dsm-heitkoetter"],
        sources()["schmidt"],
        sources()["hotmaps_industrial_sites"],
        sources()["openstreetmap"],
        sources()["demandregio"],
    ]

    contributor_list = contributors(["cb", "ke", "ja"])
    contributor_list[0][
        "comment"
    ] = "Added efficiency timeseries for heat pumps"
    contributor_list[1]["comment"] = "Added dsm link timeseries"
    contributor_list[2]["comment"] = "Added e mobility link timeseries"

    __tablename__ = "egon_etrago_link_timeseries"
    __table_args__ = {
        "schema": "grid",
        "comment": get_meta(
            "grid",
            "Link",
            source_list=source_list,
            contributor_list=contributor_list,
            timeseries=True,
        ),
    }

    scn_name = Column(String, primary_key=True, nullable=False)
    link_id = Column(BigInteger, primary_key=True, nullable=False)
    temp_id = Column(Integer, primary_key=True, nullable=False)
    p_set = Column(ARRAY(Float(precision=53)))
    p_min_pu = Column(ARRAY(Float(precision=53)))
    p_max_pu = Column(ARRAY(Float(precision=53)))
    efficiency = Column(ARRAY(Float(precision=53)))
    marginal_cost = Column(ARRAY(Float(precision=53)))


class EgonPfHvLoad(Base):

    source_list = [
        sources()["egon-data"],
        sources()["demandregio"],
        sources()["nep2021"],
        sources()["peta"],
        sources()["schmidt"],
        sources()["hotmaps_industrial_sites"],
        sources()["openstreetmap"],
        sources()["openffe_gas"],
        sources()["tyndp"],
    ]

    contributor_list = contributors(["ic", "cb", "an", "ja"])
    contributor_list[0]["comment"] = "Added electrical demands"
    contributor_list[1]["comment"] = "Added heat deands"
    contributor_list[2]["comment"] = "Added gas demands"
    contributor_list[3]["comment"] = "Added mobility demands"


    __tablename__ = "egon_etrago_load"
    __table_args__ = {
        "schema": "grid",
        "comment": get_meta(
            "grid",
            "Load",
            source_list=source_list,
            contributor_list=contributor_list,
        ),
    }

    scn_name = Column(String, primary_key=True, nullable=False)
    load_id = Column(BigInteger, primary_key=True, nullable=False)
    bus = Column(BigInteger)
    type = Column(Text)
    carrier = Column(Text)
    p_set = Column(Float(53))
    q_set = Column(Float(53))
    sign = Column(Float(53), server_default="-1.")


class EgonPfHvLoadTimeseries(Base):
    source_list = [
        sources()["egon-data"],
        sources()["demandregio"],
        sources()["nep2021"],
        sources()["peta"],
        sources()["openffe_gas"],
        sources()["tyndp"],
        sources()["era5"],
        sources()["schmidt"],
        sources()["hotmaps_industrial_sites"],
        sources()["openstreetmap"],
    ]

    contributor_list = contributors(["cb", "ic", "ja", "an"])
    contributor_list[0]["comment"] = "Added heat load timeseries"
    contributor_list[1]["comment"] = "Added electricity load timeseries"
    contributor_list[2]["comment"] = "Added e mobility load timeseries"
    contributor_list[3]["comment"] = "Added gas load timeseries"


    __tablename__ = "egon_etrago_load_timeseries"
    __table_args__ = {
        "schema": "grid",
        "comment": get_meta(
            "grid",
            "Load",
            source_list=source_list,
            contributor_list=contributor_list,
            timeseries=True,
        ),
    }

    scn_name = Column(String, primary_key=True, nullable=False)
    load_id = Column(BigInteger, primary_key=True, nullable=False)
    temp_id = Column(Integer, primary_key=True, nullable=False)
    p_set = Column(ARRAY(Float(precision=53)))
    q_set = Column(ARRAY(Float(precision=53)))


class EgonPfHvCarrier(Base):
    source_list = [
        sources()["egon-data"],
    ]

    contributor_list = contributors(["fw"])
    contributor_list[0]["comment"] = "Added list of carriers"


    __tablename__ = "egon_etrago_carrier"
    __table_args__ = {
        "schema": "grid",
        "comment": get_meta(
            "grid",
            "Carrier",
            source_list=source_list,
            contributor_list=contributor_list,
        ),
    }

    name = Column(Text, primary_key=True, nullable=False)
    co2_emissions = Column(Float(53), server_default="0.")
    color = Column(Text)
    nice_name = Column(Text)
    commentary = Column(Text)


class EgonPfHvStorage(Base):

    source_list = [
        sources()["egon-data"],
        sources()["nep2021"],
        sources()["mastr"],
        sources()["technology-data"],
    ]

    contributor_list = contributors(["ic"])
    contributor_list[0][
        "comment"
    ] = "Added battery and pumped hydro storage units"


    __tablename__ = "egon_etrago_storage"
    __table_args__ = {
        "schema": "grid",
        "comment": get_meta(
            "grid",
            "Storage",
            source_list=source_list,
            contributor_list=contributor_list,
        ),
    }

    scn_name = Column(String, primary_key=True, nullable=False)
    storage_id = Column(BigInteger, primary_key=True, nullable=False)
    bus = Column(BigInteger)
    control = Column(Text)
    type = Column(Text)
    carrier = Column(Text)
    p_nom = Column(Float(53), server_default="0.")
    p_nom_extendable = Column((Boolean), server_default="False")
    p_nom_min = Column(Float(53), server_default="0.")
    p_nom_max = Column(Float(53), server_default="inf")
    p_min_pu = Column(Float(53), server_default="-1.")
    p_max_pu = Column(Float(53), server_default="1.")
    p_set = Column(Float(53))
    q_set = Column(Float(53))
    sign = Column(Float(53), server_default="1")
    marginal_cost = Column(Float(53), server_default="0.")
    capital_cost = Column(Float(53), server_default="0.")
    build_year = Column(BigInteger, server_default="0")
    lifetime = Column(Float(53), server_default="inf")
    state_of_charge_initial = Column(Float(53), server_default="0")
    cyclic_state_of_charge = Column(Boolean, server_default="False")
    state_of_charge_set = Column(Float(53))
    max_hours = Column(Float(53), server_default="1")
    efficiency_store = Column(Float(53), server_default="1.")
    efficiency_dispatch = Column(Float(53), server_default="1.")
    standing_loss = Column(Float(53), server_default="0.")
    inflow = Column(Float(53), server_default="0.")


class EgonPfHvStorageTimeseries(Base):
    source_list = [
        sources()["egon-data"],
    ]

    contributor_list = contributors(["cb"])
    contributor_list[0]["comment"] = "Added metadata"


    __tablename__ = "egon_etrago_storage_timeseries"
    __table_args__ = {
        "schema": "grid",
        "comment": get_meta(
            "grid",
            "Storage",
            source_list=source_list,
            contributor_list=contributor_list,
            timeseries=True,
        ),
    }

    scn_name = Column(String, primary_key=True, nullable=False)
    storage_id = Column(BigInteger, primary_key=True, nullable=False)
    temp_id = Column(Integer, primary_key=True, nullable=False)
    p_set = Column(ARRAY(Float(precision=53)))
    q_set = Column(ARRAY(Float(precision=53)))
    p_min_pu = Column(ARRAY(Float(precision=53)))
    p_max_pu = Column(ARRAY(Float(precision=53)))
    state_of_charge_set = Column(ARRAY(Float(precision=53)))
    inflow = Column(ARRAY(Float(precision=53)))
    marginal_cost = Column(ARRAY(Float(precision=53)))


class EgonPfHvStore(Base):
    source_dict = sources()

    source_list = [
        source_dict["bgr_inspee"],
        source_dict["bgr_inspeeds"],
        source_dict["bgr_inspeeds_data_bundle"],
        source_dict["bgr_inspeeds_report"],
        source_dict["SciGRID_gas"],
        sources()["technology-data"],
        sources()["dsm-heitkoetter"],
        sources()["schmidt"],
        sources()["hotmaps_industrial_sites"],
        sources()["openstreetmap"],
        sources()["demandregio"],
    ]
    contributor_list = contributors(["an", "fw", "ke", "cb", "ja"])
    contributor_list[0]["comment"] = "Add H2 storage"
    contributor_list[1]["comment"] = "Add CH4 storage"
<<<<<<< HEAD
    license_list = [data["licenses"] for data in source_list]
=======
    contributor_list[2]["comment"] = "Add DSM storage"
    contributor_list[3]["comment"] = "Add heat storage"
    contributor_list[4]["comment"] = "Add e-mobility storage"

>>>>>>> 3a925dc4
    __tablename__ = "egon_etrago_store"
    __table_args__ = {
        "schema": "grid",
        "comment": get_meta(
            "grid",
            "Store",
            source_list=source_list,
            contributor_list=contributor_list,
        ),
    }

    scn_name = Column(String, primary_key=True, nullable=False)
    store_id = Column(BigInteger, primary_key=True, nullable=False)
    bus = Column(BigInteger)
    type = Column(Text)
    carrier = Column(Text)
    e_nom = Column(Float(53), server_default="0.")
    e_nom_extendable = Column((Boolean), server_default="False")
    e_nom_min = Column(Float(53), server_default="0.")
    e_nom_max = Column(Float(53), server_default="inf")
    e_min_pu = Column(Float(53), server_default="0.")
    e_max_pu = Column(Float(53), server_default="1.")
    p_set = Column(Float(53))
    q_set = Column(Float(53))
    e_initial = Column(Float(53), server_default="0.")
    e_cyclic = Column(Boolean, server_default="False")
    sign = Column(Float(53), server_default="1")
    marginal_cost = Column(Float(53), server_default="0.")
    capital_cost = Column(Float(53), server_default="0.")
    standing_loss = Column(Float(53), server_default="0.")
    build_year = Column(BigInteger, server_default="0")
    lifetime = Column(Float(53), server_default="inf")


class EgonPfHvStoreTimeseries(Base):
    source_dict = sources()
    # TODO: Add other sources for dsm
    source_list = [
        sources()["technology-data"],
        sources()["dsm-heitkoetter"],
        sources()["schmidt"],
        sources()["hotmaps_industrial_sites"],
        sources()["openstreetmap"],
        sources()["demandregio"],
    ]
    contributor_list = contributors(["ke", "ja"])
    contributor_list[0]["comment"] = "Add DSM storage"
    contributor_list[1]["comment"] = "Add e-mobility storage"

    __tablename__ = "egon_etrago_store_timeseries"
    __table_args__ = {
        "schema": "grid",
        "comment": get_meta(
            "grid",
            "Store",
            source_list=source_list,
            contributor_list=contributor_list,
            timeseries=True,
        ),
    }
    scn_name = Column(String, primary_key=True, nullable=False)
    store_id = Column(BigInteger, primary_key=True, nullable=False)
    temp_id = Column(Integer, primary_key=True, nullable=False)
    p_set = Column(ARRAY(Float(precision=53)))
    q_set = Column(ARRAY(Float(precision=53)))
    e_min_pu = Column(ARRAY(Float(precision=53)))
    e_max_pu = Column(ARRAY(Float(precision=53)))
    marginal_cost = Column(ARRAY(Float(precision=53)))


class EgonPfHvTempResolution(Base):
    __tablename__ = "egon_etrago_temp_resolution"
    __table_args__ = {"schema": "grid"}

    temp_id = Column(BigInteger, primary_key=True, nullable=False)
    timesteps = Column(BigInteger, nullable=False)
    resolution = Column(Text)
    start_time = Column(DateTime)


class EgonPfHvTransformer(Base):

    source_list = [
        sources()["egon-data"],
        sources()["openstreetmap"],
    ]

    contributor_list = contributors(["ic", "cb"])
    contributor_list[0]["comment"] = "Added transformes from osmTGmod tables"
    contributor_list[1]["comment"] = "Added meta data"


    __tablename__ = "egon_etrago_transformer"
    __table_args__ = {
        "schema": "grid",
        "comment": get_meta(
            "grid",
            "Transformer",
            source_list=source_list,
            contributor_list=contributor_list,
        ),
    }

    scn_name = Column(String, primary_key=True, nullable=False)
    trafo_id = Column(BigInteger, primary_key=True, nullable=False)
    bus0 = Column(BigInteger)
    bus1 = Column(BigInteger)
    type = Column(Text)
    model = Column((Text), server_default="t")
    x = Column((Numeric), server_default="0.")
    r = Column((Numeric), server_default="0.")
    g = Column((Numeric), server_default="0.")
    b = Column((Numeric), server_default="0.")
    s_nom = Column(Float(53), server_default="0.")
    s_nom_extendable = Column((Boolean), server_default="False")
    s_nom_min = Column(Float(53), server_default="0.")
    s_nom_max = Column(Float(53), server_default="inf")
    s_max_pu = Column(Float(53), server_default="1.")
    tap_ratio = Column(Float(53), server_default="1.")
    tap_side = Column((BigInteger), server_default="0")
    tap_position = Column((BigInteger), server_default="0")
    phase_shift = Column(Float(53), server_default="0.")
    build_year = Column(BigInteger, server_default="0")
    lifetime = Column(Float(53), server_default="inf")
    v_ang_min = Column(Float(53), server_default="-inf")
    v_ang_max = Column(Float(53), server_default="inf")
    capital_cost = Column(Float(53), server_default="0.")
    num_parallel = Column(Float(53), server_default="1.")
    geom = Column(Geometry("MULTILINESTRING", 4326))
    topo = Column(Geometry("LINESTRING", 4326))


class EgonPfHvTransformerTimeseries(Base):
    source_list = [
        sources()["egon-data"],
    ]

    contributor_list = contributors(["cb"])
    contributor_list[0]["comment"] = "Added meta data"

    __tablename__ = "egon_etrago_transformer_timeseries"
    __table_args__ = {
        "schema": "grid",
        "comment": get_meta(
            "grid",
            "Transformer",
            source_list=source_list,
            contributor_list=contributor_list,
            timeseries=True,
        ),
    }

    scn_name = Column(String, primary_key=True, nullable=False)
    trafo_id = Column(BigInteger, primary_key=True, nullable=False)
    temp_id = Column(Integer, primary_key=True, nullable=False)
    s_max_pu = Column(ARRAY(Float(precision=53)))


class EgonPfHvBusmap(Base):
    __tablename__ = "egon_etrago_hv_busmap"
    __table_args__ = {"schema": "grid"}

    scn_name = Column(Text, primary_key=True, nullable=False)
    bus0 = Column(Text, primary_key=True, nullable=False)
    bus1 = Column(Text, primary_key=True, nullable=False)
    path_length = Column(Numeric)
    version = Column(Text, primary_key=True, nullable=False)


def create_tables():
    """Create tables for eTraGo input data.
    Returns
    -------
    None.
    """
    db.execute_sql("CREATE SCHEMA IF NOT EXISTS grid;")
    engine = db.engine()

    ##################### drop tables with old names #########################
    db.execute_sql(
        """
        DROP TABLE IF EXISTS grid.egon_pf_hv_bus;"""
    )
    db.execute_sql(
        """
        DROP TABLE IF EXISTS grid.egon_pf_hv_bus_timeseries;"""
    )
    db.execute_sql(
        """
        DROP TABLE IF EXISTS grid.egon_pf_hv_carrier;"""
    )
    db.execute_sql(
        """
        DROP TABLE IF EXISTS grid.egon_pf_hv_generator;"""
    )
    db.execute_sql(
        """
        DROP TABLE IF EXISTS grid.egon_pf_hv_generator_timeseries;"""
    )
    db.execute_sql(
        """
        DROP TABLE IF EXISTS grid.egon_pf_hv_line;"""
    )
    db.execute_sql(
        """
        DROP TABLE IF EXISTS grid.egon_pf_hv_line_timeseries;"""
    )
    db.execute_sql(
        """
        DROP TABLE IF EXISTS grid.egon_pf_hv_link;"""
    )
    db.execute_sql(
        """
        DROP TABLE IF EXISTS grid.egon_pf_hv_link_timeseries;"""
    )
    db.execute_sql(
        """
        DROP TABLE IF EXISTS grid.egon_pf_hv_load;"""
    )
    db.execute_sql(
        """
        DROP TABLE IF EXISTS grid.egon_pf_hv_load_timeseries;"""
    )
    db.execute_sql(
        """
        DROP TABLE IF EXISTS grid.egon_pf_hv_storage;"""
    )
    db.execute_sql(
        """
        DROP TABLE IF EXISTS grid.egon_pf_hv_storage_timeseries;"""
    )
    db.execute_sql(
        """
        DROP TABLE IF EXISTS grid.egon_pf_hv_store;"""
    )
    db.execute_sql(
        """
        DROP TABLE IF EXISTS grid.egon_pf_hv_store_timeseries;"""
    )
    db.execute_sql(
        """
        DROP TABLE IF EXISTS grid.egon_pf_hv_temp_resolution;"""
    )
    db.execute_sql(
        """
        DROP TABLE IF EXISTS grid.egon_pf_hv_transformer;"""
    )
    db.execute_sql(
        """
        DROP TABLE IF EXISTS grid.egon_pf_hv_transformer_timeseries;"""
    )
    ##########################################################################

    # Drop existing tables
    EgonPfHvBus.__table__.drop(bind=engine, checkfirst=True)
    EgonPfHvBusTimeseries.__table__.drop(bind=engine, checkfirst=True)
    EgonPfHvGenerator.__table__.drop(bind=engine, checkfirst=True)
    EgonPfHvGeneratorTimeseries.__table__.drop(bind=engine, checkfirst=True)
    EgonPfHvLine.__table__.drop(bind=engine, checkfirst=True)
    EgonPfHvLineTimeseries.__table__.drop(bind=engine, checkfirst=True)
    EgonPfHvLink.__table__.drop(bind=engine, checkfirst=True)
    EgonPfHvLinkTimeseries.__table__.drop(bind=engine, checkfirst=True)
    EgonPfHvLoad.__table__.drop(bind=engine, checkfirst=True)
    EgonPfHvLoadTimeseries.__table__.drop(bind=engine, checkfirst=True)
    EgonPfHvCarrier.__table__.drop(bind=engine, checkfirst=True)
    EgonPfHvStorage.__table__.drop(bind=engine, checkfirst=True)
    EgonPfHvStorageTimeseries.__table__.drop(bind=engine, checkfirst=True)
    EgonPfHvStore.__table__.drop(bind=engine, checkfirst=True)
    EgonPfHvStoreTimeseries.__table__.drop(bind=engine, checkfirst=True)
    EgonPfHvTempResolution.__table__.drop(bind=engine, checkfirst=True)
    EgonPfHvTransformer.__table__.drop(bind=engine, checkfirst=True)
    EgonPfHvTransformerTimeseries.__table__.drop(bind=engine, checkfirst=True)
    EgonPfHvBusmap.__table__.drop(bind=engine, checkfirst=True)
    # Create new tables
    EgonPfHvBus.__table__.create(bind=engine, checkfirst=True)
    EgonPfHvBusTimeseries.__table__.create(bind=engine, checkfirst=True)
    EgonPfHvGenerator.__table__.create(bind=engine, checkfirst=True)
    EgonPfHvGeneratorTimeseries.__table__.create(bind=engine, checkfirst=True)
    EgonPfHvLine.__table__.create(bind=engine, checkfirst=True)
    EgonPfHvLineTimeseries.__table__.create(bind=engine, checkfirst=True)
    EgonPfHvLink.__table__.create(bind=engine, checkfirst=True)
    EgonPfHvLinkTimeseries.__table__.create(bind=engine, checkfirst=True)
    EgonPfHvLoad.__table__.create(bind=engine, checkfirst=True)
    EgonPfHvLoadTimeseries.__table__.create(bind=engine, checkfirst=True)
    EgonPfHvCarrier.__table__.create(bind=engine, checkfirst=True)
    EgonPfHvStorage.__table__.create(bind=engine, checkfirst=True)
    EgonPfHvStorageTimeseries.__table__.create(bind=engine, checkfirst=True)
    EgonPfHvStore.__table__.create(bind=engine, checkfirst=True)
    EgonPfHvStoreTimeseries.__table__.create(bind=engine, checkfirst=True)
    EgonPfHvTempResolution.__table__.create(bind=engine, checkfirst=True)
    EgonPfHvTransformer.__table__.create(bind=engine, checkfirst=True)
    EgonPfHvTransformerTimeseries.__table__.create(
        bind=engine, checkfirst=True
    )
    EgonPfHvBusmap.__table__.create(bind=engine, checkfirst=True)


def temp_resolution():
    """Insert temporal resolution for etrago

    Returns
    -------
    None.

    """

    db.execute_sql(
        """
        INSERT INTO grid.egon_etrago_temp_resolution
        (temp_id, timesteps, resolution, start_time)
        SELECT 1, 8760, 'h', TIMESTAMP '2011-01-01 00:00:00';
        """
    )


def insert_carriers():
    """Insert list of carriers into eTraGo table

    Returns
    -------
    None.

    """
    # Delete existing entries
    db.execute_sql(
        """
        DELETE FROM grid.egon_etrago_carrier
        """
    )

    # List carrier names from all components
    df = pd.DataFrame(
        data={
            "name": [
                "biogas",
                "biogas_feedin",
                "biogas_to_gas",
                "biomass",
                "pv",
                "wind_offshore",
                "wind_onshore",
                "central_heat_pump",
                "central_resistive_heater",
                "CH4",
                "CH4_for_industry",
                "CH4_system_boundary",
                "CH4_to_H2",
                "dsm",
                "H2",
                "H2_feedin",
                "H2_for_industry",
                "H2_grid",
                "H2_gridextension",
                "H2_hgv_load",
                "H2_overground",
                "H2_retrofit",
                "H2_saltcavern",
                "H2_system_boundary",
                "H2_to_CH4",
                "H2_to_power",
                "H2_underground",
                "rural_heat_pump",
                "industrial_biomass_CHP",
                "industrial_gas_CHP",
                "central_biomass_CHP_heat",
                "central_biomass_CHP",
                "central_gas_CHP",
                "central_gas_CHP_heat",
                "power_to_H2",
                "rural_gas_boiler",
                "central_gas_boiler",
                "solar_thermal_collector",
                "geo_thermal",
                "AC",
                "central_heat",
                "rural_heat",
                "natural_gas_feedin",
                "pumped_hydro",
                "battery",
                "OCGT",
            ]
        }
    )

    # Insert data into database
    df.to_sql(
        "egon_etrago_carrier",
        schema="grid",
        con=db.engine(),
        if_exists="append",
        index=False,
    )


def check_carriers():
    """Check if any eTraGo table has carriers not included in the carrier table.

    Raises
    ------
    ValueError if carriers that are not defined in the carriers table are
    used in any eTraGo table.
    """
    carriers = db.select_dataframe(
        f"""
        SELECT name FROM grid.egon_etrago_carrier
        """
    )
    unknown_carriers = {}
    tables = ["bus", "store", "storage", "link", "line", "generator", "load"]

    for table in tables:
        # Delete existing entries
        data = db.select_dataframe(
            f"""
            SELECT carrier FROM grid.egon_etrago_{table}
            """
        )
        unknown_carriers[table] = data[~data["carrier"].isin(carriers)][
            "carrier"
        ].unique()

    if len(unknown_carriers) > 0:
        msg = (
            "The eTraGo tables contain carriers, that are not included in the "
            "carrier table:\n"
        )
        for table, carriers in unknown_carriers.items():
            carriers = [str(c) for c in carriers]
            if len(carriers) > 0:
                msg += table + ": '" + "', '".join(carriers) + "'\n"

        raise ValueError(msg)


def link_geom_from_buses(df, scn_name):
    """Add LineString geometry accoring to geometry of buses to links

    Parameters
    ----------
    df : pandas.DataFrame
        List of eTraGo links with bus0 and bus1 but without topology
    scn_name : str
        Scenario name

    Returns
    -------
    gdf : geopandas.GeoDataFrame
        List of eTraGo links with bus0 and bus1 but with topology

    """

    geom_buses = db.select_geodataframe(
        f"""
        SELECT bus_id, geom
        FROM grid.egon_etrago_bus
        WHERE scn_name = '{scn_name}'
        """,
        index_col="bus_id",
        epsg=4326,
    )

    # Create geometry columns for bus0 and bus1
    df["geom_0"] = geom_buses.geom[df.bus0.values].values
    df["geom_1"] = geom_buses.geom[df.bus1.values].values

    geometry = df.apply(
        lambda x: LineString([x["geom_0"], x["geom_1"]]), axis=1
    )
    df = df.drop(["geom_0", "geom_1"], axis=1)

    gdf = gpd.GeoDataFrame(df, geometry=geometry, crs=4326).rename_geometry(
        "topo"
    )

    return gdf<|MERGE_RESOLUTION|>--- conflicted
+++ resolved
@@ -720,14 +720,10 @@
     contributor_list = contributors(["an", "fw", "ke", "cb", "ja"])
     contributor_list[0]["comment"] = "Add H2 storage"
     contributor_list[1]["comment"] = "Add CH4 storage"
-<<<<<<< HEAD
-    license_list = [data["licenses"] for data in source_list]
-=======
     contributor_list[2]["comment"] = "Add DSM storage"
     contributor_list[3]["comment"] = "Add heat storage"
     contributor_list[4]["comment"] = "Add e-mobility storage"
 
->>>>>>> 3a925dc4
     __tablename__ = "egon_etrago_store"
     __table_args__ = {
         "schema": "grid",

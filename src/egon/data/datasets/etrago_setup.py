# coding: utf-8
import datetime
import json

from geoalchemy2.types import Geometry
from shapely.geometry import LineString
from sqlalchemy import schema  # ???
from sqlalchemy import (
    ARRAY,
    BigInteger,
    Boolean,
    Column,
    DateTime,
    Float,
    Integer,
    Numeric,
    String,
    Text,
    text,
)
from sqlalchemy.ext.declarative import declarative_base
import geopandas as gpd
import pandas as pd
<<<<<<< HEAD
import pypsa
=======
>>>>>>> da196626

from egon.data import db
from egon.data.datasets import Dataset
from egon.data.metadata import (
    context,
    contributors,
    generate_resource_fields_from_sqla_model,
    license_ccby,
    meta_metadata,
    sources,
)

Base = declarative_base()
metadata = Base.metadata

network = pypsa.Network()
# add Storage key (called StorageUnit in PyPSA)
network.component_attrs["Storage"] = network.component_attrs["StorageUnit"]


def get_pypsa_field_descriptors(component):

    ident = component.lower() + "_id"

    data = network.component_attrs[component].rename({"name": ident})
    data.loc[ident, "type"] = "int"
    data.loc["scn_name"] = [
        "string",
        "n/a",
        "n/a",
        "Name of the eGon scenario",
        "Input",
    ]

    return data


def get_meta(
    schema,
    component,
    description="TODO",
    source_list=[],
    license_list=[],
    contributor_list=[],
):

    table = "egon_etrago_" + component.lower()
    fields = (
        get_pypsa_field_descriptors(component)
        .reset_index()
        .to_dict(orient="records")
    )
    # geometry column still missing

    meta = {
        "name": schema + "." + table,
        "title": component,
        "id": "WILL_BE_SET_AT_PUBLICATION",
        # no automatic description? PyPSA descriptions do not quite fit our
        # scope
        "description": description,
        "language": ["en-EN"],
        "publicationDate": datetime.date.today().isoformat(),
        "context": context(),
        "spatial": {
            "location": None,
            "extent": "Germany",
            "resolution": None,
        },
        "sources": source_list,
        "licenses": license_list,
        "contributors": contributor_list,
        "resources": [
            {
                "profile": "tabular-data-resource",
                "name": schema + "." + table,
                "path": None,
                "format": "PostgreSQL",
                "encoding": "UTF-8",
                "schema": {
                    "fields": fields,
                    "primaryKey": ["scn_name", component.lower() + "_id"],
                    "foreignKeys": [],
                },
                "dialect": {"delimiter": None, "decimalSeparator": "."},
            }
        ],
        "metaMetadata": meta_metadata(),
    }

    # Create json dump
    meta_json = "'" + json.dumps(meta, indent=4) + "'"

    return meta_json


class EtragoSetup(Dataset):
    def __init__(self, dependencies):
        super().__init__(
            name="EtragoSetup",
            version="0.0.10",
            dependencies=dependencies,
            tasks=(create_tables, {temp_resolution, insert_carriers}),
        )


class EgonPfHvBus(Base):
    __tablename__ = "egon_etrago_bus"
    __table_args__ = {"schema": "grid", "comment": get_meta("grid", "Bus")}

    scn_name = Column(String, primary_key=True, nullable=False)
    bus_id = Column(BigInteger, primary_key=True, nullable=False)
    v_nom = Column(Float(53), server_default="1.")
    type = Column(Text)
    carrier = Column(Text)
    v_mag_pu_set = Column(Float(53))
    v_mag_pu_min = Column(Float(53), server_default="0.")
    v_mag_pu_max = Column(Float(53), server_default="inf")
    x = Column(Float(53), server_default="0.")
    y = Column(Float(53), server_default="0.")
    geom = Column(Geometry("POINT", 4326), index=True)
    country = Column(Text, server_default=text("'DE'::text"))


class EgonPfHvBusTimeseries(Base):
    __tablename__ = "egon_etrago_bus_timeseries"
    __table_args__ = {"schema": "grid"}

    scn_name = Column(String, primary_key=True, nullable=False)
    bus_id = Column(BigInteger, primary_key=True, nullable=False)
    v_mag_pu_set = Column(ARRAY(Float(precision=53)))


class EgonPfHvGenerator(Base):
    __tablename__ = "egon_etrago_generator"
    __table_args__ = {
        "schema": "grid",
        "comment": get_meta("grid", "Generator"),
    }

    scn_name = Column(String, primary_key=True, nullable=False)
    generator_id = Column(BigInteger, primary_key=True, nullable=False)
    bus = Column(BigInteger)
    control = Column(Text)
    type = Column(Text)
    carrier = Column(Text)
    p_nom = Column(Float(53), server_default="0.")
    p_nom_extendable = Column(Boolean, server_default="False")
    p_nom_min = Column(Float(53), server_default="0.")
    p_nom_max = Column(Float(53), server_default="inf")
    p_min_pu = Column(Float(53), server_default="0.")
    p_max_pu = Column(Float(53), server_default="1.")
    p_set = Column(Float(53))
    q_set = Column(Float(53))
    sign = Column(Float(53), server_default="1.")
    marginal_cost = Column(Float(53), server_default="0.")
    build_year = Column(BigInteger, server_default="0")
    lifetime = Column(Float(53), server_default="inf")
    capital_cost = Column(Float(53), server_default="0.")
    efficiency = Column(Float(53), server_default="1.")
    committable = Column(Boolean, server_default="False")
    start_up_cost = Column(Float(53), server_default="0.")
    shut_down_cost = Column(Float(53), server_default="0.")
    min_up_time = Column(BigInteger, server_default="0")
    min_down_time = Column(BigInteger, server_default="0")
    up_time_before = Column(BigInteger, server_default="0")
    down_time_before = Column(BigInteger, server_default="0")
    ramp_limit_up = Column(Float(53), server_default="NaN")
    ramp_limit_down = Column(Float(53), server_default="NaN")
    ramp_limit_start_up = Column(Float(53), server_default="1.")
    ramp_limit_shut_down = Column(Float(53), server_default="1.")
    e_nom_max = Column(
        Float(53), server_default="inf"
    )  # [MWh(/y)] Value to be used in eTraGo to set constraint for the production over the year


class EgonPfHvGeneratorTimeseries(Base):
    __tablename__ = "egon_etrago_generator_timeseries"
    __table_args__ = {"schema": "grid"}

    scn_name = Column(String, primary_key=True, nullable=False)
    generator_id = Column(Integer, primary_key=True, nullable=False)
    temp_id = Column(Integer, primary_key=True, nullable=False)
    p_set = Column(ARRAY(Float(precision=53)))
    q_set = Column(ARRAY(Float(precision=53)))
    p_min_pu = Column(ARRAY(Float(precision=53)))
    p_max_pu = Column(ARRAY(Float(precision=53)))
    marginal_cost = Column(ARRAY(Float(precision=53)))


class EgonPfHvLine(Base):
    __tablename__ = "egon_etrago_line"
    __table_args__ = {"schema": "grid", "comment": get_meta("grid", "Line")}

    scn_name = Column(String, primary_key=True, nullable=False)
    line_id = Column(BigInteger, primary_key=True, nullable=False)
    bus0 = Column(BigInteger)
    bus1 = Column(BigInteger)
    type = Column(Text)
    carrier = Column(Text)
    x = Column(Numeric, server_default="0.")
    r = Column(Numeric, server_default="0.")
    g = Column(Numeric, server_default="0.")
    b = Column(Numeric, server_default="0.")
    s_nom = Column(Numeric, server_default="0.")
    s_nom_extendable = Column(Boolean, server_default="False")
    s_nom_min = Column(Float(53), server_default="0.")
    s_nom_max = Column(Float(53), server_default="inf")
    s_max_pu = Column(Float(53), server_default="1.")
    build_year = Column(BigInteger, server_default="0")
    lifetime = Column(Float(53), server_default="inf")
    capital_cost = Column(Float(53), server_default="0.")
    length = Column(Float(53), server_default="0.")
    cables = Column(Integer)
    terrain_factor = Column(Float(53), server_default="1.")
    num_parallel = Column(Float(53), server_default="1.")
    v_ang_min = Column(Float(53), server_default="-inf")
    v_ang_max = Column(Float(53), server_default="inf")
    v_nom = Column(Float(53))
    geom = Column(Geometry("MULTILINESTRING", 4326))
    topo = Column(Geometry("LINESTRING", 4326))


class EgonPfHvLineTimeseries(Base):
    __tablename__ = "egon_etrago_line_timeseries"
    __table_args__ = {"schema": "grid"}

    scn_name = Column(String, primary_key=True, nullable=False)
    line_id = Column(BigInteger, primary_key=True, nullable=False)
    temp_id = Column(Integer, primary_key=True, nullable=False)
    s_max_pu = Column(ARRAY(Float(precision=53)))


class EgonPfHvLink(Base):
    __tablename__ = "egon_etrago_link"
    __table_args__ = {"schema": "grid", "comment": get_meta("grid", "Link")}

    scn_name = Column(String, primary_key=True, nullable=False)
    link_id = Column(BigInteger, primary_key=True, nullable=False)
    bus0 = Column(BigInteger)
    bus1 = Column(BigInteger)
    type = Column(Text)
    carrier = Column(Text)
    efficiency = Column(Float(53), server_default="1.")
    build_year = Column(BigInteger, server_default="0")
    lifetime = Column(Float(53), server_default="inf")
    p_nom = Column(Numeric, server_default="0.")
    p_nom_extendable = Column(Boolean, server_default="False")
    p_nom_min = Column(Float(53), server_default="0.")
    p_nom_max = Column(Float(53), server_default="inf")
    p_min_pu = Column(Float(53), server_default="0.")
    p_max_pu = Column(Float(53), server_default="1.")
    p_set = Column(Float(53))
    capital_cost = Column(Float(53), server_default="0.")
    marginal_cost = Column(Float(53), server_default="0.")
    length = Column(Float(53), server_default="0.")
    terrain_factor = Column(Float(53), server_default="1.")
    geom = Column(Geometry("MULTILINESTRING", 4326))
    topo = Column(Geometry("LINESTRING", 4326))


class EgonPfHvLinkTimeseries(Base):
    __tablename__ = "egon_etrago_link_timeseries"
    __table_args__ = {"schema": "grid"}

    scn_name = Column(String, primary_key=True, nullable=False)
    link_id = Column(BigInteger, primary_key=True, nullable=False)
    temp_id = Column(Integer, primary_key=True, nullable=False)
    p_set = Column(ARRAY(Float(precision=53)))
    p_min_pu = Column(ARRAY(Float(precision=53)))
    p_max_pu = Column(ARRAY(Float(precision=53)))
    efficiency = Column(ARRAY(Float(precision=53)))
    marginal_cost = Column(ARRAY(Float(precision=53)))


class EgonPfHvLoad(Base):
    __tablename__ = "egon_etrago_load"
    __table_args__ = {"schema": "grid", "comment": get_meta("grid", "Load")}

    scn_name = Column(String, primary_key=True, nullable=False)
    load_id = Column(BigInteger, primary_key=True, nullable=False)
    bus = Column(BigInteger)
    type = Column(Text)
    carrier = Column(Text)
    p_set = Column(Float(53))
    q_set = Column(Float(53))
    sign = Column(Float(53), server_default="-1.")


class EgonPfHvLoadTimeseries(Base):
    __tablename__ = "egon_etrago_load_timeseries"
    __table_args__ = {"schema": "grid"}

    scn_name = Column(String, primary_key=True, nullable=False)
    load_id = Column(BigInteger, primary_key=True, nullable=False)
    temp_id = Column(Integer, primary_key=True, nullable=False)
    p_set = Column(ARRAY(Float(precision=53)))
    q_set = Column(ARRAY(Float(precision=53)))


class EgonPfHvCarrier(Base):
    __tablename__ = "egon_etrago_carrier"
    __table_args__ = {"schema": "grid"}

    name = Column(Text, primary_key=True, nullable=False)
    co2_emissions = Column(Float(53), server_default="0.")
    color = Column(Text)
    nice_name = Column(Text)
    commentary = Column(Text)


class EgonPfHvStorage(Base):
    __tablename__ = "egon_etrago_storage"
    __table_args__ = {"schema": "grid", "comment": get_meta("grid", "Storage")}

    scn_name = Column(String, primary_key=True, nullable=False)
    storage_id = Column(BigInteger, primary_key=True, nullable=False)
    bus = Column(BigInteger)
    control = Column(Text)
    type = Column(Text)
    carrier = Column(Text)
    p_nom = Column(Float(53), server_default="0.")
    p_nom_extendable = Column((Boolean), server_default="False")
    p_nom_min = Column(Float(53), server_default="0.")
    p_nom_max = Column(Float(53), server_default="inf")
    p_min_pu = Column(Float(53), server_default="-1.")
    p_max_pu = Column(Float(53), server_default="1.")
    p_set = Column(Float(53))
    q_set = Column(Float(53))
    sign = Column(Float(53), server_default="1")
    marginal_cost = Column(Float(53), server_default="0.")
    capital_cost = Column(Float(53), server_default="0.")
    build_year = Column(BigInteger, server_default="0")
    lifetime = Column(Float(53), server_default="inf")
    state_of_charge_initial = Column(Float(53), server_default="0")
    cyclic_state_of_charge = Column(Boolean, server_default="False")
    state_of_charge_set = Column(Float(53))
    max_hours = Column(Float(53), server_default="1")
    efficiency_store = Column(Float(53), server_default="1.")
    efficiency_dispatch = Column(Float(53), server_default="1.")
    standing_loss = Column(Float(53), server_default="0.")
    inflow = Column(Float(53), server_default="0.")


class EgonPfHvStorageTimeseries(Base):
    __tablename__ = "egon_etrago_storage_timeseries"
    __table_args__ = {"schema": "grid"}

    scn_name = Column(String, primary_key=True, nullable=False)
    storage_id = Column(BigInteger, primary_key=True, nullable=False)
    temp_id = Column(Integer, primary_key=True, nullable=False)
    p_set = Column(ARRAY(Float(precision=53)))
    q_set = Column(ARRAY(Float(precision=53)))
    p_min_pu = Column(ARRAY(Float(precision=53)))
    p_max_pu = Column(ARRAY(Float(precision=53)))
    state_of_charge_set = Column(ARRAY(Float(precision=53)))
    inflow = Column(ARRAY(Float(precision=53)))
    marginal_cost = Column(ARRAY(Float(precision=53)))


class EgonPfHvStore(Base):
    source_dict = sources()
    source_list = [
        source_dict["bgr_inspee"],
        source_dict["bgr_inspeeds"],
        source_dict["bgr_inspeeds_data_bundle"],
        source_dict["bgr_inspeeds_data_bundle"],
        source_dict["bgr_inspeeds_report"],
    ]
    contributors_dict = contributors()
    contributor_list = [
        {key: value for key, value in contributors_dict[author]}
        for author in ["an", "fw"]
    ]

    contributor_list[0]["comment"] = "Add H2 storage"
    contributor_list[1]["comment"] = "Add CH4 storage"
    license_list = [data["license"] for data in source_list]
    __tablename__ = "egon_etrago_store"
    __table_args__ = {
        "schema": "grid",
        "comment": get_meta(
            "grid", "Store", source_list, license_list, contributor_list
        ),
    }

    scn_name = Column(String, primary_key=True, nullable=False)
    store_id = Column(BigInteger, primary_key=True, nullable=False)
    bus = Column(BigInteger)
    type = Column(Text)
    carrier = Column(Text)
    e_nom = Column(Float(53), server_default="0.")
    e_nom_extendable = Column((Boolean), server_default="False")
    e_nom_min = Column(Float(53), server_default="0.")
    e_nom_max = Column(Float(53), server_default="inf")
    e_min_pu = Column(Float(53), server_default="0.")
    e_max_pu = Column(Float(53), server_default="1.")
    p_set = Column(Float(53))
    q_set = Column(Float(53))
    e_initial = Column(Float(53), server_default="0.")
    e_cyclic = Column(Boolean, server_default="False")
    sign = Column(Float(53), server_default="1")
    marginal_cost = Column(Float(53), server_default="0.")
    capital_cost = Column(Float(53), server_default="0.")
    standing_loss = Column(Float(53), server_default="0.")
    build_year = Column(BigInteger, server_default="0")
    lifetime = Column(Float(53), server_default="inf")


class EgonPfHvStoreTimeseries(Base):
    __tablename__ = "egon_etrago_store_timeseries"
    __table_args__ = {"schema": "grid"}

    scn_name = Column(String, primary_key=True, nullable=False)
    store_id = Column(BigInteger, primary_key=True, nullable=False)
    temp_id = Column(Integer, primary_key=True, nullable=False)
    p_set = Column(ARRAY(Float(precision=53)))
    q_set = Column(ARRAY(Float(precision=53)))
    e_min_pu = Column(ARRAY(Float(precision=53)))
    e_max_pu = Column(ARRAY(Float(precision=53)))
    marginal_cost = Column(ARRAY(Float(precision=53)))


class EgonPfHvTempResolution(Base):
    __tablename__ = "egon_etrago_temp_resolution"
    __table_args__ = {"schema": "grid"}

    temp_id = Column(BigInteger, primary_key=True, nullable=False)
    timesteps = Column(BigInteger, nullable=False)
    resolution = Column(Text)
    start_time = Column(DateTime)


class EgonPfHvTransformer(Base):
    __tablename__ = "egon_etrago_transformer"
    __table_args__ = {
        "schema": "grid",
        "comment": get_meta("grid", "Transformer"),
    }

    scn_name = Column(String, primary_key=True, nullable=False)
    trafo_id = Column(BigInteger, primary_key=True, nullable=False)
    bus0 = Column(BigInteger)
    bus1 = Column(BigInteger)
    type = Column(Text)
    model = Column((Text), server_default="t")
    x = Column((Numeric), server_default="0.")
    r = Column((Numeric), server_default="0.")
    g = Column((Numeric), server_default="0.")
    b = Column((Numeric), server_default="0.")
    s_nom = Column(Float(53), server_default="0.")
    s_nom_extendable = Column((Boolean), server_default="False")
    s_nom_min = Column(Float(53), server_default="0.")
    s_nom_max = Column(Float(53), server_default="inf")
    s_max_pu = Column(Float(53), server_default="1.")
    tap_ratio = Column(Float(53), server_default="1.")
    tap_side = Column((BigInteger), server_default="0")
    tap_position = Column((BigInteger), server_default="0")
    phase_shift = Column(Float(53), server_default="0.")
    build_year = Column(BigInteger, server_default="0")
    lifetime = Column(Float(53), server_default="inf")
    v_ang_min = Column(Float(53), server_default="-inf")
    v_ang_max = Column(Float(53), server_default="inf")
    capital_cost = Column(Float(53), server_default="0.")
    num_parallel = Column(Float(53), server_default="1.")
    geom = Column(Geometry("MULTILINESTRING", 4326))
    topo = Column(Geometry("LINESTRING", 4326))


class EgonPfHvTransformerTimeseries(Base):
    __tablename__ = "egon_etrago_transformer_timeseries"
    __table_args__ = {"schema": "grid"}

    scn_name = Column(String, primary_key=True, nullable=False)
    trafo_id = Column(BigInteger, primary_key=True, nullable=False)
    temp_id = Column(Integer, primary_key=True, nullable=False)
    s_max_pu = Column(ARRAY(Float(precision=53)))


class EgonPfHvBusmap(Base):
    __tablename__ = "egon_etrago_hv_busmap"
    __table_args__ = {"schema": "grid"}

    scn_name = Column(Text, primary_key=True, nullable=False)
    bus0 = Column(Text, primary_key=True, nullable=False)
    bus1 = Column(Text, primary_key=True, nullable=False)
    path_length = Column(Numeric)
    version = Column(Text, primary_key=True, nullable=False)


def create_tables():
    """Create tables for eTraGo input data.
    Returns
    -------
    None.
    """
    db.execute_sql("CREATE SCHEMA IF NOT EXISTS grid;")
    engine = db.engine()

    ##################### drop tables with old names #########################
    db.execute_sql(
        """
        DROP TABLE IF EXISTS grid.egon_pf_hv_bus;"""
    )
    db.execute_sql(
        """
        DROP TABLE IF EXISTS grid.egon_pf_hv_bus_timeseries;"""
    )
    db.execute_sql(
        """
        DROP TABLE IF EXISTS grid.egon_pf_hv_carrier;"""
    )
    db.execute_sql(
        """
        DROP TABLE IF EXISTS grid.egon_pf_hv_generator;"""
    )
    db.execute_sql(
        """
        DROP TABLE IF EXISTS grid.egon_pf_hv_generator_timeseries;"""
    )
    db.execute_sql(
        """
        DROP TABLE IF EXISTS grid.egon_pf_hv_line;"""
    )
    db.execute_sql(
        """
        DROP TABLE IF EXISTS grid.egon_pf_hv_line_timeseries;"""
    )
    db.execute_sql(
        """
        DROP TABLE IF EXISTS grid.egon_pf_hv_link;"""
    )
    db.execute_sql(
        """
        DROP TABLE IF EXISTS grid.egon_pf_hv_link_timeseries;"""
    )
    db.execute_sql(
        """
        DROP TABLE IF EXISTS grid.egon_pf_hv_load;"""
    )
    db.execute_sql(
        """
        DROP TABLE IF EXISTS grid.egon_pf_hv_load_timeseries;"""
    )
    db.execute_sql(
        """
        DROP TABLE IF EXISTS grid.egon_pf_hv_storage;"""
    )
    db.execute_sql(
        """
        DROP TABLE IF EXISTS grid.egon_pf_hv_storage_timeseries;"""
    )
    db.execute_sql(
        """
        DROP TABLE IF EXISTS grid.egon_pf_hv_store;"""
    )
    db.execute_sql(
        """
        DROP TABLE IF EXISTS grid.egon_pf_hv_store_timeseries;"""
    )
    db.execute_sql(
        """
        DROP TABLE IF EXISTS grid.egon_pf_hv_temp_resolution;"""
    )
    db.execute_sql(
        """
        DROP TABLE IF EXISTS grid.egon_pf_hv_transformer;"""
    )
    db.execute_sql(
        """
        DROP TABLE IF EXISTS grid.egon_pf_hv_transformer_timeseries;"""
    )
    ##########################################################################

    # Drop existing tables
    EgonPfHvBus.__table__.drop(bind=engine, checkfirst=True)
    EgonPfHvBusTimeseries.__table__.drop(bind=engine, checkfirst=True)
    EgonPfHvGenerator.__table__.drop(bind=engine, checkfirst=True)
    EgonPfHvGeneratorTimeseries.__table__.drop(bind=engine, checkfirst=True)
    EgonPfHvLine.__table__.drop(bind=engine, checkfirst=True)
    EgonPfHvLineTimeseries.__table__.drop(bind=engine, checkfirst=True)
    EgonPfHvLink.__table__.drop(bind=engine, checkfirst=True)
    EgonPfHvLinkTimeseries.__table__.drop(bind=engine, checkfirst=True)
    EgonPfHvLoad.__table__.drop(bind=engine, checkfirst=True)
    EgonPfHvLoadTimeseries.__table__.drop(bind=engine, checkfirst=True)
    EgonPfHvCarrier.__table__.drop(bind=engine, checkfirst=True)
    EgonPfHvStorage.__table__.drop(bind=engine, checkfirst=True)
    EgonPfHvStorageTimeseries.__table__.drop(bind=engine, checkfirst=True)
    EgonPfHvStore.__table__.drop(bind=engine, checkfirst=True)
    EgonPfHvStoreTimeseries.__table__.drop(bind=engine, checkfirst=True)
    EgonPfHvTempResolution.__table__.drop(bind=engine, checkfirst=True)
    EgonPfHvTransformer.__table__.drop(bind=engine, checkfirst=True)
    EgonPfHvTransformerTimeseries.__table__.drop(bind=engine, checkfirst=True)
    EgonPfHvBusmap.__table__.drop(bind=engine, checkfirst=True)
    # Create new tables
    EgonPfHvBus.__table__.create(bind=engine, checkfirst=True)
    EgonPfHvBusTimeseries.__table__.create(bind=engine, checkfirst=True)
    EgonPfHvGenerator.__table__.create(bind=engine, checkfirst=True)
    EgonPfHvGeneratorTimeseries.__table__.create(bind=engine, checkfirst=True)
    EgonPfHvLine.__table__.create(bind=engine, checkfirst=True)
    EgonPfHvLineTimeseries.__table__.create(bind=engine, checkfirst=True)
    EgonPfHvLink.__table__.create(bind=engine, checkfirst=True)
    EgonPfHvLinkTimeseries.__table__.create(bind=engine, checkfirst=True)
    EgonPfHvLoad.__table__.create(bind=engine, checkfirst=True)
    EgonPfHvLoadTimeseries.__table__.create(bind=engine, checkfirst=True)
    EgonPfHvCarrier.__table__.create(bind=engine, checkfirst=True)
    EgonPfHvStorage.__table__.create(bind=engine, checkfirst=True)
    EgonPfHvStorageTimeseries.__table__.create(bind=engine, checkfirst=True)
    EgonPfHvStore.__table__.create(bind=engine, checkfirst=True)
    EgonPfHvStoreTimeseries.__table__.create(bind=engine, checkfirst=True)
    EgonPfHvTempResolution.__table__.create(bind=engine, checkfirst=True)
    EgonPfHvTransformer.__table__.create(bind=engine, checkfirst=True)
    EgonPfHvTransformerTimeseries.__table__.create(
        bind=engine, checkfirst=True
    )
    EgonPfHvBusmap.__table__.create(bind=engine, checkfirst=True)


def temp_resolution():
    """Insert temporal resolution for etrago

    Returns
    -------
    None.

    """

    db.execute_sql(
        """
        INSERT INTO grid.egon_etrago_temp_resolution
        (temp_id, timesteps, resolution, start_time)
        SELECT 1, 8760, 'h', TIMESTAMP '2011-01-01 00:00:00';
        """
    )


def insert_carriers():
    """Insert list of carriers into eTraGo table

    Returns
    -------
    None.

    """
    # Delete existing entries
    db.execute_sql(
        """
        DELETE FROM grid.egon_etrago_carrier
        """
    )

    # List carrier names from all components
    df = pd.DataFrame(
        data={
            "name": [
                "biogas",
                "biogas_feedin",
                "biogas_to_gas",
                "biomass",
                "pv",
                "wind_offshore",
                "wind_onshore",
                "central_heat_pump",
                "central_resistive_heater",
                "CH4",
                "CH4_for_industry",
                "CH4_system_boundary",
                "CH4_to_H2",
                "dsm",
                "H2",
                "H2_feedin",
                "H2_for_industry",
                "H2_grid",
                "H2_gridextension",
                "H2_hgv_load",
                "H2_overground",
                "H2_retrofit",
                "H2_saltcavern",
                "H2_system_boundary",
                "H2_to_CH4",
                "H2_to_power",
                "H2_underground",
                "rural_heat_pump",
                "industrial_biomass_CHP",
                "industrial_gas_CHP",
                "central_biomass_CHP_heat",
                "central_biomass_CHP",
                "central_gas_CHP",
                "central_gas_CHP_heat",
                "power_to_H2",
                "rural_gas_boiler",
                "central_gas_boiler",
                "solar_thermal_collector",
                "geo_thermal",
                "AC",
                "central_heat",
                "rural_heat",
                "natural_gas_feedin",
                "pumped_hydro",
                "battery",
                "OCGT",
            ]
        }
    )

    # Insert data into database
    df.to_sql(
        "egon_etrago_carrier",
        schema="grid",
        con=db.engine(),
        if_exists="append",
        index=False,
    )


def check_carriers():
    """Check if any eTraGo table has carriers not included in the carrier table.

    Raises
    ------
    ValueError if carriers that are not defined in the carriers table are
    used in any eTraGo table.
    """
    carriers = db.select_dataframe(
        f"""
        SELECT name FROM grid.egon_etrago_carrier
        """
    )
    unknown_carriers = {}
    tables = ["bus", "store", "storage", "link", "line", "generator", "load"]

    for table in tables:
        # Delete existing entries
        data = db.select_dataframe(
            f"""
            SELECT carrier FROM grid.egon_etrago_{table}
            """
        )
        unknown_carriers[table] = data[~data["carrier"].isin(carriers)][
            "carrier"
        ].unique()

    if len(unknown_carriers) > 0:
        msg = (
            "The eTraGo tables contain carriers, that are not included in the "
            "carrier table:\n"
        )
        for table, carriers in unknown_carriers.items():
            carriers = [str(c) for c in carriers]
            if len(carriers) > 0:
                msg += table + ": '" + "', '".join(carriers) + "'\n"

        raise ValueError(msg)


def link_geom_from_buses(df, scn_name):
    """Add LineString geometry accoring to geometry of buses to links

    Parameters
    ----------
    df : pandas.DataFrame
        List of eTraGo links with bus0 and bus1 but without topology
    scn_name : str
        Scenario name

    Returns
    -------
    gdf : geopandas.GeoDataFrame
        List of eTraGo links with bus0 and bus1 but with topology

    """

    geom_buses = db.select_geodataframe(
        f"""
        SELECT bus_id, geom
        FROM grid.egon_etrago_bus
        WHERE scn_name = '{scn_name}'
        """,
        index_col="bus_id",
        epsg=4326,
    )

    # Create geometry columns for bus0 and bus1
    df["geom_0"] = geom_buses.geom[df.bus0.values].values
    df["geom_1"] = geom_buses.geom[df.bus1.values].values

    geometry = df.apply(
        lambda x: LineString([x["geom_0"], x["geom_1"]]), axis=1
    )
    df = df.drop(["geom_0", "geom_1"], axis=1)

    gdf = gpd.GeoDataFrame(df, geometry=geometry, crs=4326).rename_geometry(
        "topo"
    )

    return gdf<|MERGE_RESOLUTION|>--- conflicted
+++ resolved
@@ -21,10 +21,7 @@
 from sqlalchemy.ext.declarative import declarative_base
 import geopandas as gpd
 import pandas as pd
-<<<<<<< HEAD
 import pypsa
-=======
->>>>>>> da196626
 
 from egon.data import db
 from egon.data.datasets import Dataset
@@ -125,7 +122,7 @@
     def __init__(self, dependencies):
         super().__init__(
             name="EtragoSetup",
-            version="0.0.10",
+            version="0.0.11",
             dependencies=dependencies,
             tasks=(create_tables, {temp_resolution, insert_carriers}),
         )

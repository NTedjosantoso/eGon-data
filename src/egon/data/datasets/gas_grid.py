--- conflicted
+++ resolved
@@ -1,698 +1,694 @@
-# -*- coding: utf-8 -*-
-"""
-The central module containing all code dealing with importing data from SciGRID_gas IGGIELGN data
-"""
-from pathlib import Path
-from urllib.request import urlretrieve
-from zipfile import ZipFile
-import ast
-import json
-import os
-
-from geoalchemy2.types import Geometry
-from shapely import geometry
-import geopandas
-import numpy as np
-import pandas as pd
-
-from egon.data import config, db
-from egon.data.config import settings
-from egon.data.datasets import Dataset
-from egon.data.datasets.etrago_helpers import (
-    copy_and_modify_buses, copy_and_modify_links
-)
-from egon.data.datasets.electrical_neighbours import central_buses_egon100
-from egon.data.datasets.scenario_parameters import get_sector_parameters
-
-
-class GasNodesandPipes(Dataset):
-    def __init__(self, dependencies):
-        super().__init__(
-            name="GasNodesandPipes",
-<<<<<<< HEAD
-            version="0.0.2.dev",
-=======
-            version="0.0.3",
->>>>>>> ee5cd59e
-            dependencies=dependencies,
-            tasks=(insert_gas_data, insert_gas_data_eGon100RE),
-        )
-
-
-def download_SciGRID_gas_data():
-    """
-    Download SciGRID_gas IGGIELGN data from Zenodo
-
-    """
-    path = Path(".") / "datasets" / "gas_data"
-    os.makedirs(path, exist_ok=True)
-
-    basename = "IGGIELGN"
-    zip_file = Path(".") / "datasets" / "gas_data" / "IGGIELGN.zip"
-    zenodo_zip_file_url = (
-        "https://zenodo.org/record/4767098/files/" + basename + ".zip"
-    )
-    if not os.path.isfile(zip_file):
-        urlretrieve(zenodo_zip_file_url, zip_file)
-
-    components = [
-        "Nodes",
-        "PipeSegments",
-        "Productions",
-        "Storages",
-        "LNGs"
-    ]  #'Compressors'
-    files = []
-    for i in components:
-        files.append("data/" + basename + "_" + i + ".csv")
-
-    with ZipFile(zip_file, "r") as zipObj:
-        listOfFileNames = zipObj.namelist()
-        for fileName in listOfFileNames:
-            if fileName in files:
-                zipObj.extract(fileName, path)
-
-
-def define_gas_nodes_list():
-    """Define list of gas nodes from SciGRID_gas IGGIELGN data
-
-    Returns
-    -------
-    gas_nodes_list : dataframe
-        Dataframe containing the gas nodes (Europe)
-
-    """
-    # Select next id value
-    new_id = db.next_etrago_id("bus")
-
-    target_file = (
-        Path(".") / "datasets" / "gas_data" / "data" / "IGGIELGN_Nodes.csv"
-    )
-
-    gas_nodes_list = pd.read_csv(
-        target_file,
-        delimiter=";",
-        decimal=".",
-        usecols=["lat", "long", "id", "country_code", "param"],
-    )
-
-    # Ajouter tri pour ne conserver que les pays ayant des pipelines en commun.
-
-    gas_nodes_list = gas_nodes_list.rename(columns={"lat": "y", "long": "x"})
-
-    # Remove buses disconnected of the rest of the grid, until the SciGRID_gas data has been corrected.
-    gas_nodes_list = gas_nodes_list[
-        ~gas_nodes_list["id"].str.match("SEQ_11790_p")
-    ]
-    gas_nodes_list = gas_nodes_list[
-        ~gas_nodes_list["id"].str.match("Stor_EU_107")
-    ]
-
-    gas_nodes_list["bus_id"] = range(new_id, new_id + len(gas_nodes_list))
-    gas_nodes_list = gas_nodes_list.set_index("id")
-
-    return gas_nodes_list
-
-
-def ch4_nodes_number_G(gas_nodes_list):
-    """Insert list of CH4 nodes from SciGRID_gas IGGIELGN data
-        Parameters
-    ----------
-    gas_nodes_list : dataframe
-        Dataframe containing the gas nodes (Europe)
-    Returns
-    -------
-        N_ch4_nodes_G : int
-            Number of CH4 buses in Germany (independantly from the mode used)
-    """
-
-    ch4_nodes_list = gas_nodes_list[
-        gas_nodes_list["country_code"].str.match("DE")
-    ]
-    N_ch4_nodes_G = len(ch4_nodes_list)
-
-    return N_ch4_nodes_G
-
-
-def insert_CH4_nodes_list(gas_nodes_list):
-    """Insert list of CH4 nodes from SciGRID_gas IGGIELGN data
-        Parameters
-    ----------
-    gas_nodes_list : dataframe
-        Dataframe containing the gas nodes (Europe)
-    Returns
-    -------
-    None
-    """
-    # Connect to local database
-    engine = db.engine()
-
-    gas_nodes_list = gas_nodes_list[
-        gas_nodes_list["country_code"].str.match("DE")
-    ]  # A remplacer evtmt par un test sur le NUTS0 ?
-
-    # Cut data to federal state if in testmode
-    NUTS1 = []
-    for index, row in gas_nodes_list.iterrows():
-        param = ast.literal_eval(row["param"])
-        NUTS1.append(param["nuts_id_1"])
-    gas_nodes_list = gas_nodes_list.assign(NUTS1=NUTS1)
-
-    boundary = settings()["egon-data"]["--dataset-boundary"]
-    if boundary != "Everything":
-        map_states = {
-            "Baden-Württemberg": "DE1",
-            "Nordrhein-Westfalen": "DEA",
-            "Hessen": "DE7",
-            "Brandenburg": "DE4",
-            "Bremen": "DE5",
-            "Rheinland-Pfalz": "DEB",
-            "Sachsen-Anhalt": "DEE",
-            "Schleswig-Holstein": "DEF",
-            "Mecklenburg-Vorpommern": "DE8",
-            "Thüringen": "DEG",
-            "Niedersachsen": "DE9",
-            "Sachsen": "DED",
-            "Hamburg": "DE6",
-            "Saarland": "DEC",
-            "Berlin": "DE3",
-            "Bayern": "DE2",
-        }
-
-        gas_nodes_list = gas_nodes_list[
-            gas_nodes_list["NUTS1"].isin([map_states[boundary], np.nan])
-        ]
-
-        # A completer avec nodes related to pipelines which have an end in the selected area et evt deplacer ds define_gas_nodes_list
-
-    # Add missing columns
-    c = {"scn_name": "eGon2035", "carrier": "CH4"}
-    gas_nodes_list = gas_nodes_list.assign(**c)
-
-    gas_nodes_list = geopandas.GeoDataFrame(
-        gas_nodes_list,
-        geometry=geopandas.points_from_xy(
-            gas_nodes_list["x"], gas_nodes_list["y"]
-        ),
-    )
-    gas_nodes_list = gas_nodes_list.rename(
-        columns={"geometry": "geom"}
-    ).set_geometry("geom", crs=4326)
-
-    gas_nodes_list = gas_nodes_list.reset_index(drop=True)
-    gas_nodes_list = gas_nodes_list.drop(
-        columns=["NUTS1", "param", "country_code"]
-    )
-
-    # Insert data to db
-    db.execute_sql(
-        f"""
-    DELETE FROM grid.egon_etrago_bus WHERE "carrier" = 'CH4' AND
-    scn_name = '{c['scn_name']}' AND country = 'DE';
-    """
-    )
-
-    # Insert CH4 data to db
-    print(gas_nodes_list)
-    gas_nodes_list.to_postgis(
-        "egon_etrago_bus",
-        engine,
-        schema="grid",
-        index=False,
-        if_exists="append",
-        dtype={"geom": Geometry()},
-    )
-
-
-def insert_gas_buses_abroad(scn_name="eGon2035"):
-    """Insert central gas buses in foreign countries to db, same buses than the foreign AC buses
-    Parameters
-    ----------
-    scn_name : str
-        Name of the scenario
-
-    Returns
-    -------
-    gdf_abroad_buses : dataframe
-        Dataframe containing the gas in the neighbouring countries and one in the center of Germany in test mode
-    """
-    # Select sources and targets from dataset configuration
-    sources = config.datasets()["electrical_neighbours"]["sources"]
-
-    main_gas_carrier = get_sector_parameters("gas", scenario=scn_name)[
-        "main_gas_carrier"
-    ]
-
-    # Connect to local database
-    engine = db.engine()
-    db.execute_sql(
-        f"""
-    DELETE FROM grid.egon_etrago_bus WHERE "carrier" = '{main_gas_carrier}' AND
-    scn_name = '{scn_name}' AND country != 'DE';
-    """
-    )
-
-    # Select the foreign buses
-    gdf_abroad_buses = central_buses_egon100(sources)
-    gdf_abroad_buses = gdf_abroad_buses.drop_duplicates(subset=["country"])
-
-    # Select next id value
-    new_id = db.next_etrago_id("bus")
-
-    gdf_abroad_buses = gdf_abroad_buses.drop(
-        columns=[
-            "v_nom",
-            "v_mag_pu_set",
-            "v_mag_pu_min",
-            "v_mag_pu_max",
-            "geom",
-        ]
-    )
-    gdf_abroad_buses["scn_name"] = "eGon2035"
-    gdf_abroad_buses["carrier"] = main_gas_carrier
-    gdf_abroad_buses["bus_id"] = range(new_id, new_id + len(gdf_abroad_buses))
-    
-    # Add central bus in Russia
-    gdf_abroad_buses = gdf_abroad_buses.append(
-            {
-                "scn_name": scn_name,
-                "bus_id": (new_id + len(gdf_abroad_buses) + 1),
-                "x": 41,
-                "y": 55,
-                "country": "RU",
-                "carrier": main_gas_carrier,
-            },
-            ignore_index=True,
-        )
-    # if in test mode, add bus in center of Germany
-    boundary = settings()["egon-data"]["--dataset-boundary"]
-
-    if boundary != "Everything":
-        gdf_abroad_buses = gdf_abroad_buses.append(
-            {
-                "scn_name": scn_name,
-                "bus_id": (new_id + len(gdf_abroad_buses) + 1),
-                "x": 10.4234469,
-                "y": 51.0834196,
-                "country": "DE",
-                "carrier": main_gas_carrier,
-            },
-            ignore_index=True,
-        )
-
-    gdf_abroad_buses = geopandas.GeoDataFrame(
-        gdf_abroad_buses,
-        geometry=geopandas.points_from_xy(
-            gdf_abroad_buses["x"], gdf_abroad_buses["y"]
-        ),
-    )
-    gdf_abroad_buses = gdf_abroad_buses.rename(
-        columns={"geometry": "geom"}
-    ).set_geometry("geom", crs=4326)
-
-    # Insert to db
-    print(gdf_abroad_buses)
-    gdf_abroad_buses.to_postgis(
-        "egon_etrago_bus",
-        engine,
-        schema="grid",
-        index=False,
-        if_exists="append",
-        dtype={"geom": Geometry()},
-    )
-    return gdf_abroad_buses
-
-
-def insert_gas_pipeline_list(
-    gas_nodes_list, abroad_gas_nodes_list, scn_name="eGon2035"
-):
-    """Insert list of gas pipelines from SciGRID_gas IGGIELGN data
-    Parameters
-    ----------
-    gas_nodes_list : dataframe
-        Dataframe containing the gas nodes (Europe)
-    scn_name : str
-        Name of the scenario
-
-    Returns
-    -------
-    None.
-    """
-    abroad_gas_nodes_list = abroad_gas_nodes_list.set_index("country")
-
-    main_gas_carrier = get_sector_parameters("gas", scenario=scn_name)[
-        "main_gas_carrier"
-    ]
-
-    engine = db.engine()
-
-    # Select next id value
-    new_id = db.next_etrago_id("link")
-
-    classifiaction_file = (
-        Path(".")
-        / "data_bundle_egon_data"
-        / "pipeline_classification_gas"
-        / "pipeline_classification.csv"
-    )
-
-    classification = pd.read_csv(
-        classifiaction_file,
-        delimiter=",",
-        usecols=["classification", "max_transport_capacity_Gwh/d"],
-    )
-
-    target_file = (
-        Path(".")
-        / "datasets"
-        / "gas_data"
-        / "data"
-        / "IGGIELGN_PipeSegments.csv"
-    )
-
-    gas_pipelines_list = pd.read_csv(
-        target_file,
-        delimiter=";",
-        decimal=".",
-        usecols=["id", "node_id", "lat", "long", "country_code", "param"],
-    )
-
-    # Select the links having at least one bus in Germany
-    gas_pipelines_list = gas_pipelines_list[
-        gas_pipelines_list["country_code"].str.contains("DE")
-    ]
-
-    # Remove links disconnected of the rest of the grid, until the SciGRID_gas data has been corrected.
-    # TODO: automatic test for disconnected links
-    # TODO: remove link test if length = 0
-    gas_pipelines_list = gas_pipelines_list[
-        ~gas_pipelines_list["id"].str.match("EntsoG_Map__ST_195")
-    ]
-    gas_pipelines_list = gas_pipelines_list[
-        ~gas_pipelines_list["id"].str.match("EntsoG_Map__ST_5")
-    ]
-
-    gas_pipelines_list["link_id"] = range(
-        new_id, new_id + len(gas_pipelines_list)
-    )
-    gas_pipelines_list["link_id"] = gas_pipelines_list["link_id"].astype(int)
-
-    # Cut data to federal state if in testmode
-    NUTS1 = []
-    for index, row in gas_pipelines_list.iterrows():
-        param = ast.literal_eval(row["param"])
-        NUTS1.append(param["nuts_id_1"])
-    gas_pipelines_list["NUTS1"] = NUTS1
-
-    map_states = {
-        "Baden-Württemberg": "DE1",
-        "Nordrhein-Westfalen": "DEA",
-        "Hessen": "DE7",
-        "Brandenburg": "DE4",
-        "Bremen": "DE5",
-        "Rheinland-Pfalz": "DEB",
-        "Sachsen-Anhalt": "DEE",
-        "Schleswig-Holstein": "DEF",
-        "Mecklenburg-Vorpommern": "DE8",
-        "Thüringen": "DEG",
-        "Niedersachsen": "DE9",
-        "Sachsen": "DED",
-        "Hamburg": "DE6",
-        "Saarland": "DEC",
-        "Berlin": "DE3",
-        "Bayern": "DE2",
-        "Everything": "Nan",
-    }
-    gas_pipelines_list["NUTS1_0"] = [x[0] for x in gas_pipelines_list["NUTS1"]]
-    gas_pipelines_list["NUTS1_1"] = [x[1] for x in gas_pipelines_list["NUTS1"]]
-
-    boundary = settings()["egon-data"]["--dataset-boundary"]
-
-    if boundary != "Everything":
-
-        gas_pipelines_list = gas_pipelines_list[
-            gas_pipelines_list["NUTS1_0"].str.contains(map_states[boundary])
-            | gas_pipelines_list["NUTS1_1"].str.contains(map_states[boundary])
-        ]
-
-    # Add missing columns
-    gas_pipelines_list["scn_name"] = scn_name
-    gas_pipelines_list["carrier"] = main_gas_carrier
-    gas_pipelines_list["p_nom_extendable"] = False
-
-    diameter = []
-    geom = []
-    topo = []
-
-    for index, row in gas_pipelines_list.iterrows():
-
-        param = ast.literal_eval(row["param"])
-        diameter.append(param["diameter_mm"])
-
-        long_e = json.loads(row["long"])
-        lat_e = json.loads(row["lat"])
-        crd_e = list(zip(long_e, lat_e))
-        topo.append(geometry.LineString(crd_e))
-
-        long_path = param["path_long"]
-        lat_path = param["path_lat"]
-        crd = list(zip(long_path, lat_path))
-        crd.insert(0, crd_e[0])
-        crd.append(crd_e[1])
-        lines = []
-        for i in range(len(crd) - 1):
-            lines.append(geometry.LineString([crd[i], crd[i + 1]]))
-        geom.append(geometry.MultiLineString(lines))
-
-    gas_pipelines_list["diameter"] = diameter
-    gas_pipelines_list["geom"] = geom
-    gas_pipelines_list["topo"] = topo
-    gas_pipelines_list = gas_pipelines_list.set_geometry("geom", crs=4326)
-
-    country_0 = []
-    country_1 = []
-    for index, row in gas_pipelines_list.iterrows():
-        c = ast.literal_eval(row["country_code"])
-        country_0.append(c[0])
-        country_1.append(c[1])
-    gas_pipelines_list["country_0"] = country_0
-    gas_pipelines_list["country_1"] = country_1
-
-    # Correct non valid neighbouring country nodes
-    gas_pipelines_list.loc[
-        gas_pipelines_list["country_0"] == "XX", "country_0"
-    ] = "NO"
-    gas_pipelines_list.loc[
-        gas_pipelines_list["country_1"] == "FI", "country_1"
-    ] = "RU"
-
-    # Adjust columns
-    bus0 = []
-    bus1 = []
-    geom_adjusted = []
-    topo_adjusted = []
-    length_adjusted = []
-    pipe_class = []
-
-    for index, row in gas_pipelines_list.iterrows():
-        buses = row["node_id"].strip("][").split(", ")
-
-        if (
-            (boundary != "Everything")
-            & (row["NUTS1_0"] != map_states[boundary])
-            & (row["country_0"] == "DE")
-        ):
-            bus0.append(abroad_gas_nodes_list.loc["DE", "bus_id"])
-            bus1.append(gas_nodes_list.loc[buses[1][1:-1], "bus_id"])
-            long_e = [
-                abroad_gas_nodes_list.loc["DE", "x"],
-                json.loads(row["long"])[1],
-            ]
-            lat_e = [
-                abroad_gas_nodes_list.loc["DE", "y"],
-                json.loads(row["lat"])[1],
-            ]
-            geom_pipe = geometry.MultiLineString(
-                [geometry.LineString(list(zip(long_e, lat_e)))]
-            )
-            topo_adjusted.append(geometry.LineString(list(zip(long_e, lat_e))))
-
-        elif row["country_0"] != "DE":
-            country = str(row["country_0"])
-            bus0.append(abroad_gas_nodes_list.loc[country, "bus_id"])
-            bus1.append(gas_nodes_list.loc[buses[1][1:-1], "bus_id"])
-            long_e = [
-                abroad_gas_nodes_list.loc[country, "x"],
-                json.loads(row["long"])[1],
-            ]
-            lat_e = [
-                abroad_gas_nodes_list.loc[country, "y"],
-                json.loads(row["lat"])[1],
-            ]
-            geom_pipe = geometry.MultiLineString(
-                [geometry.LineString(list(zip(long_e, lat_e)))]
-            )
-            topo_adjusted.append(geometry.LineString(list(zip(long_e, lat_e))))
-
-        elif (
-            (boundary != "Everything")
-            & (row["NUTS1_1"] != map_states[boundary])
-            & (row["country_1"] == "DE")
-        ):
-            bus0.append(gas_nodes_list.loc[buses[0][1:-1], "bus_id"])
-            bus1.append(abroad_gas_nodes_list.loc["DE", "bus_id"])
-            long_e = [
-                json.loads(row["long"])[0],
-                abroad_gas_nodes_list.loc["DE", "x"],
-            ]
-            lat_e = [
-                json.loads(row["lat"])[0],
-                abroad_gas_nodes_list.loc["DE", "y"],
-            ]
-            geom_pipe = geometry.MultiLineString(
-                [geometry.LineString(list(zip(long_e, lat_e)))]
-            )
-            topo_adjusted.append(geometry.LineString(list(zip(long_e, lat_e))))
-
-        elif row["country_1"] != "DE":
-            country = str(row["country_1"])
-            bus0.append(gas_nodes_list.loc[buses[0][1:-1], "bus_id"])
-            bus1.append(abroad_gas_nodes_list.loc[country, "bus_id"])
-            long_e = [
-                json.loads(row["long"])[0],
-                abroad_gas_nodes_list.loc[country, "x"],
-            ]
-            lat_e = [
-                json.loads(row["lat"])[0],
-                abroad_gas_nodes_list.loc[country, "y"],
-            ]
-            geom_pipe = geometry.MultiLineString(
-                [geometry.LineString(list(zip(long_e, lat_e)))]
-            )
-            topo_adjusted.append(geometry.LineString(list(zip(long_e, lat_e))))
-
-        else:
-            bus0.append(gas_nodes_list.loc[buses[0][1:-1], "bus_id"])
-            bus1.append(gas_nodes_list.loc[buses[1][1:-1], "bus_id"])
-            geom_pipe = row["geom"]
-            topo_adjusted.append(row["topo"])
-
-        geom_adjusted.append(geom_pipe)
-        length_adjusted.append(geom_pipe.length)
-
-        if row["diameter"] >= 1000:
-            pipe_class = "A"
-        elif 700 <= row["diameter"] <= 1000:
-            pipe_class = "B"
-        elif 500 <= row["diameter"] <= 700:
-            pipe_class = "C"
-        elif 350 <= row["diameter"] <= 500:
-            pipe_class = "D"
-        elif 200 <= row["diameter"] <= 350:
-            pipe_class = "E"
-        elif 100 <= row["diameter"] <= 200:
-            pipe_class = "F"
-        elif row["diameter"] <= 100:
-            pipe_class = "G"
-
-    gas_pipelines_list["bus0"] = bus0
-    gas_pipelines_list["bus1"] = bus1
-    gas_pipelines_list["geom"] = geom_adjusted
-    gas_pipelines_list["topo"] = topo_adjusted
-    gas_pipelines_list["length"] = length_adjusted
-    gas_pipelines_list["pipe_class"] = pipe_class
-
-    gas_pipelines_list = gas_pipelines_list.merge(
-        classification,
-        how="left",
-        left_on="pipe_class",
-        right_on="classification",
-    )
-    gas_pipelines_list["p_nom"] = gas_pipelines_list[
-        "max_transport_capacity_Gwh/d"
-    ] * (1000 / 24)
-
-    # Remove useless columns
-    gas_pipelines_list = gas_pipelines_list.drop(
-        columns=[
-            "id",
-            "node_id",
-            "param",
-            "NUTS1",
-            "NUTS1_0",
-            "NUTS1_1",
-            "country_code",
-            "country_0",
-            "country_1",
-            "diameter",
-            "pipe_class",
-            "classification",
-            "max_transport_capacity_Gwh/d",
-            "lat",
-            "long",
-        ]
-    )
-
-    # Insert data to db
-    db.execute_sql(
-        f"""DELETE FROM grid.egon_etrago_link WHERE "carrier" = '{main_gas_carrier}' AND
-           scn_name = '{scn_name}';
-        """
-    )
-
-    print(gas_pipelines_list)
-    gas_pipelines_list.to_postgis(
-        "egon_etrago_gas_link",
-        engine,
-        schema="grid",
-        index=False,
-        if_exists="replace",
-        dtype={"geom": Geometry(), "topo": Geometry()},
-    )
-
-    db.execute_sql(
-        """
-    select UpdateGeometrySRID('grid', 'egon_etrago_gas_link', 'topo', 4326) ;
-
-    INSERT INTO grid.egon_etrago_link (scn_name,
-                                              link_id, carrier,
-                                              bus0, bus1,
-                                              p_nom, p_nom_extendable, length,
-                                              geom, topo)
-    SELECT scn_name,
-                link_id, carrier,
-                bus0, bus1,
-                p_nom, p_nom_extendable, length,
-                geom, topo
-
-    FROM grid.egon_etrago_gas_link;
-
-    DROP TABLE grid.egon_etrago_gas_link;
-        """
-    )
-
-
-def insert_gas_data():
-    """Overall function for importing gas data from SciGRID_gas
-    Returns
-    -------
-    None.
-    """
-    download_SciGRID_gas_data()
-
-    gas_nodes_list = define_gas_nodes_list()
-
-    insert_CH4_nodes_list(gas_nodes_list)
-    abroad_gas_nodes_list = insert_gas_buses_abroad()
-
-    insert_gas_pipeline_list(gas_nodes_list, abroad_gas_nodes_list)
-
-
-def insert_gas_data_eGon100RE():
-    """Overall function for importing gas data from SciGRID_gas
-    Returns
-    -------
-    None.
-    """
-    copy_and_modify_buses("eGon2035", "eGon100RE", {"carrier": ["CH4"]})
-    copy_and_modify_links("eGon2035", "eGon100RE", ["CH4"], "gas")
+# -*- coding: utf-8 -*-
+"""
+The central module containing all code dealing with importing data from SciGRID_gas IGGIELGN data
+"""
+from pathlib import Path
+from urllib.request import urlretrieve
+from zipfile import ZipFile
+import ast
+import json
+import os
+
+from geoalchemy2.types import Geometry
+from shapely import geometry
+import geopandas
+import numpy as np
+import pandas as pd
+
+from egon.data import config, db
+from egon.data.config import settings
+from egon.data.datasets import Dataset
+from egon.data.datasets.etrago_helpers import (
+    copy_and_modify_buses, copy_and_modify_links
+)
+from egon.data.datasets.electrical_neighbours import central_buses_egon100
+from egon.data.datasets.scenario_parameters import get_sector_parameters
+
+
+class GasNodesandPipes(Dataset):
+    def __init__(self, dependencies):
+        super().__init__(
+            name="GasNodesandPipes",
+            version="0.0.3",
+            dependencies=dependencies,
+            tasks=(insert_gas_data, insert_gas_data_eGon100RE),
+        )
+
+
+def download_SciGRID_gas_data():
+    """
+    Download SciGRID_gas IGGIELGN data from Zenodo
+
+    """
+    path = Path(".") / "datasets" / "gas_data"
+    os.makedirs(path, exist_ok=True)
+
+    basename = "IGGIELGN"
+    zip_file = Path(".") / "datasets" / "gas_data" / "IGGIELGN.zip"
+    zenodo_zip_file_url = (
+        "https://zenodo.org/record/4767098/files/" + basename + ".zip"
+    )
+    if not os.path.isfile(zip_file):
+        urlretrieve(zenodo_zip_file_url, zip_file)
+
+    components = [
+        "Nodes",
+        "PipeSegments",
+        "Productions",
+        "Storages",
+        "LNGs"
+    ]  #'Compressors'
+    files = []
+    for i in components:
+        files.append("data/" + basename + "_" + i + ".csv")
+
+    with ZipFile(zip_file, "r") as zipObj:
+        listOfFileNames = zipObj.namelist()
+        for fileName in listOfFileNames:
+            if fileName in files:
+                zipObj.extract(fileName, path)
+
+
+def define_gas_nodes_list():
+    """Define list of gas nodes from SciGRID_gas IGGIELGN data
+
+    Returns
+    -------
+    gas_nodes_list : dataframe
+        Dataframe containing the gas nodes (Europe)
+
+    """
+    # Select next id value
+    new_id = db.next_etrago_id("bus")
+
+    target_file = (
+        Path(".") / "datasets" / "gas_data" / "data" / "IGGIELGN_Nodes.csv"
+    )
+
+    gas_nodes_list = pd.read_csv(
+        target_file,
+        delimiter=";",
+        decimal=".",
+        usecols=["lat", "long", "id", "country_code", "param"],
+    )
+
+    # Ajouter tri pour ne conserver que les pays ayant des pipelines en commun.
+
+    gas_nodes_list = gas_nodes_list.rename(columns={"lat": "y", "long": "x"})
+
+    # Remove buses disconnected of the rest of the grid, until the SciGRID_gas data has been corrected.
+    gas_nodes_list = gas_nodes_list[
+        ~gas_nodes_list["id"].str.match("SEQ_11790_p")
+    ]
+    gas_nodes_list = gas_nodes_list[
+        ~gas_nodes_list["id"].str.match("Stor_EU_107")
+    ]
+
+    gas_nodes_list["bus_id"] = range(new_id, new_id + len(gas_nodes_list))
+    gas_nodes_list = gas_nodes_list.set_index("id")
+
+    return gas_nodes_list
+
+
+def ch4_nodes_number_G(gas_nodes_list):
+    """Insert list of CH4 nodes from SciGRID_gas IGGIELGN data
+        Parameters
+    ----------
+    gas_nodes_list : dataframe
+        Dataframe containing the gas nodes (Europe)
+    Returns
+    -------
+        N_ch4_nodes_G : int
+            Number of CH4 buses in Germany (independantly from the mode used)
+    """
+
+    ch4_nodes_list = gas_nodes_list[
+        gas_nodes_list["country_code"].str.match("DE")
+    ]
+    N_ch4_nodes_G = len(ch4_nodes_list)
+
+    return N_ch4_nodes_G
+
+
+def insert_CH4_nodes_list(gas_nodes_list):
+    """Insert list of CH4 nodes from SciGRID_gas IGGIELGN data
+        Parameters
+    ----------
+    gas_nodes_list : dataframe
+        Dataframe containing the gas nodes (Europe)
+    Returns
+    -------
+    None
+    """
+    # Connect to local database
+    engine = db.engine()
+
+    gas_nodes_list = gas_nodes_list[
+        gas_nodes_list["country_code"].str.match("DE")
+    ]  # A remplacer evtmt par un test sur le NUTS0 ?
+
+    # Cut data to federal state if in testmode
+    NUTS1 = []
+    for index, row in gas_nodes_list.iterrows():
+        param = ast.literal_eval(row["param"])
+        NUTS1.append(param["nuts_id_1"])
+    gas_nodes_list = gas_nodes_list.assign(NUTS1=NUTS1)
+
+    boundary = settings()["egon-data"]["--dataset-boundary"]
+    if boundary != "Everything":
+        map_states = {
+            "Baden-Württemberg": "DE1",
+            "Nordrhein-Westfalen": "DEA",
+            "Hessen": "DE7",
+            "Brandenburg": "DE4",
+            "Bremen": "DE5",
+            "Rheinland-Pfalz": "DEB",
+            "Sachsen-Anhalt": "DEE",
+            "Schleswig-Holstein": "DEF",
+            "Mecklenburg-Vorpommern": "DE8",
+            "Thüringen": "DEG",
+            "Niedersachsen": "DE9",
+            "Sachsen": "DED",
+            "Hamburg": "DE6",
+            "Saarland": "DEC",
+            "Berlin": "DE3",
+            "Bayern": "DE2",
+        }
+
+        gas_nodes_list = gas_nodes_list[
+            gas_nodes_list["NUTS1"].isin([map_states[boundary], np.nan])
+        ]
+
+        # A completer avec nodes related to pipelines which have an end in the selected area et evt deplacer ds define_gas_nodes_list
+
+    # Add missing columns
+    c = {"scn_name": "eGon2035", "carrier": "CH4"}
+    gas_nodes_list = gas_nodes_list.assign(**c)
+
+    gas_nodes_list = geopandas.GeoDataFrame(
+        gas_nodes_list,
+        geometry=geopandas.points_from_xy(
+            gas_nodes_list["x"], gas_nodes_list["y"]
+        ),
+    )
+    gas_nodes_list = gas_nodes_list.rename(
+        columns={"geometry": "geom"}
+    ).set_geometry("geom", crs=4326)
+
+    gas_nodes_list = gas_nodes_list.reset_index(drop=True)
+    gas_nodes_list = gas_nodes_list.drop(
+        columns=["NUTS1", "param", "country_code"]
+    )
+
+    # Insert data to db
+    db.execute_sql(
+        f"""
+    DELETE FROM grid.egon_etrago_bus WHERE "carrier" = 'CH4' AND
+    scn_name = '{c['scn_name']}' AND country = 'DE';
+    """
+    )
+
+    # Insert CH4 data to db
+    print(gas_nodes_list)
+    gas_nodes_list.to_postgis(
+        "egon_etrago_bus",
+        engine,
+        schema="grid",
+        index=False,
+        if_exists="append",
+        dtype={"geom": Geometry()},
+    )
+
+
+def insert_gas_buses_abroad(scn_name="eGon2035"):
+    """Insert central gas buses in foreign countries to db, same buses than the foreign AC buses
+    Parameters
+    ----------
+    scn_name : str
+        Name of the scenario
+
+    Returns
+    -------
+    gdf_abroad_buses : dataframe
+        Dataframe containing the gas in the neighbouring countries and one in the center of Germany in test mode
+    """
+    # Select sources and targets from dataset configuration
+    sources = config.datasets()["electrical_neighbours"]["sources"]
+
+    main_gas_carrier = get_sector_parameters("gas", scenario=scn_name)[
+        "main_gas_carrier"
+    ]
+
+    # Connect to local database
+    engine = db.engine()
+    db.execute_sql(
+        f"""
+    DELETE FROM grid.egon_etrago_bus WHERE "carrier" = '{main_gas_carrier}' AND
+    scn_name = '{scn_name}' AND country != 'DE';
+    """
+    )
+
+    # Select the foreign buses
+    gdf_abroad_buses = central_buses_egon100(sources)
+    gdf_abroad_buses = gdf_abroad_buses.drop_duplicates(subset=["country"])
+
+    # Select next id value
+    new_id = db.next_etrago_id("bus")
+
+    gdf_abroad_buses = gdf_abroad_buses.drop(
+        columns=[
+            "v_nom",
+            "v_mag_pu_set",
+            "v_mag_pu_min",
+            "v_mag_pu_max",
+            "geom",
+        ]
+    )
+    gdf_abroad_buses["scn_name"] = "eGon2035"
+    gdf_abroad_buses["carrier"] = main_gas_carrier
+    gdf_abroad_buses["bus_id"] = range(new_id, new_id + len(gdf_abroad_buses))
+    
+    # Add central bus in Russia
+    gdf_abroad_buses = gdf_abroad_buses.append(
+            {
+                "scn_name": scn_name,
+                "bus_id": (new_id + len(gdf_abroad_buses) + 1),
+                "x": 41,
+                "y": 55,
+                "country": "RU",
+                "carrier": main_gas_carrier,
+            },
+            ignore_index=True,
+        )
+    # if in test mode, add bus in center of Germany
+    boundary = settings()["egon-data"]["--dataset-boundary"]
+
+    if boundary != "Everything":
+        gdf_abroad_buses = gdf_abroad_buses.append(
+            {
+                "scn_name": scn_name,
+                "bus_id": (new_id + len(gdf_abroad_buses) + 1),
+                "x": 10.4234469,
+                "y": 51.0834196,
+                "country": "DE",
+                "carrier": main_gas_carrier,
+            },
+            ignore_index=True,
+        )
+
+    gdf_abroad_buses = geopandas.GeoDataFrame(
+        gdf_abroad_buses,
+        geometry=geopandas.points_from_xy(
+            gdf_abroad_buses["x"], gdf_abroad_buses["y"]
+        ),
+    )
+    gdf_abroad_buses = gdf_abroad_buses.rename(
+        columns={"geometry": "geom"}
+    ).set_geometry("geom", crs=4326)
+
+    # Insert to db
+    print(gdf_abroad_buses)
+    gdf_abroad_buses.to_postgis(
+        "egon_etrago_bus",
+        engine,
+        schema="grid",
+        index=False,
+        if_exists="append",
+        dtype={"geom": Geometry()},
+    )
+    return gdf_abroad_buses
+
+
+def insert_gas_pipeline_list(
+    gas_nodes_list, abroad_gas_nodes_list, scn_name="eGon2035"
+):
+    """Insert list of gas pipelines from SciGRID_gas IGGIELGN data
+    Parameters
+    ----------
+    gas_nodes_list : dataframe
+        Dataframe containing the gas nodes (Europe)
+    scn_name : str
+        Name of the scenario
+
+    Returns
+    -------
+    None.
+    """
+    abroad_gas_nodes_list = abroad_gas_nodes_list.set_index("country")
+
+    main_gas_carrier = get_sector_parameters("gas", scenario=scn_name)[
+        "main_gas_carrier"
+    ]
+
+    engine = db.engine()
+
+    # Select next id value
+    new_id = db.next_etrago_id("link")
+
+    classifiaction_file = (
+        Path(".")
+        / "data_bundle_egon_data"
+        / "pipeline_classification_gas"
+        / "pipeline_classification.csv"
+    )
+
+    classification = pd.read_csv(
+        classifiaction_file,
+        delimiter=",",
+        usecols=["classification", "max_transport_capacity_Gwh/d"],
+    )
+
+    target_file = (
+        Path(".")
+        / "datasets"
+        / "gas_data"
+        / "data"
+        / "IGGIELGN_PipeSegments.csv"
+    )
+
+    gas_pipelines_list = pd.read_csv(
+        target_file,
+        delimiter=";",
+        decimal=".",
+        usecols=["id", "node_id", "lat", "long", "country_code", "param"],
+    )
+
+    # Select the links having at least one bus in Germany
+    gas_pipelines_list = gas_pipelines_list[
+        gas_pipelines_list["country_code"].str.contains("DE")
+    ]
+
+    # Remove links disconnected of the rest of the grid, until the SciGRID_gas data has been corrected.
+    # TODO: automatic test for disconnected links
+    # TODO: remove link test if length = 0
+    gas_pipelines_list = gas_pipelines_list[
+        ~gas_pipelines_list["id"].str.match("EntsoG_Map__ST_195")
+    ]
+    gas_pipelines_list = gas_pipelines_list[
+        ~gas_pipelines_list["id"].str.match("EntsoG_Map__ST_5")
+    ]
+
+    gas_pipelines_list["link_id"] = range(
+        new_id, new_id + len(gas_pipelines_list)
+    )
+    gas_pipelines_list["link_id"] = gas_pipelines_list["link_id"].astype(int)
+
+    # Cut data to federal state if in testmode
+    NUTS1 = []
+    for index, row in gas_pipelines_list.iterrows():
+        param = ast.literal_eval(row["param"])
+        NUTS1.append(param["nuts_id_1"])
+    gas_pipelines_list["NUTS1"] = NUTS1
+
+    map_states = {
+        "Baden-Württemberg": "DE1",
+        "Nordrhein-Westfalen": "DEA",
+        "Hessen": "DE7",
+        "Brandenburg": "DE4",
+        "Bremen": "DE5",
+        "Rheinland-Pfalz": "DEB",
+        "Sachsen-Anhalt": "DEE",
+        "Schleswig-Holstein": "DEF",
+        "Mecklenburg-Vorpommern": "DE8",
+        "Thüringen": "DEG",
+        "Niedersachsen": "DE9",
+        "Sachsen": "DED",
+        "Hamburg": "DE6",
+        "Saarland": "DEC",
+        "Berlin": "DE3",
+        "Bayern": "DE2",
+        "Everything": "Nan",
+    }
+    gas_pipelines_list["NUTS1_0"] = [x[0] for x in gas_pipelines_list["NUTS1"]]
+    gas_pipelines_list["NUTS1_1"] = [x[1] for x in gas_pipelines_list["NUTS1"]]
+
+    boundary = settings()["egon-data"]["--dataset-boundary"]
+
+    if boundary != "Everything":
+
+        gas_pipelines_list = gas_pipelines_list[
+            gas_pipelines_list["NUTS1_0"].str.contains(map_states[boundary])
+            | gas_pipelines_list["NUTS1_1"].str.contains(map_states[boundary])
+        ]
+
+    # Add missing columns
+    gas_pipelines_list["scn_name"] = scn_name
+    gas_pipelines_list["carrier"] = main_gas_carrier
+    gas_pipelines_list["p_nom_extendable"] = False
+
+    diameter = []
+    geom = []
+    topo = []
+
+    for index, row in gas_pipelines_list.iterrows():
+
+        param = ast.literal_eval(row["param"])
+        diameter.append(param["diameter_mm"])
+
+        long_e = json.loads(row["long"])
+        lat_e = json.loads(row["lat"])
+        crd_e = list(zip(long_e, lat_e))
+        topo.append(geometry.LineString(crd_e))
+
+        long_path = param["path_long"]
+        lat_path = param["path_lat"]
+        crd = list(zip(long_path, lat_path))
+        crd.insert(0, crd_e[0])
+        crd.append(crd_e[1])
+        lines = []
+        for i in range(len(crd) - 1):
+            lines.append(geometry.LineString([crd[i], crd[i + 1]]))
+        geom.append(geometry.MultiLineString(lines))
+
+    gas_pipelines_list["diameter"] = diameter
+    gas_pipelines_list["geom"] = geom
+    gas_pipelines_list["topo"] = topo
+    gas_pipelines_list = gas_pipelines_list.set_geometry("geom", crs=4326)
+
+    country_0 = []
+    country_1 = []
+    for index, row in gas_pipelines_list.iterrows():
+        c = ast.literal_eval(row["country_code"])
+        country_0.append(c[0])
+        country_1.append(c[1])
+    gas_pipelines_list["country_0"] = country_0
+    gas_pipelines_list["country_1"] = country_1
+
+    # Correct non valid neighbouring country nodes
+    gas_pipelines_list.loc[
+        gas_pipelines_list["country_0"] == "XX", "country_0"
+    ] = "NO"
+    gas_pipelines_list.loc[
+        gas_pipelines_list["country_1"] == "FI", "country_1"
+    ] = "RU"
+
+    # Adjust columns
+    bus0 = []
+    bus1 = []
+    geom_adjusted = []
+    topo_adjusted = []
+    length_adjusted = []
+    pipe_class = []
+
+    for index, row in gas_pipelines_list.iterrows():
+        buses = row["node_id"].strip("][").split(", ")
+
+        if (
+            (boundary != "Everything")
+            & (row["NUTS1_0"] != map_states[boundary])
+            & (row["country_0"] == "DE")
+        ):
+            bus0.append(abroad_gas_nodes_list.loc["DE", "bus_id"])
+            bus1.append(gas_nodes_list.loc[buses[1][1:-1], "bus_id"])
+            long_e = [
+                abroad_gas_nodes_list.loc["DE", "x"],
+                json.loads(row["long"])[1],
+            ]
+            lat_e = [
+                abroad_gas_nodes_list.loc["DE", "y"],
+                json.loads(row["lat"])[1],
+            ]
+            geom_pipe = geometry.MultiLineString(
+                [geometry.LineString(list(zip(long_e, lat_e)))]
+            )
+            topo_adjusted.append(geometry.LineString(list(zip(long_e, lat_e))))
+
+        elif row["country_0"] != "DE":
+            country = str(row["country_0"])
+            bus0.append(abroad_gas_nodes_list.loc[country, "bus_id"])
+            bus1.append(gas_nodes_list.loc[buses[1][1:-1], "bus_id"])
+            long_e = [
+                abroad_gas_nodes_list.loc[country, "x"],
+                json.loads(row["long"])[1],
+            ]
+            lat_e = [
+                abroad_gas_nodes_list.loc[country, "y"],
+                json.loads(row["lat"])[1],
+            ]
+            geom_pipe = geometry.MultiLineString(
+                [geometry.LineString(list(zip(long_e, lat_e)))]
+            )
+            topo_adjusted.append(geometry.LineString(list(zip(long_e, lat_e))))
+
+        elif (
+            (boundary != "Everything")
+            & (row["NUTS1_1"] != map_states[boundary])
+            & (row["country_1"] == "DE")
+        ):
+            bus0.append(gas_nodes_list.loc[buses[0][1:-1], "bus_id"])
+            bus1.append(abroad_gas_nodes_list.loc["DE", "bus_id"])
+            long_e = [
+                json.loads(row["long"])[0],
+                abroad_gas_nodes_list.loc["DE", "x"],
+            ]
+            lat_e = [
+                json.loads(row["lat"])[0],
+                abroad_gas_nodes_list.loc["DE", "y"],
+            ]
+            geom_pipe = geometry.MultiLineString(
+                [geometry.LineString(list(zip(long_e, lat_e)))]
+            )
+            topo_adjusted.append(geometry.LineString(list(zip(long_e, lat_e))))
+
+        elif row["country_1"] != "DE":
+            country = str(row["country_1"])
+            bus0.append(gas_nodes_list.loc[buses[0][1:-1], "bus_id"])
+            bus1.append(abroad_gas_nodes_list.loc[country, "bus_id"])
+            long_e = [
+                json.loads(row["long"])[0],
+                abroad_gas_nodes_list.loc[country, "x"],
+            ]
+            lat_e = [
+                json.loads(row["lat"])[0],
+                abroad_gas_nodes_list.loc[country, "y"],
+            ]
+            geom_pipe = geometry.MultiLineString(
+                [geometry.LineString(list(zip(long_e, lat_e)))]
+            )
+            topo_adjusted.append(geometry.LineString(list(zip(long_e, lat_e))))
+
+        else:
+            bus0.append(gas_nodes_list.loc[buses[0][1:-1], "bus_id"])
+            bus1.append(gas_nodes_list.loc[buses[1][1:-1], "bus_id"])
+            geom_pipe = row["geom"]
+            topo_adjusted.append(row["topo"])
+
+        geom_adjusted.append(geom_pipe)
+        length_adjusted.append(geom_pipe.length)
+
+        if row["diameter"] >= 1000:
+            pipe_class = "A"
+        elif 700 <= row["diameter"] <= 1000:
+            pipe_class = "B"
+        elif 500 <= row["diameter"] <= 700:
+            pipe_class = "C"
+        elif 350 <= row["diameter"] <= 500:
+            pipe_class = "D"
+        elif 200 <= row["diameter"] <= 350:
+            pipe_class = "E"
+        elif 100 <= row["diameter"] <= 200:
+            pipe_class = "F"
+        elif row["diameter"] <= 100:
+            pipe_class = "G"
+
+    gas_pipelines_list["bus0"] = bus0
+    gas_pipelines_list["bus1"] = bus1
+    gas_pipelines_list["geom"] = geom_adjusted
+    gas_pipelines_list["topo"] = topo_adjusted
+    gas_pipelines_list["length"] = length_adjusted
+    gas_pipelines_list["pipe_class"] = pipe_class
+
+    gas_pipelines_list = gas_pipelines_list.merge(
+        classification,
+        how="left",
+        left_on="pipe_class",
+        right_on="classification",
+    )
+    gas_pipelines_list["p_nom"] = gas_pipelines_list[
+        "max_transport_capacity_Gwh/d"
+    ] * (1000 / 24)
+
+    # Remove useless columns
+    gas_pipelines_list = gas_pipelines_list.drop(
+        columns=[
+            "id",
+            "node_id",
+            "param",
+            "NUTS1",
+            "NUTS1_0",
+            "NUTS1_1",
+            "country_code",
+            "country_0",
+            "country_1",
+            "diameter",
+            "pipe_class",
+            "classification",
+            "max_transport_capacity_Gwh/d",
+            "lat",
+            "long",
+        ]
+    )
+
+    # Insert data to db
+    db.execute_sql(
+        f"""DELETE FROM grid.egon_etrago_link WHERE "carrier" = '{main_gas_carrier}' AND
+           scn_name = '{scn_name}';
+        """
+    )
+
+    print(gas_pipelines_list)
+    gas_pipelines_list.to_postgis(
+        "egon_etrago_gas_link",
+        engine,
+        schema="grid",
+        index=False,
+        if_exists="replace",
+        dtype={"geom": Geometry(), "topo": Geometry()},
+    )
+
+    db.execute_sql(
+        """
+    select UpdateGeometrySRID('grid', 'egon_etrago_gas_link', 'topo', 4326) ;
+
+    INSERT INTO grid.egon_etrago_link (scn_name,
+                                              link_id, carrier,
+                                              bus0, bus1,
+                                              p_nom, p_nom_extendable, length,
+                                              geom, topo)
+    SELECT scn_name,
+                link_id, carrier,
+                bus0, bus1,
+                p_nom, p_nom_extendable, length,
+                geom, topo
+
+    FROM grid.egon_etrago_gas_link;
+
+    DROP TABLE grid.egon_etrago_gas_link;
+        """
+    )
+
+
+def insert_gas_data():
+    """Overall function for importing gas data from SciGRID_gas
+    Returns
+    -------
+    None.
+    """
+    download_SciGRID_gas_data()
+
+    gas_nodes_list = define_gas_nodes_list()
+
+    insert_CH4_nodes_list(gas_nodes_list)
+    abroad_gas_nodes_list = insert_gas_buses_abroad()
+
+    insert_gas_pipeline_list(gas_nodes_list, abroad_gas_nodes_list)
+
+
+def insert_gas_data_eGon100RE():
+    """Overall function for importing gas data from SciGRID_gas
+    Returns
+    -------
+    None.
+    """
+    copy_and_modify_buses("eGon2035", "eGon100RE", {"carrier": ["CH4"]})
+    copy_and_modify_links("eGon2035", "eGon100RE", ["CH4"], "gas")
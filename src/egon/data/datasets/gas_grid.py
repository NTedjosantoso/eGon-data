# -*- coding: utf-8 -*-
"""
The central module containing all code dealing with importing data from SciGRID_gas IGGIELGN data
"""
from pathlib import Path
from urllib.request import urlretrieve
from zipfile import ZipFile
import ast
import json
import os

from geoalchemy2.types import Geometry
from shapely import geometry
import geopandas
import numpy as np
import pandas as pd

from egon.data import config, db
from egon.data.config import settings
from egon.data.datasets import Dataset
from egon.data.datasets.electrical_neighbours import central_buses_egon100
from egon.data.datasets.etrago_helpers import copy_and_modify_buses
from egon.data.datasets.scenario_parameters import get_sector_parameters


class GasNodesandPipes(Dataset):
    def __init__(self, dependencies):
        super().__init__(
            name="GasNodesandPipes",
            version="0.0.8",
            dependencies=dependencies,
            tasks=(insert_gas_data, insert_gas_data_eGon100RE),
        )


def download_SciGRID_gas_data():
    """
    Download SciGRID_gas IGGIELGN data from Zenodo

    """
    path = Path(".") / "datasets" / "gas_data"
    os.makedirs(path, exist_ok=True)

    basename = "IGGIELGN"
    zip_file = Path(".") / "datasets" / "gas_data" / "IGGIELGN.zip"
    zenodo_zip_file_url = (
        "https://zenodo.org/record/4767098/files/" + basename + ".zip"
    )
    if not os.path.isfile(zip_file):
        urlretrieve(zenodo_zip_file_url, zip_file)

    components = [
        "Nodes",
        "PipeSegments",
        "Productions",
        "Storages",
        "LNGs",
    ]  #'Compressors'
    files = []
    for i in components:
        files.append("data/" + basename + "_" + i + ".csv")

    with ZipFile(zip_file, "r") as zipObj:
        listOfFileNames = zipObj.namelist()
        for fileName in listOfFileNames:
            if fileName in files:
                zipObj.extract(fileName, path)


def define_gas_nodes_list():
    """Define list of gas nodes from SciGRID_gas IGGIELGN data

    Returns
    -------
    gas_nodes_list : dataframe
        Dataframe containing the gas nodes (Europe)

    """
    # Select next id value
    new_id = db.next_etrago_id("bus")

    target_file = (
        Path(".") / "datasets" / "gas_data" / "data" / "IGGIELGN_Nodes.csv"
    )

    gas_nodes_list = pd.read_csv(
        target_file,
        delimiter=";",
        decimal=".",
        usecols=["lat", "long", "id", "country_code", "param"],
    )

    # Correct non valid neighbouring country nodes
    gas_nodes_list.loc[
        gas_nodes_list["id"] == "INET_N_1182", "country_code"
    ] = "AT"
    gas_nodes_list.loc[
        gas_nodes_list["id"] == "SEQ_10608_p", "country_code"
    ] = "NL"
    gas_nodes_list.loc[
        gas_nodes_list["id"] == "N_88_NS_LMGN", "country_code"
    ] = "XX"

    gas_nodes_list = gas_nodes_list.rename(columns={"lat": "y", "long": "x"})

    gas_nodes_list["bus_id"] = range(new_id, new_id + len(gas_nodes_list))
    gas_nodes_list = gas_nodes_list.set_index("id")

    return gas_nodes_list


def ch4_nodes_number_G(gas_nodes_list):
    """Insert list of CH4 nodes from SciGRID_gas IGGIELGN data
        Parameters
    ----------
    gas_nodes_list : dataframe
        Dataframe containing the gas nodes (Europe)
    Returns
    -------
        N_ch4_nodes_G : int
            Number of CH4 buses in Germany (independantly from the mode used)
    """

    ch4_nodes_list = gas_nodes_list[
        gas_nodes_list["country_code"].str.match("DE")
    ]
    N_ch4_nodes_G = len(ch4_nodes_list)

    return N_ch4_nodes_G


def insert_CH4_nodes_list(gas_nodes_list):
    """Insert list of CH4 nodes from SciGRID_gas IGGIELGN data

    Insert detailled description

    Parameters
    ----------
    gas_nodes_list : dataframe
        Dataframe containing the gas nodes (Europe)

    Returns
    -------
    None

    """
    # Connect to local database
    engine = db.engine()

    gas_nodes_list = gas_nodes_list[
        gas_nodes_list["country_code"].str.match("DE")
    ]  # To eventually replace with a test if the nodes are in the german boundaries.

    # Cut data to federal state if in testmode
    NUTS1 = []
    for index, row in gas_nodes_list.iterrows():
        param = ast.literal_eval(row["param"])
        NUTS1.append(param["nuts_id_1"])
    gas_nodes_list = gas_nodes_list.assign(NUTS1=NUTS1)

    boundary = settings()["egon-data"]["--dataset-boundary"]
    if boundary != "Everything":
        map_states = {
            "Baden-Württemberg": "DE1",
            "Nordrhein-Westfalen": "DEA",
            "Hessen": "DE7",
            "Brandenburg": "DE4",
            "Bremen": "DE5",
            "Rheinland-Pfalz": "DEB",
            "Sachsen-Anhalt": "DEE",
            "Schleswig-Holstein": "DEF",
            "Mecklenburg-Vorpommern": "DE8",
            "Thüringen": "DEG",
            "Niedersachsen": "DE9",
            "Sachsen": "DED",
            "Hamburg": "DE6",
            "Saarland": "DEC",
            "Berlin": "DE3",
            "Bayern": "DE2",
        }

        gas_nodes_list = gas_nodes_list[
            gas_nodes_list["NUTS1"].isin([map_states[boundary], np.nan])
        ]

        # A completer avec nodes related to pipelines which have an end in the selected area et evt deplacer ds define_gas_nodes_list

    # Add missing columns
    c = {"scn_name": "eGon2035", "carrier": "CH4"}
    gas_nodes_list = gas_nodes_list.assign(**c)

    gas_nodes_list = geopandas.GeoDataFrame(
        gas_nodes_list,
        geometry=geopandas.points_from_xy(
            gas_nodes_list["x"], gas_nodes_list["y"]
        ),
    )
    gas_nodes_list = gas_nodes_list.rename(
        columns={"geometry": "geom"}
    ).set_geometry("geom", crs=4326)

    gas_nodes_list = gas_nodes_list.reset_index(drop=True)
    gas_nodes_list = gas_nodes_list.drop(
        columns=["NUTS1", "param", "country_code"]
    )

    # Insert data to db
    db.execute_sql(
        f"""
    DELETE FROM grid.egon_etrago_bus WHERE "carrier" = 'CH4' AND
    scn_name = '{c['scn_name']}' AND country = 'DE';
    """
    )

    # Insert CH4 data to db
    print(gas_nodes_list)
    gas_nodes_list.to_postgis(
        "egon_etrago_bus",
        engine,
        schema="grid",
        index=False,
        if_exists="append",
        dtype={"geom": Geometry()},
    )


def insert_gas_buses_abroad(scn_name="eGon2035"):
    """Insert central CH4 buses in foreign countries for eGon2035

    Detailled description to be completed:
    Insert central gas buses in foreign countries to db, same buses
    than the foreign AC buses

    Parameters
    ----------
    scn_name : str
        Name of the scenario

    Returns
    -------
    gdf_abroad_buses : dataframe
        Dataframe containing the CH4 buses in the neighbouring countries
        and one in the center of Germany in test mode
    """
    # Select sources and targets from dataset configuration
    sources = config.datasets()["electrical_neighbours"]["sources"]

    main_gas_carrier = get_sector_parameters("gas", scenario=scn_name)[
        "main_gas_carrier"
    ]

    # Connect to local database
    engine = db.engine()
    db.execute_sql(
        f"""
    DELETE FROM grid.egon_etrago_bus WHERE "carrier" = '{main_gas_carrier}' AND
    scn_name = '{scn_name}' AND country != 'DE';
    """
    )

    # Select the foreign buses
    gdf_abroad_buses = central_buses_egon100(sources)
    gdf_abroad_buses = gdf_abroad_buses.drop_duplicates(subset=["country"])

    # Select next id value
    new_id = db.next_etrago_id("bus")

    gdf_abroad_buses = gdf_abroad_buses.drop(
        columns=[
            "v_nom",
            "v_mag_pu_set",
            "v_mag_pu_min",
            "v_mag_pu_max",
            "geom",
        ]
    )
    gdf_abroad_buses["scn_name"] = "eGon2035"
    gdf_abroad_buses["carrier"] = main_gas_carrier
    gdf_abroad_buses["bus_id"] = range(new_id, new_id + len(gdf_abroad_buses))

    # Add central bus in Russia
    gdf_abroad_buses = gdf_abroad_buses.append(
        {
            "scn_name": scn_name,
            "bus_id": (new_id + len(gdf_abroad_buses) + 1),
            "x": 41,
            "y": 55,
            "country": "RU",
            "carrier": main_gas_carrier,
        },
        ignore_index=True,
    )
    # if in test mode, add bus in center of Germany
    boundary = settings()["egon-data"]["--dataset-boundary"]

    if boundary != "Everything":
        gdf_abroad_buses = gdf_abroad_buses.append(
            {
                "scn_name": scn_name,
                "bus_id": (new_id + len(gdf_abroad_buses) + 1),
                "x": 10.4234469,
                "y": 51.0834196,
                "country": "DE",
                "carrier": main_gas_carrier,
            },
            ignore_index=True,
        )

    gdf_abroad_buses = geopandas.GeoDataFrame(
        gdf_abroad_buses,
        geometry=geopandas.points_from_xy(
            gdf_abroad_buses["x"], gdf_abroad_buses["y"]
        ),
    )
    gdf_abroad_buses = gdf_abroad_buses.rename(
        columns={"geometry": "geom"}
    ).set_geometry("geom", crs=4326)

    # Insert to db
    gdf_abroad_buses.to_postgis(
        "egon_etrago_bus",
        engine,
        schema="grid",
        index=False,
        if_exists="append",
        dtype={"geom": Geometry()},
    )
    return gdf_abroad_buses


def define_gas_pipeline_list(
    gas_nodes_list, abroad_gas_nodes_list, scn_name="eGon2035"
):
<<<<<<< HEAD
    """Define gas pipelines in Germany from SciGRID_gas IGGIELGN data
=======
    """Insert list of gas pipelines from SciGRID_gas IGGIELGN data
>>>>>>> a1670e46

    Insert detailled description

    Parameters
    ----------
    gas_nodes_list : dataframe
        description missing
    abroad_gas_nodes_list: dataframe
        description missing
    scn_name : str
        Name of the scenario

    Returns
    -------
<<<<<<< HEAD
    gas_pipelines_list : pandas.DataFrame
        Dataframe containing the gas pipelines in Germany
=======
    None
>>>>>>> a1670e46

    """
    abroad_gas_nodes_list = abroad_gas_nodes_list.set_index("country")

    main_gas_carrier = get_sector_parameters("gas", scenario=scn_name)[
        "main_gas_carrier"
    ]

    # Select next id value
    new_id = db.next_etrago_id("link")

    classifiaction_file = (
        Path(".")
        / "data_bundle_egon_data"
        / "pipeline_classification_gas"
        / "pipeline_classification.csv"
    )

    classification = pd.read_csv(
        classifiaction_file,
        delimiter=",",
        usecols=["classification", "max_transport_capacity_Gwh/d"],
    )

    target_file = (
        Path(".")
        / "datasets"
        / "gas_data"
        / "data"
        / "IGGIELGN_PipeSegments.csv"
    )

    gas_pipelines_list = pd.read_csv(
        target_file,
        delimiter=";",
        decimal=".",
        usecols=["id", "node_id", "lat", "long", "country_code", "param"],
    )

    # Select the links having at least one bus in Germany
    gas_pipelines_list = gas_pipelines_list[
        gas_pipelines_list["country_code"].str.contains("DE")
    ]

    # Remove links disconnected of the rest of the grid
    # Remove manually for disconnected link EntsoG_Map__ST_195
    gas_pipelines_list = gas_pipelines_list[
        ~gas_pipelines_list["id"].str.match("EntsoG_Map__ST_195")
    ]

    gas_pipelines_list["link_id"] = range(
        new_id, new_id + len(gas_pipelines_list)
    )
    gas_pipelines_list["link_id"] = gas_pipelines_list["link_id"].astype(int)

    # Cut data to federal state if in testmode
    NUTS1 = []
    for index, row in gas_pipelines_list.iterrows():
        param = ast.literal_eval(row["param"])
        NUTS1.append(param["nuts_id_1"])
    gas_pipelines_list["NUTS1"] = NUTS1

    map_states = {
        "Baden-Württemberg": "DE1",
        "Nordrhein-Westfalen": "DEA",
        "Hessen": "DE7",
        "Brandenburg": "DE4",
        "Bremen": "DE5",
        "Rheinland-Pfalz": "DEB",
        "Sachsen-Anhalt": "DEE",
        "Schleswig-Holstein": "DEF",
        "Mecklenburg-Vorpommern": "DE8",
        "Thüringen": "DEG",
        "Niedersachsen": "DE9",
        "Sachsen": "DED",
        "Hamburg": "DE6",
        "Saarland": "DEC",
        "Berlin": "DE3",
        "Bayern": "DE2",
        "Everything": "Nan",
    }
    gas_pipelines_list["NUTS1_0"] = [x[0] for x in gas_pipelines_list["NUTS1"]]
    gas_pipelines_list["NUTS1_1"] = [x[1] for x in gas_pipelines_list["NUTS1"]]

    boundary = settings()["egon-data"]["--dataset-boundary"]

    if boundary != "Everything":

        gas_pipelines_list = gas_pipelines_list[
            gas_pipelines_list["NUTS1_0"].str.contains(map_states[boundary])
            | gas_pipelines_list["NUTS1_1"].str.contains(map_states[boundary])
        ]

    # Add missing columns
    gas_pipelines_list["scn_name"] = scn_name
    gas_pipelines_list["carrier"] = main_gas_carrier
    gas_pipelines_list["p_nom_extendable"] = False

    diameter = []
    geom = []
    topo = []
    length_km = []

    for index, row in gas_pipelines_list.iterrows():

        param = ast.literal_eval(row["param"])
        diameter.append(param["diameter_mm"])
        length_km.append(param["length_km"])

        long_e = json.loads(row["long"])
        lat_e = json.loads(row["lat"])
        crd_e = list(zip(long_e, lat_e))
        topo.append(geometry.LineString(crd_e))

        long_path = param["path_long"]
        lat_path = param["path_lat"]
        crd = list(zip(long_path, lat_path))
        crd.insert(0, crd_e[0])
        crd.append(crd_e[1])
        lines = []
        for i in range(len(crd) - 1):
            lines.append(geometry.LineString([crd[i], crd[i + 1]]))
        geom.append(geometry.MultiLineString(lines))

    gas_pipelines_list["diameter"] = diameter
    gas_pipelines_list["geom"] = geom
    gas_pipelines_list["topo"] = topo
    gas_pipelines_list["length_km"] = length_km
    gas_pipelines_list = gas_pipelines_list.set_geometry("geom", crs=4326)

    country_0 = []
    country_1 = []
    for index, row in gas_pipelines_list.iterrows():
        c = ast.literal_eval(row["country_code"])
        country_0.append(c[0])
        country_1.append(c[1])

    gas_pipelines_list["country_0"] = country_0
    gas_pipelines_list["country_1"] = country_1

    # Correct non valid neighbouring country nodes
    gas_pipelines_list.loc[
        gas_pipelines_list["country_0"] == "XX", "country_0"
    ] = "NO"
    gas_pipelines_list.loc[
        gas_pipelines_list["country_1"] == "FI", "country_1"
    ] = "RU"
    gas_pipelines_list.loc[
        gas_pipelines_list["id"] == "ST_2612_Seg_0_Seg_0", "country_0"
    ] = "AT"  # bus "INET_N_1182" DE -> AT
    gas_pipelines_list.loc[
        gas_pipelines_list["id"] == "INET_PL_385_EE_3_Seg_0_Seg_1", "country_1"
    ] = "AT"  # "INET_N_1182" DE -> AT
    gas_pipelines_list.loc[
        gas_pipelines_list["id"] == "LKD_PS_0_Seg_0_Seg_3", "country_0"
    ] = "NL"  # bus "SEQ_10608_p" DE -> NL

    # Remove uncorrect pipelines
    gas_pipelines_list = gas_pipelines_list[
        (gas_pipelines_list["id"] != "PLNG_2637_Seg_0_Seg_0_Seg_0")
        & (gas_pipelines_list["id"] != "NSG_6650_Seg_2_Seg_0")
        & (gas_pipelines_list["id"] != "NSG_6734_Seg_2_Seg_0")
    ]

    # Remove link test if length = 0
    gas_pipelines_list = gas_pipelines_list[
        gas_pipelines_list["length_km"] != 0
    ]

    # Adjust columns
    bus0 = []
    bus1 = []
    geom_adjusted = []
    topo_adjusted = []
    length_adjusted = []
    pipe_class = []

    for index, row in gas_pipelines_list.iterrows():
        buses = row["node_id"].strip("][").split(", ")

        if (
            (boundary != "Everything")
            & (row["NUTS1_0"] != map_states[boundary])
            & (row["country_0"] == "DE")
        ):
            bus0.append(abroad_gas_nodes_list.loc["DE", "bus_id"])
            bus1.append(gas_nodes_list.loc[buses[1][1:-1], "bus_id"])
            long_e = [
                abroad_gas_nodes_list.loc["DE", "x"],
                json.loads(row["long"])[1],
            ]
            lat_e = [
                abroad_gas_nodes_list.loc["DE", "y"],
                json.loads(row["lat"])[1],
            ]
            geom_pipe = geometry.MultiLineString(
                [geometry.LineString(list(zip(long_e, lat_e)))]
            )
            topo_adjusted.append(geometry.LineString(list(zip(long_e, lat_e))))

        elif row["country_0"] != "DE":
            country = str(row["country_0"])
            bus0.append(abroad_gas_nodes_list.loc[country, "bus_id"])
            bus1.append(gas_nodes_list.loc[buses[1][1:-1], "bus_id"])
            long_e = [
                abroad_gas_nodes_list.loc[country, "x"],
                json.loads(row["long"])[1],
            ]
            lat_e = [
                abroad_gas_nodes_list.loc[country, "y"],
                json.loads(row["lat"])[1],
            ]
            geom_pipe = geometry.MultiLineString(
                [geometry.LineString(list(zip(long_e, lat_e)))]
            )
            topo_adjusted.append(geometry.LineString(list(zip(long_e, lat_e))))

        elif (
            (boundary != "Everything")
            & (row["NUTS1_1"] != map_states[boundary])
            & (row["country_1"] == "DE")
        ):
            bus0.append(gas_nodes_list.loc[buses[0][1:-1], "bus_id"])
            bus1.append(abroad_gas_nodes_list.loc["DE", "bus_id"])
            long_e = [
                json.loads(row["long"])[0],
                abroad_gas_nodes_list.loc["DE", "x"],
            ]
            lat_e = [
                json.loads(row["lat"])[0],
                abroad_gas_nodes_list.loc["DE", "y"],
            ]
            geom_pipe = geometry.MultiLineString(
                [geometry.LineString(list(zip(long_e, lat_e)))]
            )
            topo_adjusted.append(geometry.LineString(list(zip(long_e, lat_e))))

        elif row["country_1"] != "DE":
            country = str(row["country_1"])
            bus0.append(gas_nodes_list.loc[buses[0][1:-1], "bus_id"])
            bus1.append(abroad_gas_nodes_list.loc[country, "bus_id"])
            long_e = [
                json.loads(row["long"])[0],
                abroad_gas_nodes_list.loc[country, "x"],
            ]
            lat_e = [
                json.loads(row["lat"])[0],
                abroad_gas_nodes_list.loc[country, "y"],
            ]
            geom_pipe = geometry.MultiLineString(
                [geometry.LineString(list(zip(long_e, lat_e)))]
            )
            topo_adjusted.append(geometry.LineString(list(zip(long_e, lat_e))))

        else:
            bus0.append(gas_nodes_list.loc[buses[0][1:-1], "bus_id"])
            bus1.append(gas_nodes_list.loc[buses[1][1:-1], "bus_id"])
            geom_pipe = row["geom"]
            topo_adjusted.append(row["topo"])

        geom_adjusted.append(geom_pipe)
        length_adjusted.append(geom_pipe.length)

        if row["diameter"] >= 1000:
            pipe_class = "A"
        elif 700 <= row["diameter"] <= 1000:
            pipe_class = "B"
        elif 500 <= row["diameter"] <= 700:
            pipe_class = "C"
        elif 350 <= row["diameter"] <= 500:
            pipe_class = "D"
        elif 200 <= row["diameter"] <= 350:
            pipe_class = "E"
        elif 100 <= row["diameter"] <= 200:
            pipe_class = "F"
        elif row["diameter"] <= 100:
            pipe_class = "G"

    gas_pipelines_list["bus0"] = bus0
    gas_pipelines_list["bus1"] = bus1
    gas_pipelines_list["geom"] = geom_adjusted
    gas_pipelines_list["topo"] = topo_adjusted
    gas_pipelines_list["length"] = length_adjusted
    gas_pipelines_list["pipe_class"] = pipe_class

    # Remove pipes having the same node for start and end
    gas_pipelines_list = gas_pipelines_list[
        gas_pipelines_list["bus0"] != gas_pipelines_list["bus1"]
    ]

    gas_pipelines_list = gas_pipelines_list.merge(
        classification,
        how="left",
        left_on="pipe_class",
        right_on="classification",
    )
    gas_pipelines_list["p_nom"] = gas_pipelines_list[
        "max_transport_capacity_Gwh/d"
    ] * (1000 / 24)

    # Remove useless columns
    gas_pipelines_list = gas_pipelines_list.drop(
        columns=[
            "id",
            "node_id",
            "param",
            "NUTS1",
            "NUTS1_0",
            "NUTS1_1",
            "country_code",
            "diameter",
            "pipe_class",
            "classification",
            "max_transport_capacity_Gwh/d",
            "lat",
            "long",
            "length_km",
        ]
    )

<<<<<<< HEAD
    return gas_pipelines_list


def insert_gas_pipeline_list(gas_pipelines_list, scn_name="eGon2035"):
    """Insert list of gas pipelines in the database

    Insert detailled description

    Parameters
    ----------
    gas_pipelines_list : pandas.DataFrame
        Dataframe containing the gas pipelines in Germany
    scn_name : str
        Name of the scenario

    """
    main_gas_carrier = get_sector_parameters("gas", scenario=scn_name)[
        "main_gas_carrier"
    ]
    engine = db.engine()
    gas_pipelines_list = gas_pipelines_list.drop(
        columns=[
            "country_0",
            "country_1",
        ]
    )

=======
>>>>>>> a1670e46
    # Clean db
    db.execute_sql(
        f"""DELETE FROM grid.egon_etrago_link
        WHERE "carrier" = '{main_gas_carrier}'
        AND scn_name = '{scn_name}';
        """
    )

    print(gas_pipelines_list)
    # Insert data to db
    gas_pipelines_list.to_postgis(
        "egon_etrago_gas_link",
        engine,
        schema="grid",
        index=False,
        if_exists="replace",
        dtype={"geom": Geometry(), "topo": Geometry()},
    )

    db.execute_sql(
        """
    select UpdateGeometrySRID('grid', 'egon_etrago_gas_link', 'topo', 4326) ;

    INSERT INTO grid.egon_etrago_link (scn_name,
                                              link_id, carrier,
                                              bus0, bus1,
                                              p_nom, p_nom_extendable, length,
                                              geom, topo)
    SELECT scn_name,
                link_id, carrier,
                bus0, bus1,
                p_nom, p_nom_extendable, length,
                geom, topo

    FROM grid.egon_etrago_gas_link;

    DROP TABLE grid.egon_etrago_gas_link;
        """
    )


def remove_isolated_gas_buses():
    """Delete gas buses which are not connected to the gas grid.
    Returns
    -------
    None.
    """
    targets = config.datasets()["gas_grid"]["targets"]

    db.execute_sql(
        f"""
        DELETE FROM {targets['buses']['schema']}.{targets['buses']['table']}
        WHERE "carrier" = 'CH4'
        AND scn_name = 'eGon2035'
        AND country = 'DE'
        AND "bus_id" NOT IN
            (SELECT bus0 FROM {targets['links']['schema']}.{targets['links']['table']}
            WHERE scn_name = 'eGon2035'
            AND carrier = 'CH4')
        AND "bus_id" NOT IN
            (SELECT bus1 FROM {targets['links']['schema']}.{targets['links']['table']}
            WHERE scn_name = 'eGon2035'
            AND carrier = 'CH4');
    """
    )


def insert_gas_data():
    """Overall function for importing gas data from SciGRID_gas
    Returns
    -------
    None.
    """
    download_SciGRID_gas_data()

    gas_nodes_list = define_gas_nodes_list()

    insert_CH4_nodes_list(gas_nodes_list)
    abroad_gas_nodes_list = insert_gas_buses_abroad()

    gas_pipeline_list = define_gas_pipeline_list(
        gas_nodes_list, abroad_gas_nodes_list
    )
    insert_gas_pipeline_list(gas_pipeline_list)
    remove_isolated_gas_buses()


def insert_gas_data_eGon100RE():
    """Overall function for importing gas data from SciGRID_gas
    Returns
    -------
    None.
    """
    # copy buses
    copy_and_modify_buses("eGon2035", "eGon100RE", {"carrier": ["CH4"]})

    # get CH4 pipelines and modify their nominal capacity with the
    # retrofitting factor
    gdf = db.select_geodataframe(
        f"""
        SELECT * FROM grid.egon_etrago_link
        WHERE carrier = 'CH4' AND scn_name = 'eGon2035' AND
        bus0 IN (
            SELECT bus_id FROM grid.egon_etrago_bus
            WHERE scn_name = 'eGon2035' AND country = 'DE'
        ) AND bus1 IN (
            SELECT bus_id FROM grid.egon_etrago_bus
            WHERE scn_name = 'eGon2035' AND country = 'DE'
        );
        """,
        epsg=4326,
        geom_col="topo",
    )

    # Update scenario specific information
    scn_name = "eGon100RE"
    gdf["scn_name"] = scn_name
    scn_params = get_sector_parameters("gas", scn_name)

    for param in ["capital_cost", "marginal_cost", "efficiency"]:
        try:
            gdf.loc[:, param] = scn_params[param]["CH4"]
        except KeyError:
            pass

    # remaining CH4 share is 1 - retroffited pipeline share
    gdf["p_nom"] *= (
        1 - scn_params["retrofitted_CH4pipeline-to-H2pipeline_share"]
    )

    # delete old entries
    db.execute_sql(
        f"""
        DELETE FROM grid.egon_etrago_link
        WHERE carrier = 'CH4' AND scn_name = '{scn_name}' AND
        bus0 NOT IN (
            SELECT bus_id FROM grid.egon_etrago_bus
            WHERE scn_name = '{scn_name}' AND country != 'DE'
        ) AND bus1 NOT IN (
            SELECT bus_id FROM grid.egon_etrago_bus
            WHERE scn_name = '{scn_name}' AND country != 'DE'
        );
        """
    )

    gdf.to_postgis(
        "egon_etrago_link",
        schema="grid",
        if_exists="append",
        con=db.engine(),
        index=False,
        dtype={"geom": Geometry(), "topo": Geometry()},
    )
<|MERGE_RESOLUTION|>--- conflicted
+++ resolved
@@ -1,861 +1,850 @@
-# -*- coding: utf-8 -*-
-"""
-The central module containing all code dealing with importing data from SciGRID_gas IGGIELGN data
-"""
-from pathlib import Path
-from urllib.request import urlretrieve
-from zipfile import ZipFile
-import ast
-import json
-import os
-
-from geoalchemy2.types import Geometry
-from shapely import geometry
-import geopandas
-import numpy as np
-import pandas as pd
-
-from egon.data import config, db
-from egon.data.config import settings
-from egon.data.datasets import Dataset
-from egon.data.datasets.electrical_neighbours import central_buses_egon100
-from egon.data.datasets.etrago_helpers import copy_and_modify_buses
-from egon.data.datasets.scenario_parameters import get_sector_parameters
-
-
-class GasNodesandPipes(Dataset):
-    def __init__(self, dependencies):
-        super().__init__(
-            name="GasNodesandPipes",
-            version="0.0.8",
-            dependencies=dependencies,
-            tasks=(insert_gas_data, insert_gas_data_eGon100RE),
-        )
-
-
-def download_SciGRID_gas_data():
-    """
-    Download SciGRID_gas IGGIELGN data from Zenodo
-
-    """
-    path = Path(".") / "datasets" / "gas_data"
-    os.makedirs(path, exist_ok=True)
-
-    basename = "IGGIELGN"
-    zip_file = Path(".") / "datasets" / "gas_data" / "IGGIELGN.zip"
-    zenodo_zip_file_url = (
-        "https://zenodo.org/record/4767098/files/" + basename + ".zip"
-    )
-    if not os.path.isfile(zip_file):
-        urlretrieve(zenodo_zip_file_url, zip_file)
-
-    components = [
-        "Nodes",
-        "PipeSegments",
-        "Productions",
-        "Storages",
-        "LNGs",
-    ]  #'Compressors'
-    files = []
-    for i in components:
-        files.append("data/" + basename + "_" + i + ".csv")
-
-    with ZipFile(zip_file, "r") as zipObj:
-        listOfFileNames = zipObj.namelist()
-        for fileName in listOfFileNames:
-            if fileName in files:
-                zipObj.extract(fileName, path)
-
-
-def define_gas_nodes_list():
-    """Define list of gas nodes from SciGRID_gas IGGIELGN data
-
-    Returns
-    -------
-    gas_nodes_list : dataframe
-        Dataframe containing the gas nodes (Europe)
-
-    """
-    # Select next id value
-    new_id = db.next_etrago_id("bus")
-
-    target_file = (
-        Path(".") / "datasets" / "gas_data" / "data" / "IGGIELGN_Nodes.csv"
-    )
-
-    gas_nodes_list = pd.read_csv(
-        target_file,
-        delimiter=";",
-        decimal=".",
-        usecols=["lat", "long", "id", "country_code", "param"],
-    )
-
-    # Correct non valid neighbouring country nodes
-    gas_nodes_list.loc[
-        gas_nodes_list["id"] == "INET_N_1182", "country_code"
-    ] = "AT"
-    gas_nodes_list.loc[
-        gas_nodes_list["id"] == "SEQ_10608_p", "country_code"
-    ] = "NL"
-    gas_nodes_list.loc[
-        gas_nodes_list["id"] == "N_88_NS_LMGN", "country_code"
-    ] = "XX"
-
-    gas_nodes_list = gas_nodes_list.rename(columns={"lat": "y", "long": "x"})
-
-    gas_nodes_list["bus_id"] = range(new_id, new_id + len(gas_nodes_list))
-    gas_nodes_list = gas_nodes_list.set_index("id")
-
-    return gas_nodes_list
-
-
-def ch4_nodes_number_G(gas_nodes_list):
-    """Insert list of CH4 nodes from SciGRID_gas IGGIELGN data
-        Parameters
-    ----------
-    gas_nodes_list : dataframe
-        Dataframe containing the gas nodes (Europe)
-    Returns
-    -------
-        N_ch4_nodes_G : int
-            Number of CH4 buses in Germany (independantly from the mode used)
-    """
-
-    ch4_nodes_list = gas_nodes_list[
-        gas_nodes_list["country_code"].str.match("DE")
-    ]
-    N_ch4_nodes_G = len(ch4_nodes_list)
-
-    return N_ch4_nodes_G
-
-
-def insert_CH4_nodes_list(gas_nodes_list):
-    """Insert list of CH4 nodes from SciGRID_gas IGGIELGN data
-
-    Insert detailled description
-
-    Parameters
-    ----------
-    gas_nodes_list : dataframe
-        Dataframe containing the gas nodes (Europe)
-
-    Returns
-    -------
-    None
-
-    """
-    # Connect to local database
-    engine = db.engine()
-
-    gas_nodes_list = gas_nodes_list[
-        gas_nodes_list["country_code"].str.match("DE")
-    ]  # To eventually replace with a test if the nodes are in the german boundaries.
-
-    # Cut data to federal state if in testmode
-    NUTS1 = []
-    for index, row in gas_nodes_list.iterrows():
-        param = ast.literal_eval(row["param"])
-        NUTS1.append(param["nuts_id_1"])
-    gas_nodes_list = gas_nodes_list.assign(NUTS1=NUTS1)
-
-    boundary = settings()["egon-data"]["--dataset-boundary"]
-    if boundary != "Everything":
-        map_states = {
-            "Baden-Württemberg": "DE1",
-            "Nordrhein-Westfalen": "DEA",
-            "Hessen": "DE7",
-            "Brandenburg": "DE4",
-            "Bremen": "DE5",
-            "Rheinland-Pfalz": "DEB",
-            "Sachsen-Anhalt": "DEE",
-            "Schleswig-Holstein": "DEF",
-            "Mecklenburg-Vorpommern": "DE8",
-            "Thüringen": "DEG",
-            "Niedersachsen": "DE9",
-            "Sachsen": "DED",
-            "Hamburg": "DE6",
-            "Saarland": "DEC",
-            "Berlin": "DE3",
-            "Bayern": "DE2",
-        }
-
-        gas_nodes_list = gas_nodes_list[
-            gas_nodes_list["NUTS1"].isin([map_states[boundary], np.nan])
-        ]
-
-        # A completer avec nodes related to pipelines which have an end in the selected area et evt deplacer ds define_gas_nodes_list
-
-    # Add missing columns
-    c = {"scn_name": "eGon2035", "carrier": "CH4"}
-    gas_nodes_list = gas_nodes_list.assign(**c)
-
-    gas_nodes_list = geopandas.GeoDataFrame(
-        gas_nodes_list,
-        geometry=geopandas.points_from_xy(
-            gas_nodes_list["x"], gas_nodes_list["y"]
-        ),
-    )
-    gas_nodes_list = gas_nodes_list.rename(
-        columns={"geometry": "geom"}
-    ).set_geometry("geom", crs=4326)
-
-    gas_nodes_list = gas_nodes_list.reset_index(drop=True)
-    gas_nodes_list = gas_nodes_list.drop(
-        columns=["NUTS1", "param", "country_code"]
-    )
-
-    # Insert data to db
-    db.execute_sql(
-        f"""
-    DELETE FROM grid.egon_etrago_bus WHERE "carrier" = 'CH4' AND
-    scn_name = '{c['scn_name']}' AND country = 'DE';
-    """
-    )
-
-    # Insert CH4 data to db
-    print(gas_nodes_list)
-    gas_nodes_list.to_postgis(
-        "egon_etrago_bus",
-        engine,
-        schema="grid",
-        index=False,
-        if_exists="append",
-        dtype={"geom": Geometry()},
-    )
-
-
-def insert_gas_buses_abroad(scn_name="eGon2035"):
-    """Insert central CH4 buses in foreign countries for eGon2035
-
-    Detailled description to be completed:
-    Insert central gas buses in foreign countries to db, same buses
-    than the foreign AC buses
-
-    Parameters
-    ----------
-    scn_name : str
-        Name of the scenario
-
-    Returns
-    -------
-    gdf_abroad_buses : dataframe
-        Dataframe containing the CH4 buses in the neighbouring countries
-        and one in the center of Germany in test mode
-    """
-    # Select sources and targets from dataset configuration
-    sources = config.datasets()["electrical_neighbours"]["sources"]
-
-    main_gas_carrier = get_sector_parameters("gas", scenario=scn_name)[
-        "main_gas_carrier"
-    ]
-
-    # Connect to local database
-    engine = db.engine()
-    db.execute_sql(
-        f"""
-    DELETE FROM grid.egon_etrago_bus WHERE "carrier" = '{main_gas_carrier}' AND
-    scn_name = '{scn_name}' AND country != 'DE';
-    """
-    )
-
-    # Select the foreign buses
-    gdf_abroad_buses = central_buses_egon100(sources)
-    gdf_abroad_buses = gdf_abroad_buses.drop_duplicates(subset=["country"])
-
-    # Select next id value
-    new_id = db.next_etrago_id("bus")
-
-    gdf_abroad_buses = gdf_abroad_buses.drop(
-        columns=[
-            "v_nom",
-            "v_mag_pu_set",
-            "v_mag_pu_min",
-            "v_mag_pu_max",
-            "geom",
-        ]
-    )
-    gdf_abroad_buses["scn_name"] = "eGon2035"
-    gdf_abroad_buses["carrier"] = main_gas_carrier
-    gdf_abroad_buses["bus_id"] = range(new_id, new_id + len(gdf_abroad_buses))
-
-    # Add central bus in Russia
-    gdf_abroad_buses = gdf_abroad_buses.append(
-        {
-            "scn_name": scn_name,
-            "bus_id": (new_id + len(gdf_abroad_buses) + 1),
-            "x": 41,
-            "y": 55,
-            "country": "RU",
-            "carrier": main_gas_carrier,
-        },
-        ignore_index=True,
-    )
-    # if in test mode, add bus in center of Germany
-    boundary = settings()["egon-data"]["--dataset-boundary"]
-
-    if boundary != "Everything":
-        gdf_abroad_buses = gdf_abroad_buses.append(
-            {
-                "scn_name": scn_name,
-                "bus_id": (new_id + len(gdf_abroad_buses) + 1),
-                "x": 10.4234469,
-                "y": 51.0834196,
-                "country": "DE",
-                "carrier": main_gas_carrier,
-            },
-            ignore_index=True,
-        )
-
-    gdf_abroad_buses = geopandas.GeoDataFrame(
-        gdf_abroad_buses,
-        geometry=geopandas.points_from_xy(
-            gdf_abroad_buses["x"], gdf_abroad_buses["y"]
-        ),
-    )
-    gdf_abroad_buses = gdf_abroad_buses.rename(
-        columns={"geometry": "geom"}
-    ).set_geometry("geom", crs=4326)
-
-    # Insert to db
-    gdf_abroad_buses.to_postgis(
-        "egon_etrago_bus",
-        engine,
-        schema="grid",
-        index=False,
-        if_exists="append",
-        dtype={"geom": Geometry()},
-    )
-    return gdf_abroad_buses
-
-
-def define_gas_pipeline_list(
-    gas_nodes_list, abroad_gas_nodes_list, scn_name="eGon2035"
-):
-<<<<<<< HEAD
-    """Define gas pipelines in Germany from SciGRID_gas IGGIELGN data
-=======
-    """Insert list of gas pipelines from SciGRID_gas IGGIELGN data
->>>>>>> a1670e46
-
-    Insert detailled description
-
-    Parameters
-    ----------
-    gas_nodes_list : dataframe
-        description missing
-    abroad_gas_nodes_list: dataframe
-        description missing
-    scn_name : str
-        Name of the scenario
-
-    Returns
-    -------
-<<<<<<< HEAD
-    gas_pipelines_list : pandas.DataFrame
-        Dataframe containing the gas pipelines in Germany
-=======
-    None
->>>>>>> a1670e46
-
-    """
-    abroad_gas_nodes_list = abroad_gas_nodes_list.set_index("country")
-
-    main_gas_carrier = get_sector_parameters("gas", scenario=scn_name)[
-        "main_gas_carrier"
-    ]
-
-    # Select next id value
-    new_id = db.next_etrago_id("link")
-
-    classifiaction_file = (
-        Path(".")
-        / "data_bundle_egon_data"
-        / "pipeline_classification_gas"
-        / "pipeline_classification.csv"
-    )
-
-    classification = pd.read_csv(
-        classifiaction_file,
-        delimiter=",",
-        usecols=["classification", "max_transport_capacity_Gwh/d"],
-    )
-
-    target_file = (
-        Path(".")
-        / "datasets"
-        / "gas_data"
-        / "data"
-        / "IGGIELGN_PipeSegments.csv"
-    )
-
-    gas_pipelines_list = pd.read_csv(
-        target_file,
-        delimiter=";",
-        decimal=".",
-        usecols=["id", "node_id", "lat", "long", "country_code", "param"],
-    )
-
-    # Select the links having at least one bus in Germany
-    gas_pipelines_list = gas_pipelines_list[
-        gas_pipelines_list["country_code"].str.contains("DE")
-    ]
-
-    # Remove links disconnected of the rest of the grid
-    # Remove manually for disconnected link EntsoG_Map__ST_195
-    gas_pipelines_list = gas_pipelines_list[
-        ~gas_pipelines_list["id"].str.match("EntsoG_Map__ST_195")
-    ]
-
-    gas_pipelines_list["link_id"] = range(
-        new_id, new_id + len(gas_pipelines_list)
-    )
-    gas_pipelines_list["link_id"] = gas_pipelines_list["link_id"].astype(int)
-
-    # Cut data to federal state if in testmode
-    NUTS1 = []
-    for index, row in gas_pipelines_list.iterrows():
-        param = ast.literal_eval(row["param"])
-        NUTS1.append(param["nuts_id_1"])
-    gas_pipelines_list["NUTS1"] = NUTS1
-
-    map_states = {
-        "Baden-Württemberg": "DE1",
-        "Nordrhein-Westfalen": "DEA",
-        "Hessen": "DE7",
-        "Brandenburg": "DE4",
-        "Bremen": "DE5",
-        "Rheinland-Pfalz": "DEB",
-        "Sachsen-Anhalt": "DEE",
-        "Schleswig-Holstein": "DEF",
-        "Mecklenburg-Vorpommern": "DE8",
-        "Thüringen": "DEG",
-        "Niedersachsen": "DE9",
-        "Sachsen": "DED",
-        "Hamburg": "DE6",
-        "Saarland": "DEC",
-        "Berlin": "DE3",
-        "Bayern": "DE2",
-        "Everything": "Nan",
-    }
-    gas_pipelines_list["NUTS1_0"] = [x[0] for x in gas_pipelines_list["NUTS1"]]
-    gas_pipelines_list["NUTS1_1"] = [x[1] for x in gas_pipelines_list["NUTS1"]]
-
-    boundary = settings()["egon-data"]["--dataset-boundary"]
-
-    if boundary != "Everything":
-
-        gas_pipelines_list = gas_pipelines_list[
-            gas_pipelines_list["NUTS1_0"].str.contains(map_states[boundary])
-            | gas_pipelines_list["NUTS1_1"].str.contains(map_states[boundary])
-        ]
-
-    # Add missing columns
-    gas_pipelines_list["scn_name"] = scn_name
-    gas_pipelines_list["carrier"] = main_gas_carrier
-    gas_pipelines_list["p_nom_extendable"] = False
-
-    diameter = []
-    geom = []
-    topo = []
-    length_km = []
-
-    for index, row in gas_pipelines_list.iterrows():
-
-        param = ast.literal_eval(row["param"])
-        diameter.append(param["diameter_mm"])
-        length_km.append(param["length_km"])
-
-        long_e = json.loads(row["long"])
-        lat_e = json.loads(row["lat"])
-        crd_e = list(zip(long_e, lat_e))
-        topo.append(geometry.LineString(crd_e))
-
-        long_path = param["path_long"]
-        lat_path = param["path_lat"]
-        crd = list(zip(long_path, lat_path))
-        crd.insert(0, crd_e[0])
-        crd.append(crd_e[1])
-        lines = []
-        for i in range(len(crd) - 1):
-            lines.append(geometry.LineString([crd[i], crd[i + 1]]))
-        geom.append(geometry.MultiLineString(lines))
-
-    gas_pipelines_list["diameter"] = diameter
-    gas_pipelines_list["geom"] = geom
-    gas_pipelines_list["topo"] = topo
-    gas_pipelines_list["length_km"] = length_km
-    gas_pipelines_list = gas_pipelines_list.set_geometry("geom", crs=4326)
-
-    country_0 = []
-    country_1 = []
-    for index, row in gas_pipelines_list.iterrows():
-        c = ast.literal_eval(row["country_code"])
-        country_0.append(c[0])
-        country_1.append(c[1])
-
-    gas_pipelines_list["country_0"] = country_0
-    gas_pipelines_list["country_1"] = country_1
-
-    # Correct non valid neighbouring country nodes
-    gas_pipelines_list.loc[
-        gas_pipelines_list["country_0"] == "XX", "country_0"
-    ] = "NO"
-    gas_pipelines_list.loc[
-        gas_pipelines_list["country_1"] == "FI", "country_1"
-    ] = "RU"
-    gas_pipelines_list.loc[
-        gas_pipelines_list["id"] == "ST_2612_Seg_0_Seg_0", "country_0"
-    ] = "AT"  # bus "INET_N_1182" DE -> AT
-    gas_pipelines_list.loc[
-        gas_pipelines_list["id"] == "INET_PL_385_EE_3_Seg_0_Seg_1", "country_1"
-    ] = "AT"  # "INET_N_1182" DE -> AT
-    gas_pipelines_list.loc[
-        gas_pipelines_list["id"] == "LKD_PS_0_Seg_0_Seg_3", "country_0"
-    ] = "NL"  # bus "SEQ_10608_p" DE -> NL
-
-    # Remove uncorrect pipelines
-    gas_pipelines_list = gas_pipelines_list[
-        (gas_pipelines_list["id"] != "PLNG_2637_Seg_0_Seg_0_Seg_0")
-        & (gas_pipelines_list["id"] != "NSG_6650_Seg_2_Seg_0")
-        & (gas_pipelines_list["id"] != "NSG_6734_Seg_2_Seg_0")
-    ]
-
-    # Remove link test if length = 0
-    gas_pipelines_list = gas_pipelines_list[
-        gas_pipelines_list["length_km"] != 0
-    ]
-
-    # Adjust columns
-    bus0 = []
-    bus1 = []
-    geom_adjusted = []
-    topo_adjusted = []
-    length_adjusted = []
-    pipe_class = []
-
-    for index, row in gas_pipelines_list.iterrows():
-        buses = row["node_id"].strip("][").split(", ")
-
-        if (
-            (boundary != "Everything")
-            & (row["NUTS1_0"] != map_states[boundary])
-            & (row["country_0"] == "DE")
-        ):
-            bus0.append(abroad_gas_nodes_list.loc["DE", "bus_id"])
-            bus1.append(gas_nodes_list.loc[buses[1][1:-1], "bus_id"])
-            long_e = [
-                abroad_gas_nodes_list.loc["DE", "x"],
-                json.loads(row["long"])[1],
-            ]
-            lat_e = [
-                abroad_gas_nodes_list.loc["DE", "y"],
-                json.loads(row["lat"])[1],
-            ]
-            geom_pipe = geometry.MultiLineString(
-                [geometry.LineString(list(zip(long_e, lat_e)))]
-            )
-            topo_adjusted.append(geometry.LineString(list(zip(long_e, lat_e))))
-
-        elif row["country_0"] != "DE":
-            country = str(row["country_0"])
-            bus0.append(abroad_gas_nodes_list.loc[country, "bus_id"])
-            bus1.append(gas_nodes_list.loc[buses[1][1:-1], "bus_id"])
-            long_e = [
-                abroad_gas_nodes_list.loc[country, "x"],
-                json.loads(row["long"])[1],
-            ]
-            lat_e = [
-                abroad_gas_nodes_list.loc[country, "y"],
-                json.loads(row["lat"])[1],
-            ]
-            geom_pipe = geometry.MultiLineString(
-                [geometry.LineString(list(zip(long_e, lat_e)))]
-            )
-            topo_adjusted.append(geometry.LineString(list(zip(long_e, lat_e))))
-
-        elif (
-            (boundary != "Everything")
-            & (row["NUTS1_1"] != map_states[boundary])
-            & (row["country_1"] == "DE")
-        ):
-            bus0.append(gas_nodes_list.loc[buses[0][1:-1], "bus_id"])
-            bus1.append(abroad_gas_nodes_list.loc["DE", "bus_id"])
-            long_e = [
-                json.loads(row["long"])[0],
-                abroad_gas_nodes_list.loc["DE", "x"],
-            ]
-            lat_e = [
-                json.loads(row["lat"])[0],
-                abroad_gas_nodes_list.loc["DE", "y"],
-            ]
-            geom_pipe = geometry.MultiLineString(
-                [geometry.LineString(list(zip(long_e, lat_e)))]
-            )
-            topo_adjusted.append(geometry.LineString(list(zip(long_e, lat_e))))
-
-        elif row["country_1"] != "DE":
-            country = str(row["country_1"])
-            bus0.append(gas_nodes_list.loc[buses[0][1:-1], "bus_id"])
-            bus1.append(abroad_gas_nodes_list.loc[country, "bus_id"])
-            long_e = [
-                json.loads(row["long"])[0],
-                abroad_gas_nodes_list.loc[country, "x"],
-            ]
-            lat_e = [
-                json.loads(row["lat"])[0],
-                abroad_gas_nodes_list.loc[country, "y"],
-            ]
-            geom_pipe = geometry.MultiLineString(
-                [geometry.LineString(list(zip(long_e, lat_e)))]
-            )
-            topo_adjusted.append(geometry.LineString(list(zip(long_e, lat_e))))
-
-        else:
-            bus0.append(gas_nodes_list.loc[buses[0][1:-1], "bus_id"])
-            bus1.append(gas_nodes_list.loc[buses[1][1:-1], "bus_id"])
-            geom_pipe = row["geom"]
-            topo_adjusted.append(row["topo"])
-
-        geom_adjusted.append(geom_pipe)
-        length_adjusted.append(geom_pipe.length)
-
-        if row["diameter"] >= 1000:
-            pipe_class = "A"
-        elif 700 <= row["diameter"] <= 1000:
-            pipe_class = "B"
-        elif 500 <= row["diameter"] <= 700:
-            pipe_class = "C"
-        elif 350 <= row["diameter"] <= 500:
-            pipe_class = "D"
-        elif 200 <= row["diameter"] <= 350:
-            pipe_class = "E"
-        elif 100 <= row["diameter"] <= 200:
-            pipe_class = "F"
-        elif row["diameter"] <= 100:
-            pipe_class = "G"
-
-    gas_pipelines_list["bus0"] = bus0
-    gas_pipelines_list["bus1"] = bus1
-    gas_pipelines_list["geom"] = geom_adjusted
-    gas_pipelines_list["topo"] = topo_adjusted
-    gas_pipelines_list["length"] = length_adjusted
-    gas_pipelines_list["pipe_class"] = pipe_class
-
-    # Remove pipes having the same node for start and end
-    gas_pipelines_list = gas_pipelines_list[
-        gas_pipelines_list["bus0"] != gas_pipelines_list["bus1"]
-    ]
-
-    gas_pipelines_list = gas_pipelines_list.merge(
-        classification,
-        how="left",
-        left_on="pipe_class",
-        right_on="classification",
-    )
-    gas_pipelines_list["p_nom"] = gas_pipelines_list[
-        "max_transport_capacity_Gwh/d"
-    ] * (1000 / 24)
-
-    # Remove useless columns
-    gas_pipelines_list = gas_pipelines_list.drop(
-        columns=[
-            "id",
-            "node_id",
-            "param",
-            "NUTS1",
-            "NUTS1_0",
-            "NUTS1_1",
-            "country_code",
-            "diameter",
-            "pipe_class",
-            "classification",
-            "max_transport_capacity_Gwh/d",
-            "lat",
-            "long",
-            "length_km",
-        ]
-    )
-
-<<<<<<< HEAD
-    return gas_pipelines_list
-
-
-def insert_gas_pipeline_list(gas_pipelines_list, scn_name="eGon2035"):
-    """Insert list of gas pipelines in the database
-
-    Insert detailled description
-
-    Parameters
-    ----------
-    gas_pipelines_list : pandas.DataFrame
-        Dataframe containing the gas pipelines in Germany
-    scn_name : str
-        Name of the scenario
-
-    """
-    main_gas_carrier = get_sector_parameters("gas", scenario=scn_name)[
-        "main_gas_carrier"
-    ]
-    engine = db.engine()
-    gas_pipelines_list = gas_pipelines_list.drop(
-        columns=[
-            "country_0",
-            "country_1",
-        ]
-    )
-
-=======
->>>>>>> a1670e46
-    # Clean db
-    db.execute_sql(
-        f"""DELETE FROM grid.egon_etrago_link
-        WHERE "carrier" = '{main_gas_carrier}'
-        AND scn_name = '{scn_name}';
-        """
-    )
-
-    print(gas_pipelines_list)
-    # Insert data to db
-    gas_pipelines_list.to_postgis(
-        "egon_etrago_gas_link",
-        engine,
-        schema="grid",
-        index=False,
-        if_exists="replace",
-        dtype={"geom": Geometry(), "topo": Geometry()},
-    )
-
-    db.execute_sql(
-        """
-    select UpdateGeometrySRID('grid', 'egon_etrago_gas_link', 'topo', 4326) ;
-
-    INSERT INTO grid.egon_etrago_link (scn_name,
-                                              link_id, carrier,
-                                              bus0, bus1,
-                                              p_nom, p_nom_extendable, length,
-                                              geom, topo)
-    SELECT scn_name,
-                link_id, carrier,
-                bus0, bus1,
-                p_nom, p_nom_extendable, length,
-                geom, topo
-
-    FROM grid.egon_etrago_gas_link;
-
-    DROP TABLE grid.egon_etrago_gas_link;
-        """
-    )
-
-
-def remove_isolated_gas_buses():
-    """Delete gas buses which are not connected to the gas grid.
-    Returns
-    -------
-    None.
-    """
-    targets = config.datasets()["gas_grid"]["targets"]
-
-    db.execute_sql(
-        f"""
-        DELETE FROM {targets['buses']['schema']}.{targets['buses']['table']}
-        WHERE "carrier" = 'CH4'
-        AND scn_name = 'eGon2035'
-        AND country = 'DE'
-        AND "bus_id" NOT IN
-            (SELECT bus0 FROM {targets['links']['schema']}.{targets['links']['table']}
-            WHERE scn_name = 'eGon2035'
-            AND carrier = 'CH4')
-        AND "bus_id" NOT IN
-            (SELECT bus1 FROM {targets['links']['schema']}.{targets['links']['table']}
-            WHERE scn_name = 'eGon2035'
-            AND carrier = 'CH4');
-    """
-    )
-
-
-def insert_gas_data():
-    """Overall function for importing gas data from SciGRID_gas
-    Returns
-    -------
-    None.
-    """
-    download_SciGRID_gas_data()
-
-    gas_nodes_list = define_gas_nodes_list()
-
-    insert_CH4_nodes_list(gas_nodes_list)
-    abroad_gas_nodes_list = insert_gas_buses_abroad()
-
-    gas_pipeline_list = define_gas_pipeline_list(
-        gas_nodes_list, abroad_gas_nodes_list
-    )
-    insert_gas_pipeline_list(gas_pipeline_list)
-    remove_isolated_gas_buses()
-
-
-def insert_gas_data_eGon100RE():
-    """Overall function for importing gas data from SciGRID_gas
-    Returns
-    -------
-    None.
-    """
-    # copy buses
-    copy_and_modify_buses("eGon2035", "eGon100RE", {"carrier": ["CH4"]})
-
-    # get CH4 pipelines and modify their nominal capacity with the
-    # retrofitting factor
-    gdf = db.select_geodataframe(
-        f"""
-        SELECT * FROM grid.egon_etrago_link
-        WHERE carrier = 'CH4' AND scn_name = 'eGon2035' AND
-        bus0 IN (
-            SELECT bus_id FROM grid.egon_etrago_bus
-            WHERE scn_name = 'eGon2035' AND country = 'DE'
-        ) AND bus1 IN (
-            SELECT bus_id FROM grid.egon_etrago_bus
-            WHERE scn_name = 'eGon2035' AND country = 'DE'
-        );
-        """,
-        epsg=4326,
-        geom_col="topo",
-    )
-
-    # Update scenario specific information
-    scn_name = "eGon100RE"
-    gdf["scn_name"] = scn_name
-    scn_params = get_sector_parameters("gas", scn_name)
-
-    for param in ["capital_cost", "marginal_cost", "efficiency"]:
-        try:
-            gdf.loc[:, param] = scn_params[param]["CH4"]
-        except KeyError:
-            pass
-
-    # remaining CH4 share is 1 - retroffited pipeline share
-    gdf["p_nom"] *= (
-        1 - scn_params["retrofitted_CH4pipeline-to-H2pipeline_share"]
-    )
-
-    # delete old entries
-    db.execute_sql(
-        f"""
-        DELETE FROM grid.egon_etrago_link
-        WHERE carrier = 'CH4' AND scn_name = '{scn_name}' AND
-        bus0 NOT IN (
-            SELECT bus_id FROM grid.egon_etrago_bus
-            WHERE scn_name = '{scn_name}' AND country != 'DE'
-        ) AND bus1 NOT IN (
-            SELECT bus_id FROM grid.egon_etrago_bus
-            WHERE scn_name = '{scn_name}' AND country != 'DE'
-        );
-        """
-    )
-
-    gdf.to_postgis(
-        "egon_etrago_link",
-        schema="grid",
-        if_exists="append",
-        con=db.engine(),
-        index=False,
-        dtype={"geom": Geometry(), "topo": Geometry()},
-    )
+# -*- coding: utf-8 -*-
+"""
+The central module containing all code dealing with importing data from SciGRID_gas IGGIELGN data
+"""
+from pathlib import Path
+from urllib.request import urlretrieve
+from zipfile import ZipFile
+import ast
+import json
+import os
+
+from geoalchemy2.types import Geometry
+from shapely import geometry
+import geopandas
+import numpy as np
+import pandas as pd
+
+from egon.data import config, db
+from egon.data.config import settings
+from egon.data.datasets import Dataset
+from egon.data.datasets.electrical_neighbours import central_buses_egon100
+from egon.data.datasets.etrago_helpers import copy_and_modify_buses
+from egon.data.datasets.scenario_parameters import get_sector_parameters
+
+
+class GasNodesandPipes(Dataset):
+    def __init__(self, dependencies):
+        super().__init__(
+            name="GasNodesandPipes",
+            version="0.0.8",
+            dependencies=dependencies,
+            tasks=(insert_gas_data, insert_gas_data_eGon100RE),
+        )
+
+
+def download_SciGRID_gas_data():
+    """
+    Download SciGRID_gas IGGIELGN data from Zenodo
+
+    """
+    path = Path(".") / "datasets" / "gas_data"
+    os.makedirs(path, exist_ok=True)
+
+    basename = "IGGIELGN"
+    zip_file = Path(".") / "datasets" / "gas_data" / "IGGIELGN.zip"
+    zenodo_zip_file_url = (
+        "https://zenodo.org/record/4767098/files/" + basename + ".zip"
+    )
+    if not os.path.isfile(zip_file):
+        urlretrieve(zenodo_zip_file_url, zip_file)
+
+    components = [
+        "Nodes",
+        "PipeSegments",
+        "Productions",
+        "Storages",
+        "LNGs",
+    ]  #'Compressors'
+    files = []
+    for i in components:
+        files.append("data/" + basename + "_" + i + ".csv")
+
+    with ZipFile(zip_file, "r") as zipObj:
+        listOfFileNames = zipObj.namelist()
+        for fileName in listOfFileNames:
+            if fileName in files:
+                zipObj.extract(fileName, path)
+
+
+def define_gas_nodes_list():
+    """Define list of gas nodes from SciGRID_gas IGGIELGN data
+
+    Returns
+    -------
+    gas_nodes_list : dataframe
+        Dataframe containing the gas nodes (Europe)
+
+    """
+    # Select next id value
+    new_id = db.next_etrago_id("bus")
+
+    target_file = (
+        Path(".") / "datasets" / "gas_data" / "data" / "IGGIELGN_Nodes.csv"
+    )
+
+    gas_nodes_list = pd.read_csv(
+        target_file,
+        delimiter=";",
+        decimal=".",
+        usecols=["lat", "long", "id", "country_code", "param"],
+    )
+
+    # Correct non valid neighbouring country nodes
+    gas_nodes_list.loc[
+        gas_nodes_list["id"] == "INET_N_1182", "country_code"
+    ] = "AT"
+    gas_nodes_list.loc[
+        gas_nodes_list["id"] == "SEQ_10608_p", "country_code"
+    ] = "NL"
+    gas_nodes_list.loc[
+        gas_nodes_list["id"] == "N_88_NS_LMGN", "country_code"
+    ] = "XX"
+
+    gas_nodes_list = gas_nodes_list.rename(columns={"lat": "y", "long": "x"})
+
+    gas_nodes_list["bus_id"] = range(new_id, new_id + len(gas_nodes_list))
+    gas_nodes_list = gas_nodes_list.set_index("id")
+
+    return gas_nodes_list
+
+
+def ch4_nodes_number_G(gas_nodes_list):
+    """Insert list of CH4 nodes from SciGRID_gas IGGIELGN data
+        Parameters
+    ----------
+    gas_nodes_list : dataframe
+        Dataframe containing the gas nodes (Europe)
+    Returns
+    -------
+        N_ch4_nodes_G : int
+            Number of CH4 buses in Germany (independantly from the mode used)
+    """
+
+    ch4_nodes_list = gas_nodes_list[
+        gas_nodes_list["country_code"].str.match("DE")
+    ]
+    N_ch4_nodes_G = len(ch4_nodes_list)
+
+    return N_ch4_nodes_G
+
+
+def insert_CH4_nodes_list(gas_nodes_list):
+    """Insert list of CH4 nodes from SciGRID_gas IGGIELGN data
+
+    Insert detailled description
+
+    Parameters
+    ----------
+    gas_nodes_list : dataframe
+        Dataframe containing the gas nodes (Europe)
+
+    Returns
+    -------
+    None
+
+    """
+    # Connect to local database
+    engine = db.engine()
+
+    gas_nodes_list = gas_nodes_list[
+        gas_nodes_list["country_code"].str.match("DE")
+    ]  # To eventually replace with a test if the nodes are in the german boundaries.
+
+    # Cut data to federal state if in testmode
+    NUTS1 = []
+    for index, row in gas_nodes_list.iterrows():
+        param = ast.literal_eval(row["param"])
+        NUTS1.append(param["nuts_id_1"])
+    gas_nodes_list = gas_nodes_list.assign(NUTS1=NUTS1)
+
+    boundary = settings()["egon-data"]["--dataset-boundary"]
+    if boundary != "Everything":
+        map_states = {
+            "Baden-Württemberg": "DE1",
+            "Nordrhein-Westfalen": "DEA",
+            "Hessen": "DE7",
+            "Brandenburg": "DE4",
+            "Bremen": "DE5",
+            "Rheinland-Pfalz": "DEB",
+            "Sachsen-Anhalt": "DEE",
+            "Schleswig-Holstein": "DEF",
+            "Mecklenburg-Vorpommern": "DE8",
+            "Thüringen": "DEG",
+            "Niedersachsen": "DE9",
+            "Sachsen": "DED",
+            "Hamburg": "DE6",
+            "Saarland": "DEC",
+            "Berlin": "DE3",
+            "Bayern": "DE2",
+        }
+
+        gas_nodes_list = gas_nodes_list[
+            gas_nodes_list["NUTS1"].isin([map_states[boundary], np.nan])
+        ]
+
+        # A completer avec nodes related to pipelines which have an end in the selected area et evt deplacer ds define_gas_nodes_list
+
+    # Add missing columns
+    c = {"scn_name": "eGon2035", "carrier": "CH4"}
+    gas_nodes_list = gas_nodes_list.assign(**c)
+
+    gas_nodes_list = geopandas.GeoDataFrame(
+        gas_nodes_list,
+        geometry=geopandas.points_from_xy(
+            gas_nodes_list["x"], gas_nodes_list["y"]
+        ),
+    )
+    gas_nodes_list = gas_nodes_list.rename(
+        columns={"geometry": "geom"}
+    ).set_geometry("geom", crs=4326)
+
+    gas_nodes_list = gas_nodes_list.reset_index(drop=True)
+    gas_nodes_list = gas_nodes_list.drop(
+        columns=["NUTS1", "param", "country_code"]
+    )
+
+    # Insert data to db
+    db.execute_sql(
+        f"""
+    DELETE FROM grid.egon_etrago_bus WHERE "carrier" = 'CH4' AND
+    scn_name = '{c['scn_name']}' AND country = 'DE';
+    """
+    )
+
+    # Insert CH4 data to db
+    print(gas_nodes_list)
+    gas_nodes_list.to_postgis(
+        "egon_etrago_bus",
+        engine,
+        schema="grid",
+        index=False,
+        if_exists="append",
+        dtype={"geom": Geometry()},
+    )
+
+
+def insert_gas_buses_abroad(scn_name="eGon2035"):
+    """Insert central CH4 buses in foreign countries for eGon2035
+
+    Detailled description to be completed:
+    Insert central gas buses in foreign countries to db, same buses
+    than the foreign AC buses
+
+    Parameters
+    ----------
+    scn_name : str
+        Name of the scenario
+
+    Returns
+    -------
+    gdf_abroad_buses : dataframe
+        Dataframe containing the CH4 buses in the neighbouring countries
+        and one in the center of Germany in test mode
+    """
+    # Select sources and targets from dataset configuration
+    sources = config.datasets()["electrical_neighbours"]["sources"]
+
+    main_gas_carrier = get_sector_parameters("gas", scenario=scn_name)[
+        "main_gas_carrier"
+    ]
+
+    # Connect to local database
+    engine = db.engine()
+    db.execute_sql(
+        f"""
+    DELETE FROM grid.egon_etrago_bus WHERE "carrier" = '{main_gas_carrier}' AND
+    scn_name = '{scn_name}' AND country != 'DE';
+    """
+    )
+
+    # Select the foreign buses
+    gdf_abroad_buses = central_buses_egon100(sources)
+    gdf_abroad_buses = gdf_abroad_buses.drop_duplicates(subset=["country"])
+
+    # Select next id value
+    new_id = db.next_etrago_id("bus")
+
+    gdf_abroad_buses = gdf_abroad_buses.drop(
+        columns=[
+            "v_nom",
+            "v_mag_pu_set",
+            "v_mag_pu_min",
+            "v_mag_pu_max",
+            "geom",
+        ]
+    )
+    gdf_abroad_buses["scn_name"] = "eGon2035"
+    gdf_abroad_buses["carrier"] = main_gas_carrier
+    gdf_abroad_buses["bus_id"] = range(new_id, new_id + len(gdf_abroad_buses))
+
+    # Add central bus in Russia
+    gdf_abroad_buses = gdf_abroad_buses.append(
+        {
+            "scn_name": scn_name,
+            "bus_id": (new_id + len(gdf_abroad_buses) + 1),
+            "x": 41,
+            "y": 55,
+            "country": "RU",
+            "carrier": main_gas_carrier,
+        },
+        ignore_index=True,
+    )
+    # if in test mode, add bus in center of Germany
+    boundary = settings()["egon-data"]["--dataset-boundary"]
+
+    if boundary != "Everything":
+        gdf_abroad_buses = gdf_abroad_buses.append(
+            {
+                "scn_name": scn_name,
+                "bus_id": (new_id + len(gdf_abroad_buses) + 1),
+                "x": 10.4234469,
+                "y": 51.0834196,
+                "country": "DE",
+                "carrier": main_gas_carrier,
+            },
+            ignore_index=True,
+        )
+
+    gdf_abroad_buses = geopandas.GeoDataFrame(
+        gdf_abroad_buses,
+        geometry=geopandas.points_from_xy(
+            gdf_abroad_buses["x"], gdf_abroad_buses["y"]
+        ),
+    )
+    gdf_abroad_buses = gdf_abroad_buses.rename(
+        columns={"geometry": "geom"}
+    ).set_geometry("geom", crs=4326)
+
+    # Insert to db
+    gdf_abroad_buses.to_postgis(
+        "egon_etrago_bus",
+        engine,
+        schema="grid",
+        index=False,
+        if_exists="append",
+        dtype={"geom": Geometry()},
+    )
+    return gdf_abroad_buses
+
+
+def define_gas_pipeline_list(
+    gas_nodes_list, abroad_gas_nodes_list, scn_name="eGon2035"
+):
+    """Define gas pipelines in Germany from SciGRID_gas IGGIELGN data
+
+    Insert detailled description
+
+    Parameters
+    ----------
+    gas_nodes_list : dataframe
+        description missing
+    abroad_gas_nodes_list: dataframe
+        description missing
+    scn_name : str
+        Name of the scenario
+
+    Returns
+    -------
+    gas_pipelines_list : pandas.DataFrame
+        Dataframe containing the gas pipelines in Germany
+
+    """
+    abroad_gas_nodes_list = abroad_gas_nodes_list.set_index("country")
+
+    main_gas_carrier = get_sector_parameters("gas", scenario=scn_name)[
+        "main_gas_carrier"
+    ]
+
+    # Select next id value
+    new_id = db.next_etrago_id("link")
+
+    classifiaction_file = (
+        Path(".")
+        / "data_bundle_egon_data"
+        / "pipeline_classification_gas"
+        / "pipeline_classification.csv"
+    )
+
+    classification = pd.read_csv(
+        classifiaction_file,
+        delimiter=",",
+        usecols=["classification", "max_transport_capacity_Gwh/d"],
+    )
+
+    target_file = (
+        Path(".")
+        / "datasets"
+        / "gas_data"
+        / "data"
+        / "IGGIELGN_PipeSegments.csv"
+    )
+
+    gas_pipelines_list = pd.read_csv(
+        target_file,
+        delimiter=";",
+        decimal=".",
+        usecols=["id", "node_id", "lat", "long", "country_code", "param"],
+    )
+
+    # Select the links having at least one bus in Germany
+    gas_pipelines_list = gas_pipelines_list[
+        gas_pipelines_list["country_code"].str.contains("DE")
+    ]
+
+    # Remove links disconnected of the rest of the grid
+    # Remove manually for disconnected link EntsoG_Map__ST_195
+    gas_pipelines_list = gas_pipelines_list[
+        ~gas_pipelines_list["id"].str.match("EntsoG_Map__ST_195")
+    ]
+
+    gas_pipelines_list["link_id"] = range(
+        new_id, new_id + len(gas_pipelines_list)
+    )
+    gas_pipelines_list["link_id"] = gas_pipelines_list["link_id"].astype(int)
+
+    # Cut data to federal state if in testmode
+    NUTS1 = []
+    for index, row in gas_pipelines_list.iterrows():
+        param = ast.literal_eval(row["param"])
+        NUTS1.append(param["nuts_id_1"])
+    gas_pipelines_list["NUTS1"] = NUTS1
+
+    map_states = {
+        "Baden-Württemberg": "DE1",
+        "Nordrhein-Westfalen": "DEA",
+        "Hessen": "DE7",
+        "Brandenburg": "DE4",
+        "Bremen": "DE5",
+        "Rheinland-Pfalz": "DEB",
+        "Sachsen-Anhalt": "DEE",
+        "Schleswig-Holstein": "DEF",
+        "Mecklenburg-Vorpommern": "DE8",
+        "Thüringen": "DEG",
+        "Niedersachsen": "DE9",
+        "Sachsen": "DED",
+        "Hamburg": "DE6",
+        "Saarland": "DEC",
+        "Berlin": "DE3",
+        "Bayern": "DE2",
+        "Everything": "Nan",
+    }
+    gas_pipelines_list["NUTS1_0"] = [x[0] for x in gas_pipelines_list["NUTS1"]]
+    gas_pipelines_list["NUTS1_1"] = [x[1] for x in gas_pipelines_list["NUTS1"]]
+
+    boundary = settings()["egon-data"]["--dataset-boundary"]
+
+    if boundary != "Everything":
+
+        gas_pipelines_list = gas_pipelines_list[
+            gas_pipelines_list["NUTS1_0"].str.contains(map_states[boundary])
+            | gas_pipelines_list["NUTS1_1"].str.contains(map_states[boundary])
+        ]
+
+    # Add missing columns
+    gas_pipelines_list["scn_name"] = scn_name
+    gas_pipelines_list["carrier"] = main_gas_carrier
+    gas_pipelines_list["p_nom_extendable"] = False
+
+    diameter = []
+    geom = []
+    topo = []
+    length_km = []
+
+    for index, row in gas_pipelines_list.iterrows():
+
+        param = ast.literal_eval(row["param"])
+        diameter.append(param["diameter_mm"])
+        length_km.append(param["length_km"])
+
+        long_e = json.loads(row["long"])
+        lat_e = json.loads(row["lat"])
+        crd_e = list(zip(long_e, lat_e))
+        topo.append(geometry.LineString(crd_e))
+
+        long_path = param["path_long"]
+        lat_path = param["path_lat"]
+        crd = list(zip(long_path, lat_path))
+        crd.insert(0, crd_e[0])
+        crd.append(crd_e[1])
+        lines = []
+        for i in range(len(crd) - 1):
+            lines.append(geometry.LineString([crd[i], crd[i + 1]]))
+        geom.append(geometry.MultiLineString(lines))
+
+    gas_pipelines_list["diameter"] = diameter
+    gas_pipelines_list["geom"] = geom
+    gas_pipelines_list["topo"] = topo
+    gas_pipelines_list["length_km"] = length_km
+    gas_pipelines_list = gas_pipelines_list.set_geometry("geom", crs=4326)
+
+    country_0 = []
+    country_1 = []
+    for index, row in gas_pipelines_list.iterrows():
+        c = ast.literal_eval(row["country_code"])
+        country_0.append(c[0])
+        country_1.append(c[1])
+
+    gas_pipelines_list["country_0"] = country_0
+    gas_pipelines_list["country_1"] = country_1
+
+    # Correct non valid neighbouring country nodes
+    gas_pipelines_list.loc[
+        gas_pipelines_list["country_0"] == "XX", "country_0"
+    ] = "NO"
+    gas_pipelines_list.loc[
+        gas_pipelines_list["country_1"] == "FI", "country_1"
+    ] = "RU"
+    gas_pipelines_list.loc[
+        gas_pipelines_list["id"] == "ST_2612_Seg_0_Seg_0", "country_0"
+    ] = "AT"  # bus "INET_N_1182" DE -> AT
+    gas_pipelines_list.loc[
+        gas_pipelines_list["id"] == "INET_PL_385_EE_3_Seg_0_Seg_1", "country_1"
+    ] = "AT"  # "INET_N_1182" DE -> AT
+    gas_pipelines_list.loc[
+        gas_pipelines_list["id"] == "LKD_PS_0_Seg_0_Seg_3", "country_0"
+    ] = "NL"  # bus "SEQ_10608_p" DE -> NL
+
+    # Remove uncorrect pipelines
+    gas_pipelines_list = gas_pipelines_list[
+        (gas_pipelines_list["id"] != "PLNG_2637_Seg_0_Seg_0_Seg_0")
+        & (gas_pipelines_list["id"] != "NSG_6650_Seg_2_Seg_0")
+        & (gas_pipelines_list["id"] != "NSG_6734_Seg_2_Seg_0")
+    ]
+
+    # Remove link test if length = 0
+    gas_pipelines_list = gas_pipelines_list[
+        gas_pipelines_list["length_km"] != 0
+    ]
+
+    # Adjust columns
+    bus0 = []
+    bus1 = []
+    geom_adjusted = []
+    topo_adjusted = []
+    length_adjusted = []
+    pipe_class = []
+
+    for index, row in gas_pipelines_list.iterrows():
+        buses = row["node_id"].strip("][").split(", ")
+
+        if (
+            (boundary != "Everything")
+            & (row["NUTS1_0"] != map_states[boundary])
+            & (row["country_0"] == "DE")
+        ):
+            bus0.append(abroad_gas_nodes_list.loc["DE", "bus_id"])
+            bus1.append(gas_nodes_list.loc[buses[1][1:-1], "bus_id"])
+            long_e = [
+                abroad_gas_nodes_list.loc["DE", "x"],
+                json.loads(row["long"])[1],
+            ]
+            lat_e = [
+                abroad_gas_nodes_list.loc["DE", "y"],
+                json.loads(row["lat"])[1],
+            ]
+            geom_pipe = geometry.MultiLineString(
+                [geometry.LineString(list(zip(long_e, lat_e)))]
+            )
+            topo_adjusted.append(geometry.LineString(list(zip(long_e, lat_e))))
+
+        elif row["country_0"] != "DE":
+            country = str(row["country_0"])
+            bus0.append(abroad_gas_nodes_list.loc[country, "bus_id"])
+            bus1.append(gas_nodes_list.loc[buses[1][1:-1], "bus_id"])
+            long_e = [
+                abroad_gas_nodes_list.loc[country, "x"],
+                json.loads(row["long"])[1],
+            ]
+            lat_e = [
+                abroad_gas_nodes_list.loc[country, "y"],
+                json.loads(row["lat"])[1],
+            ]
+            geom_pipe = geometry.MultiLineString(
+                [geometry.LineString(list(zip(long_e, lat_e)))]
+            )
+            topo_adjusted.append(geometry.LineString(list(zip(long_e, lat_e))))
+
+        elif (
+            (boundary != "Everything")
+            & (row["NUTS1_1"] != map_states[boundary])
+            & (row["country_1"] == "DE")
+        ):
+            bus0.append(gas_nodes_list.loc[buses[0][1:-1], "bus_id"])
+            bus1.append(abroad_gas_nodes_list.loc["DE", "bus_id"])
+            long_e = [
+                json.loads(row["long"])[0],
+                abroad_gas_nodes_list.loc["DE", "x"],
+            ]
+            lat_e = [
+                json.loads(row["lat"])[0],
+                abroad_gas_nodes_list.loc["DE", "y"],
+            ]
+            geom_pipe = geometry.MultiLineString(
+                [geometry.LineString(list(zip(long_e, lat_e)))]
+            )
+            topo_adjusted.append(geometry.LineString(list(zip(long_e, lat_e))))
+
+        elif row["country_1"] != "DE":
+            country = str(row["country_1"])
+            bus0.append(gas_nodes_list.loc[buses[0][1:-1], "bus_id"])
+            bus1.append(abroad_gas_nodes_list.loc[country, "bus_id"])
+            long_e = [
+                json.loads(row["long"])[0],
+                abroad_gas_nodes_list.loc[country, "x"],
+            ]
+            lat_e = [
+                json.loads(row["lat"])[0],
+                abroad_gas_nodes_list.loc[country, "y"],
+            ]
+            geom_pipe = geometry.MultiLineString(
+                [geometry.LineString(list(zip(long_e, lat_e)))]
+            )
+            topo_adjusted.append(geometry.LineString(list(zip(long_e, lat_e))))
+
+        else:
+            bus0.append(gas_nodes_list.loc[buses[0][1:-1], "bus_id"])
+            bus1.append(gas_nodes_list.loc[buses[1][1:-1], "bus_id"])
+            geom_pipe = row["geom"]
+            topo_adjusted.append(row["topo"])
+
+        geom_adjusted.append(geom_pipe)
+        length_adjusted.append(geom_pipe.length)
+
+        if row["diameter"] >= 1000:
+            pipe_class = "A"
+        elif 700 <= row["diameter"] <= 1000:
+            pipe_class = "B"
+        elif 500 <= row["diameter"] <= 700:
+            pipe_class = "C"
+        elif 350 <= row["diameter"] <= 500:
+            pipe_class = "D"
+        elif 200 <= row["diameter"] <= 350:
+            pipe_class = "E"
+        elif 100 <= row["diameter"] <= 200:
+            pipe_class = "F"
+        elif row["diameter"] <= 100:
+            pipe_class = "G"
+
+    gas_pipelines_list["bus0"] = bus0
+    gas_pipelines_list["bus1"] = bus1
+    gas_pipelines_list["geom"] = geom_adjusted
+    gas_pipelines_list["topo"] = topo_adjusted
+    gas_pipelines_list["length"] = length_adjusted
+    gas_pipelines_list["pipe_class"] = pipe_class
+
+    # Remove pipes having the same node for start and end
+    gas_pipelines_list = gas_pipelines_list[
+        gas_pipelines_list["bus0"] != gas_pipelines_list["bus1"]
+    ]
+
+    gas_pipelines_list = gas_pipelines_list.merge(
+        classification,
+        how="left",
+        left_on="pipe_class",
+        right_on="classification",
+    )
+    gas_pipelines_list["p_nom"] = gas_pipelines_list[
+        "max_transport_capacity_Gwh/d"
+    ] * (1000 / 24)
+
+    # Remove useless columns
+    gas_pipelines_list = gas_pipelines_list.drop(
+        columns=[
+            "id",
+            "node_id",
+            "param",
+            "NUTS1",
+            "NUTS1_0",
+            "NUTS1_1",
+            "country_code",
+            "diameter",
+            "pipe_class",
+            "classification",
+            "max_transport_capacity_Gwh/d",
+            "lat",
+            "long",
+            "length_km",
+        ]
+    )
+
+    return gas_pipelines_list
+
+
+def insert_gas_pipeline_list(gas_pipelines_list, scn_name="eGon2035"):
+    """Insert list of gas pipelines in the database
+
+    Insert detailled description
+
+    Parameters
+    ----------
+    gas_pipelines_list : pandas.DataFrame
+        Dataframe containing the gas pipelines in Germany
+    scn_name : str
+        Name of the scenario
+
+    """
+    main_gas_carrier = get_sector_parameters("gas", scenario=scn_name)[
+        "main_gas_carrier"
+    ]
+    engine = db.engine()
+    gas_pipelines_list = gas_pipelines_list.drop(
+        columns=[
+            "country_0",
+            "country_1",
+        ]
+    )
+
+    # Clean db
+    db.execute_sql(
+        f"""DELETE FROM grid.egon_etrago_link
+        WHERE "carrier" = '{main_gas_carrier}'
+        AND scn_name = '{scn_name}';
+        """
+    )
+
+    print(gas_pipelines_list)
+    # Insert data to db
+    gas_pipelines_list.to_postgis(
+        "egon_etrago_gas_link",
+        engine,
+        schema="grid",
+        index=False,
+        if_exists="replace",
+        dtype={"geom": Geometry(), "topo": Geometry()},
+    )
+
+    db.execute_sql(
+        """
+    select UpdateGeometrySRID('grid', 'egon_etrago_gas_link', 'topo', 4326) ;
+
+    INSERT INTO grid.egon_etrago_link (scn_name,
+                                              link_id, carrier,
+                                              bus0, bus1,
+                                              p_nom, p_nom_extendable, length,
+                                              geom, topo)
+    SELECT scn_name,
+                link_id, carrier,
+                bus0, bus1,
+                p_nom, p_nom_extendable, length,
+                geom, topo
+
+    FROM grid.egon_etrago_gas_link;
+
+    DROP TABLE grid.egon_etrago_gas_link;
+        """
+    )
+
+
+def remove_isolated_gas_buses():
+    """Delete gas buses which are not connected to the gas grid.
+    Returns
+    -------
+    None.
+    """
+    targets = config.datasets()["gas_grid"]["targets"]
+
+    db.execute_sql(
+        f"""
+        DELETE FROM {targets['buses']['schema']}.{targets['buses']['table']}
+        WHERE "carrier" = 'CH4'
+        AND scn_name = 'eGon2035'
+        AND country = 'DE'
+        AND "bus_id" NOT IN
+            (SELECT bus0 FROM {targets['links']['schema']}.{targets['links']['table']}
+            WHERE scn_name = 'eGon2035'
+            AND carrier = 'CH4')
+        AND "bus_id" NOT IN
+            (SELECT bus1 FROM {targets['links']['schema']}.{targets['links']['table']}
+            WHERE scn_name = 'eGon2035'
+            AND carrier = 'CH4');
+    """
+    )
+
+
+def insert_gas_data():
+    """Overall function for importing gas data from SciGRID_gas
+    Returns
+    -------
+    None.
+    """
+    download_SciGRID_gas_data()
+
+    gas_nodes_list = define_gas_nodes_list()
+
+    insert_CH4_nodes_list(gas_nodes_list)
+    abroad_gas_nodes_list = insert_gas_buses_abroad()
+
+    gas_pipeline_list = define_gas_pipeline_list(
+        gas_nodes_list, abroad_gas_nodes_list
+    )
+    insert_gas_pipeline_list(gas_pipeline_list)
+    remove_isolated_gas_buses()
+
+
+def insert_gas_data_eGon100RE():
+    """Overall function for importing gas data from SciGRID_gas
+    Returns
+    -------
+    None.
+    """
+    # copy buses
+    copy_and_modify_buses("eGon2035", "eGon100RE", {"carrier": ["CH4"]})
+
+    # get CH4 pipelines and modify their nominal capacity with the
+    # retrofitting factor
+    gdf = db.select_geodataframe(
+        f"""
+        SELECT * FROM grid.egon_etrago_link
+        WHERE carrier = 'CH4' AND scn_name = 'eGon2035' AND
+        bus0 IN (
+            SELECT bus_id FROM grid.egon_etrago_bus
+            WHERE scn_name = 'eGon2035' AND country = 'DE'
+        ) AND bus1 IN (
+            SELECT bus_id FROM grid.egon_etrago_bus
+            WHERE scn_name = 'eGon2035' AND country = 'DE'
+        );
+        """,
+        epsg=4326,
+        geom_col="topo",
+    )
+
+    # Update scenario specific information
+    scn_name = "eGon100RE"
+    gdf["scn_name"] = scn_name
+    scn_params = get_sector_parameters("gas", scn_name)
+
+    for param in ["capital_cost", "marginal_cost", "efficiency"]:
+        try:
+            gdf.loc[:, param] = scn_params[param]["CH4"]
+        except KeyError:
+            pass
+
+    # remaining CH4 share is 1 - retroffited pipeline share
+    gdf["p_nom"] *= (
+        1 - scn_params["retrofitted_CH4pipeline-to-H2pipeline_share"]
+    )
+
+    # delete old entries
+    db.execute_sql(
+        f"""
+        DELETE FROM grid.egon_etrago_link
+        WHERE carrier = 'CH4' AND scn_name = '{scn_name}' AND
+        bus0 NOT IN (
+            SELECT bus_id FROM grid.egon_etrago_bus
+            WHERE scn_name = '{scn_name}' AND country != 'DE'
+        ) AND bus1 NOT IN (
+            SELECT bus_id FROM grid.egon_etrago_bus
+            WHERE scn_name = '{scn_name}' AND country != 'DE'
+        );
+        """
+    )
+
+    gdf.to_postgis(
+        "egon_etrago_link",
+        schema="grid",
+        if_exists="append",
+        con=db.engine(),
+        index=False,
+        dtype={"geom": Geometry(), "topo": Geometry()},
+    )
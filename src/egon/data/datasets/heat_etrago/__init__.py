--- conflicted
+++ resolved
@@ -12,11 +12,7 @@
 
 
 def insert_buses(carrier, scenario="eGon2035"):
-<<<<<<< HEAD
-    """Insert heat buses to etrago table
-=======
     """ Insert heat buses to etrago table
->>>>>>> 8281e354
 
     Heat buses are divided into central and individual heating
 
@@ -92,11 +88,7 @@
 
 
 def insert_central_direct_heat(scenario="eGon2035"):
-<<<<<<< HEAD
-    """Insert renewable heating technologies (solar and geo thermal)
-=======
     """ Insert renewable heating technologies (solar and geo thermal)
->>>>>>> 8281e354
 
     Parameters
     ----------
@@ -226,7 +218,6 @@
         con=db.engine(),
     )
 
-<<<<<<< HEAD
 
 def insert_central_gas_boilers(scenario="eGon2035", efficiency=1):
     """Inserts gas boilers for district heating to eTraGo-table
@@ -379,11 +370,9 @@
         if_exists="append",
     )
 
-=======
->>>>>>> 8281e354
 
 def buses():
-    """Insert individual and district heat buses into eTraGo-tables
+    """ Insert individual and district heat buses into eTraGo-tables
 
     Parameters
     ----------
@@ -399,7 +388,7 @@
 
 
 def supply():
-    """Insert individual and district heat supply into eTraGo-tables
+    """ Insert individual and district heat supply into eTraGo-tables
 
     Parameters
     ----------
@@ -414,12 +403,9 @@
     insert_central_power_to_heat(scenario="eGon2035")
     insert_individual_power_to_heat(scenario="eGon2035")
 
-<<<<<<< HEAD
     insert_rural_gas_boilers(scenario="eGon2035")
     insert_central_gas_boilers(scenario="eGon2035")
 
-=======
->>>>>>> 8281e354
 
 class HeatEtrago(Dataset):
     def __init__(self, dependencies):

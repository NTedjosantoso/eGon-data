--- conflicted
+++ resolved
@@ -19,21 +19,12 @@
             name="RenewableFeedin",
             version="0.0.1",
             dependencies=dependencies,
-<<<<<<< HEAD
-            tasks={wind, pv, solar_thermal},
-        )
-
-
-def weather_cells_in_germany(geom_column="geom"):
-    """ Get weather cells which intersect with Germany
-=======
             tasks=(wind, pv, solar_thermal),
         )
 
 
 def weather_cells_in_germany(geom_column="geom"):
     """Get weather cells which intersect with Germany
->>>>>>> 7fba1bcf
 
     Returns
     -------
@@ -47,16 +38,9 @@
     return db.select_geodataframe(
         f"""SELECT w_id, geom_point, geom
         FROM {cfg['weather_cells']['schema']}.
-<<<<<<< HEAD
-        {cfg['weather_cells']['table']} a,
-        {cfg['vg250_sta_union']['schema']}.
-        {cfg['vg250_sta_union']['table']} b
-        WHERE ST_Intersects(ST_Transform(b.geometry, 4326), a.geom)""",
-=======
         {cfg['weather_cells']['table']}
         WHERE ST_Intersects('SRID=4326;
         POLYGON((5 56, 15.5 56, 15.5 47, 5 47, 5 56))', geom)""",
->>>>>>> 7fba1bcf
         geom_col=geom_column,
         index_col="w_id",
     )
@@ -97,13 +81,9 @@
     # Assign a federal state to each cell inside Germany
     buffer = 1000
 
-<<<<<<< HEAD
-    while len(weather_cells[weather_cells["federal_state"].isnull()]) > 0:
-=======
     while (buffer < 30000) & (
         len(weather_cells[weather_cells["federal_state"].isnull()]) > 0
     ):
->>>>>>> 7fba1bcf
 
         cells = weather_cells[weather_cells["federal_state"].isnull()]
 
@@ -120,11 +100,8 @@
             .drop_duplicates(subset="w_id", keep="first")
             .set_index("w_id")
         )
-<<<<<<< HEAD
-=======
-
+        
         weather_cells = weather_cells.dropna(axis=0, subset=["federal_state"])
->>>>>>> 7fba1bcf
 
     return weather_cells.to_crs(4326)
 

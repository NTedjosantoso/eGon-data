--- conflicted
+++ resolved
@@ -309,22 +309,16 @@
       mastr_hydro: "bnetza_mastr_hydro_cleaned.csv"
       mastr_location: "location_elec_generation_raw.csv"
       mastr_combustion_without_chp: "supply.egon_mastr_conventional_without_chp"
-<<<<<<< HEAD
       mastr_storage: "bnetza_mastr_storage_cleaned.csv"
-=======
->>>>>>> 8281e354
       capacities: "supply.egon_scenario_capacities"
       geom_germany: "boundaries.vg250_sta_union"
       geom_federal_states: "boundaries.vg250_lan"
       egon_mv_grid_district: "grid.egon_mv_grid_district"
       ehv_voronoi: "grid.egon_ehv_substation_voronoi"
       nep_conv: "supply.egon_nep_2021_conventional_powerplants"
-<<<<<<< HEAD
-=======
       buses_data: "osmtgmod_results.bus_data"
       power_plants: 'supply.egon_power_plants'
       nep_2035: "NEP2035_V2021_scnC2035.xlsx"
->>>>>>> 8281e354
   target:
       table: 'egon_power_plants'
       schema: 'supply'

openstreetmap:
  original_data:
    source:
      url: "http://download.geofabrik.de/europe/germany-200101.osm.pbf"
      url_testmode: "https://download.geofabrik.de/europe/germany/schleswig-holstein-200101.osm.pbf"
      stylefile: "oedb.style"
    target:
      table_prefix: "osm"
      path: "germany-200101.osm.pbf"
      path_testmode: "schleswig-holstein-200101.osm.pbf"
  processed:
    schema: "openstreetmap"
    tables:
      - "osm_line"
      - "osm_nodes"
      - "osm_point"
      - "osm_polygon"
      - "osm_rels"
      - "osm_roads"
      - "osm_ways"
vg250:
  original_data:
    source:
      url: "https://daten.gdz.bkg.bund.de/produkte/vg/vg250_ebenen_0101/2020/vg250_01-01.geo84.shape.ebenen.zip"
    target:
      path: "vg250_01-01.geo84.shape.ebenen.zip"
  processed:
    schema: "boundaries"
    file_table_map:
      "VG250_STA.shp": "vg250_sta"
      "VG250_LAN.shp": "vg250_lan"
      "VG250_RBZ.shp": "vg250_rbz"
      "VG250_KRS.shp": "vg250_krs"
      "VG250_VWG.shp": "vg250_vwg"
      "VG250_GEM.shp": "vg250_gem"
zensus_population:
  original_data:
    source:
      url: "https://www.zensus2011.de/SharedDocs/Downloads/DE/Pressemitteilung/DemografischeGrunddaten/csv_Bevoelkerung_100m_Gitter.zip?__blob=publicationFile&v=3"
    target:
      path: "csv_Bevoelkerung_100m_Gitter.zip"
  processed:
    schema: "society"
    table: "destatis_zensus_population_per_ha"
zensus_misc:
  original_data:
    source:
      url:
        - "https://www.zensus2011.de/SharedDocs/Downloads/DE/Pressemitteilung/DemografischeGrunddaten/csv_Haushalte_100m_Gitter.zip?__blob=publicationFile&v=2"
        - "https://www.zensus2011.de/SharedDocs/Downloads/DE/Pressemitteilung/DemografischeGrunddaten/csv_Gebaeude_100m_Gitter.zip?__blob=publicationFile&v=2"
        - "https://www.zensus2011.de/SharedDocs/Downloads/DE/Pressemitteilung/DemografischeGrunddaten/csv_Wohnungen_100m_Gitter.zip?__blob=publicationFile&v=5"
  processed:
    schema: "society"
    path_table_map:
      "csv_Haushalte_100m_Gitter.zip": "destatis_zensus_household_per_ha"
      "csv_Gebaeude_100m_Gitter.zip": "destatis_zensus_building_per_ha"
      "csv_Wohnungen_100m_Gitter.zip": "destatis_zensus_apartment_per_ha"

demandregio:
  demand_data:
    schema: "demand"
    table_names:
      "household": "egon_demandregio_hh"
      "CTS": "egon_demandregio_cts_ind"
      "industry": "egon_demandregio_cts_ind"
      "wz_definitions": "egon_demandregio_wz"
    scenarios:
      "eGon2035": 2035
      "eGon100RE": 2050
    new_consumers_2035: 'new_largescale_consumers_nep.csv'
    wz_definitions:
      "CTS": 'CTS_WZ_definition.csv'
      "industry": 'ind_WZ_definition.csv'
  society_data:
    schema: "society"
    table_names:
      "household": "egon_demandregio_household"
      "population": "egon_demandregio_population"
    target_years:
      - 2018
      - 2035
      - 2050

hvmv_substation:
  original_data:
    source:
      url:
    target:
      path:
  processed:
    schema: "grid"
    table: "egon_hvmv_substation"
ehv_substation:
  original_data:
    source:
      url:
    target:
      path:
  processed:
    schema: "grid"
    table: "egon_ehv_substation"



society_prognosis:
  target:
    schema: "society"
    map_nuts3: "egon_map_zensus_nuts3"
    population_prognosis: "egon_population_prognosis"
    household_prognosis: "egon_household_prognosis"

scenario_input:
  eGon2035:
    paths:
      "capacities": "NEP2035_V2021_scnC2035.xlsx"
      "list_conv_pp": "Kraftwerksliste_NEP_2021_konv.csv"

mastr:
  technologies:
    - "wind"
    - "hydro"
    - "solar"
    - "biomass"
    - "combustion"
    - "nuclear"
    - "gsgk"
    - "storage"
  file_basename: "bnetza_mastr"
  deposit_id: 740153

<<<<<<< HEAD
power_plants:
  sources:
      mastr:
      capacities: 'supply.egon_scenario_capacities'
      geom_germany: 'boundaries.vg250_sta_union'
      geom_federal_states: 'boundaries.vg250_lan'

  target:
      table: 'egon_power_plants'
      schema: 'supply'
=======
re_potential_areas:
  original_data:
    source:
      url:
        #TODO: finally replace sandbox
        - "https://sandbox.zenodo.org/record/746695/files/potentialarea_pv_agriculture.gpkg?download=1"
        - "https://sandbox.zenodo.org/record/746695/files/potentialarea_pv_road_railway.gpkg?download=1"
        - "https://sandbox.zenodo.org/record/746695/files/potentialarea_wind.gpkg?download=1"
      url_testmode:
        - "https://sandbox.zenodo.org/record/746695/files/potentialarea_pv_agriculture_SH.gpkg?download=1"
        - "https://sandbox.zenodo.org/record/746695/files/potentialarea_pv_road_railway_SH.gpkg?download=1"
        - "https://sandbox.zenodo.org/record/746695/files/potentialarea_wind_SH.gpkg?download=1"
    target:
      schema: "supply"
      path_table_map:
        "potentialarea_pv_agriculture.gpkg": "egon_re_potential_area_pv_agriculture"
        "potentialarea_pv_road_railway.gpkg": "egon_re_potential_area_pv_road_railway"
        "potentialarea_wind.gpkg": "egon_re_potential_area_wind"

peta5_0_1_res_heat_demands:
  original_data:
    source:
    # In case the link breaks (hopefully it does not), you are able to download
    # the data manually. Here you also find background information:
    # https://s-eenergies-open-data-euf.hub.arcgis.com/search?categories=seenergies_buildings
    # https://www.arcgis.com/home/item.html?id=d7d18b63250240a49eb81db972aa573e
      url: "https://arcgis.com/sharing/rest/content/items/d7d18b63250240a49eb81db972aa573e/data"
    target:
      path: "Peta5_0_1_HD_res.zip"
  processed:
    schema: "demand"
    file_table_map:
    table: # 2015 heat demand data not stored in database
peta5_0_1_ser_heat_demands:
  original_data:
    source:
    # In case the link breaks (hopefully it does not), you are able to download
    # the data manually. Here you also find background information:
    # https://s-eenergies-open-data-euf.hub.arcgis.com/search?categories=seenergies_buildings
    # https://www.arcgis.com/home/item.html?id=52ff5e02111142459ed5c2fe3d80b3a0
      url: "https://arcgis.com/sharing/rest/content/items/52ff5e02111142459ed5c2fe3d80b3a0/data"
    target:
      path: "Peta5_0_1_HD_ser.zip"
  processed:
    schema: "demand"
    file_table_map:
    table: # 2015 heat demand data not stored in database
>>>>>>> fc1adc04
<|MERGE_RESOLUTION|>--- conflicted
+++ resolved
@@ -128,18 +128,6 @@
   file_basename: "bnetza_mastr"
   deposit_id: 740153
 
-<<<<<<< HEAD
-power_plants:
-  sources:
-      mastr:
-      capacities: 'supply.egon_scenario_capacities'
-      geom_germany: 'boundaries.vg250_sta_union'
-      geom_federal_states: 'boundaries.vg250_lan'
-
-  target:
-      table: 'egon_power_plants'
-      schema: 'supply'
-=======
 re_potential_areas:
   original_data:
     source:
@@ -187,4 +175,14 @@
     schema: "demand"
     file_table_map:
     table: # 2015 heat demand data not stored in database
->>>>>>> fc1adc04
+
+power_plants:
+  sources:
+      mastr:
+      capacities: 'supply.egon_scenario_capacities'
+      geom_germany: 'boundaries.vg250_sta_union'
+      geom_federal_states: 'boundaries.vg250_lan'
+
+  target:
+      table: 'egon_power_plants'
+      schema: 'supply'
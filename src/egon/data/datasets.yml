openstreetmap:
  original_data:
    source:
      url: "https://download.geofabrik.de/europe/germany/bremen-200101.osm.pbf"
      stylefile: "oedb.style"
    target:
      table_prefix: "osm"
      path: "bremen-200101.osm.pbf"
  processed:
    schema: "openstreetmap"
    tables:
      - "osm_line"
      - "osm_nodes"
      - "osm_point"
      - "osm_polygon"
      - "osm_rels"
      - "osm_roads"
      - "osm_ways"
vg250:
  original_data:
    source:
      url: "https://daten.gdz.bkg.bund.de/produkte/vg/vg250_ebenen_0101/2020/vg250_01-01.geo84.shape.ebenen.zip"
    target:
      path: "vg250_01-01.geo84.shape.ebenen.zip"
  processed:
    schema: "boundaries"
    file_table_map:
      "VG250_STA.shp": "vg250_sta"
      "VG250_LAN.shp": "vg250_lan"
      "VG250_RBZ.shp": "vg250_rbz"
      "VG250_KRS.shp": "vg250_krs"
      "VG250_VWG.shp": "vg250_vwg"
      "VG250_GEM.shp": "vg250_gem"
zensus_population: 
  original_data:
    source:
      url: "https://www.zensus2011.de/SharedDocs/Downloads/DE/Pressemitteilung/DemografischeGrunddaten/csv_Bevoelkerung_100m_Gitter.zip?__blob=publicationFile&v=3"
    target:
      path: "csv_Bevoelkerung_100m_Gitter.zip"
  processed:
    schema: "society"
    table: "destatis_zensus_population_per_ha"
zensus_misc:
  original_data:
    source:
      url:
        - "https://www.zensus2011.de/SharedDocs/Downloads/DE/Pressemitteilung/DemografischeGrunddaten/csv_Haushalte_100m_Gitter.zip?__blob=publicationFile&v=2"
        - "https://www.zensus2011.de/SharedDocs/Downloads/DE/Pressemitteilung/DemografischeGrunddaten/csv_Gebaeude_100m_Gitter.zip?__blob=publicationFile&v=2"
        - "https://www.zensus2011.de/SharedDocs/Downloads/DE/Pressemitteilung/DemografischeGrunddaten/csv_Wohnungen_100m_Gitter.zip?__blob=publicationFile&v=5"
  processed:
    schema: "society"
    path_table_map:
      "csv_Haushalte_100m_Gitter.zip": "destatis_zensus_household_per_ha"
      "csv_Gebaeude_100m_Gitter.zip": "destatis_zensus_building_per_ha"
      "csv_Wohnungen_100m_Gitter.zip": "destatis_zensus_apartment_per_ha"

<<<<<<< HEAD
scenario_input:
  eGon2035:
    paths:
      "capacities": "NEP2035_V2021_scnC2035.xlsx"
      "list_conv_pp": "Kraftwerksliste_NEP_2021_konv.csv"
    tyndp:
      countries: ["AT", "BE", "CH", "CZ", "DK", "FR", "NL", "NO", "SE", "PL", "UK"]
      capacities:
        url: "https://www.entsos-tyndp2020-scenarios.eu/wp-content/uploads/2020/06/TYNDP-2020-Scenario-Datafile.xlsx.zip"
        target_path: "TYNDP-2020-Scenario-Datafile.xlsx.zip"
      demand_2030:
        url: "https://eepublicdownloads.entsoe.eu/tyndp-documents/2020-data/Demand_TimeSeries_2030_DistributedEnergy.xlsx"
        target_path: "Demand_TimeSeries_2030_DistributedEnergy.xlsx"
      demand_2040:
        url: "https://eepublicdownloads.entsoe.eu/tyndp-documents/2020-data/Demand_TimeSeries_2040_DistributedEnergy.xlsx"
        target_path: "Demand_TimeSeries_2040_DistributedEnergy.xlsx"


weather:
  year: 2011
=======
demandregio:
  demand_data:
    schema: "demand"
    table_names:
      "household": "egon_demandregio_hh"
      "CTS": "egon_demandregio_cts_ind"
      "industry": "egon_demandregio_cts_ind"
      "wz_definitions": "egon_demandregio_wz"
    scenarios:
      "eGon2035": 2035
      "eGon100RE": 2050
    new_consumers_2035: 'new_largescale_consumers_nep.csv'
    wz_definitions:
      "CTS": 'CTS_WZ_definition.csv'
      "industry": 'ind_WZ_definition.csv'
  society_data:
    schema: "society"
    table_names:
      "household": "egon_demandregio_household"
      "population": "egon_demandregio_population"
    target_years:
      - 2018
      - 2035
      - 2050
>>>>>>> e53c7c29
<|MERGE_RESOLUTION|>--- conflicted
+++ resolved
@@ -54,28 +54,6 @@
       "csv_Gebaeude_100m_Gitter.zip": "destatis_zensus_building_per_ha"
       "csv_Wohnungen_100m_Gitter.zip": "destatis_zensus_apartment_per_ha"
 
-<<<<<<< HEAD
-scenario_input:
-  eGon2035:
-    paths:
-      "capacities": "NEP2035_V2021_scnC2035.xlsx"
-      "list_conv_pp": "Kraftwerksliste_NEP_2021_konv.csv"
-    tyndp:
-      countries: ["AT", "BE", "CH", "CZ", "DK", "FR", "NL", "NO", "SE", "PL", "UK"]
-      capacities:
-        url: "https://www.entsos-tyndp2020-scenarios.eu/wp-content/uploads/2020/06/TYNDP-2020-Scenario-Datafile.xlsx.zip"
-        target_path: "TYNDP-2020-Scenario-Datafile.xlsx.zip"
-      demand_2030:
-        url: "https://eepublicdownloads.entsoe.eu/tyndp-documents/2020-data/Demand_TimeSeries_2030_DistributedEnergy.xlsx"
-        target_path: "Demand_TimeSeries_2030_DistributedEnergy.xlsx"
-      demand_2040:
-        url: "https://eepublicdownloads.entsoe.eu/tyndp-documents/2020-data/Demand_TimeSeries_2040_DistributedEnergy.xlsx"
-        target_path: "Demand_TimeSeries_2040_DistributedEnergy.xlsx"
-
-
-weather:
-  year: 2011
-=======
 demandregio:
   demand_data:
     schema: "demand"
@@ -100,4 +78,24 @@
       - 2018
       - 2035
       - 2050
->>>>>>> e53c7c29
+
+scenario_input:
+  eGon2035:
+    paths:
+      "capacities": "NEP2035_V2021_scnC2035.xlsx"
+      "list_conv_pp": "Kraftwerksliste_NEP_2021_konv.csv"
+    tyndp:
+      countries: ["AT", "BE", "CH", "CZ", "DK", "FR", "NL", "NO", "SE", "PL", "UK"]
+      capacities:
+        url: "https://www.entsos-tyndp2020-scenarios.eu/wp-content/uploads/2020/06/TYNDP-2020-Scenario-Datafile.xlsx.zip"
+        target_path: "TYNDP-2020-Scenario-Datafile.xlsx.zip"
+      demand_2030:
+        url: "https://eepublicdownloads.entsoe.eu/tyndp-documents/2020-data/Demand_TimeSeries_2030_DistributedEnergy.xlsx"
+        target_path: "Demand_TimeSeries_2030_DistributedEnergy.xlsx"
+      demand_2040:
+        url: "https://eepublicdownloads.entsoe.eu/tyndp-documents/2020-data/Demand_TimeSeries_2040_DistributedEnergy.xlsx"
+        target_path: "Demand_TimeSeries_2040_DistributedEnergy.xlsx"
+
+
+weather:
+  year: 2011
--- conflicted
+++ resolved
@@ -542,62 +542,6 @@
       table: 'egon_etrago_generator_timeseries'
     heat_links:
       schema: 'grid'
-<<<<<<< HEAD
-      table: 'egon_pf_hv_link'
-
-electrical_neighbours:
-  sources:
-    electricity_buses:
-      schema: 'grid'
-      table: 'egon_pf_hv_bus'
-    lines:
-      schema: 'grid'
-      table: 'egon_pf_hv_line'
-    german_borders:
-      schema: 'boundaries'
-      table: 'vg250_sta_union'
-    osmtgmod_bus:
-      schema: 'osmtgmod_results'
-      table: 'bus_data'
-    osmtgmod_branch:
-      schema: 'osmtgmod_results'
-      table: 'branch_data'
-    tyndp_capacities: "TYNDP-2020-Scenario-Datafile.xlsx.zip"
-    tyndp_demand_2030: "Demand_TimeSeries_2030_DistributedEnergy.xlsx"
-    tyndp_demand_2040: "Demand_TimeSeries_2040_DistributedEnergy.xlsx"
-  targets:
-    buses:
-      schema: 'grid'
-      table: 'egon_pf_hv_bus'
-    lines:
-      schema: 'grid'
-      table: 'egon_pf_hv_line'
-    transformers:
-      schema: 'grid'
-      table: 'egon_pf_hv_transformer'
-    loads:
-      schema: 'grid'
-      table: 'egon_pf_hv_load'
-    load_timeseries:
-      schema: 'grid'
-      table: 'egon_pf_hv_load_timeseries'
-    generators:
-      schema: 'grid'
-      table: 'egon_pf_hv_generator'
-    storage:
-      schema: 'grid'
-      table: 'egon_pf_hv_storage'
-
-tyndp:
-  sources:
-      capacities: "https://www.entsos-tyndp2020-scenarios.eu/wp-content/uploads/2020/06/TYNDP-2020-Scenario-Datafile.xlsx.zip"
-      demand_2030: "https://eepublicdownloads.entsoe.eu/tyndp-documents/2020-data/Demand_TimeSeries_2030_DistributedEnergy.xlsx"
-      demand_2040: "https://eepublicdownloads.entsoe.eu/tyndp-documents/2020-data/Demand_TimeSeries_2040_DistributedEnergy.xlsx"
-  targets:
-      capacities: "TYNDP-2020-Scenario-Datafile.xlsx.zip"
-      demand_2030: "Demand_TimeSeries_2030_DistributedEnergy.xlsx"
-      demand_2040: "Demand_TimeSeries_2040_DistributedEnergy.xlsx"
-=======
       table: 'egon_etrago_link'
 
 industrial_sites:
@@ -708,4 +652,56 @@
 
 
 
->>>>>>> 7ac8e03a
+
+electrical_neighbours:
+  sources:
+    electricity_buses:
+      schema: 'grid'
+      table: 'egon_pf_hv_bus'
+    lines:
+      schema: 'grid'
+      table: 'egon_pf_hv_line'
+    german_borders:
+      schema: 'boundaries'
+      table: 'vg250_sta_union'
+    osmtgmod_bus:
+      schema: 'osmtgmod_results'
+      table: 'bus_data'
+    osmtgmod_branch:
+      schema: 'osmtgmod_results'
+      table: 'branch_data'
+    tyndp_capacities: "TYNDP-2020-Scenario-Datafile.xlsx.zip"
+    tyndp_demand_2030: "Demand_TimeSeries_2030_DistributedEnergy.xlsx"
+    tyndp_demand_2040: "Demand_TimeSeries_2040_DistributedEnergy.xlsx"
+  targets:
+    buses:
+      schema: 'grid'
+      table: 'egon_pf_hv_bus'
+    lines:
+      schema: 'grid'
+      table: 'egon_pf_hv_line'
+    transformers:
+      schema: 'grid'
+      table: 'egon_pf_hv_transformer'
+    loads:
+      schema: 'grid'
+      table: 'egon_pf_hv_load'
+    load_timeseries:
+      schema: 'grid'
+      table: 'egon_pf_hv_load_timeseries'
+    generators:
+      schema: 'grid'
+      table: 'egon_pf_hv_generator'
+    storage:
+      schema: 'grid'
+      table: 'egon_pf_hv_storage'
+
+tyndp:
+  sources:
+      capacities: "https://www.entsos-tyndp2020-scenarios.eu/wp-content/uploads/2020/06/TYNDP-2020-Scenario-Datafile.xlsx.zip"
+      demand_2030: "https://eepublicdownloads.entsoe.eu/tyndp-documents/2020-data/Demand_TimeSeries_2030_DistributedEnergy.xlsx"
+      demand_2040: "https://eepublicdownloads.entsoe.eu/tyndp-documents/2020-data/Demand_TimeSeries_2040_DistributedEnergy.xlsx"
+  targets:
+      capacities: "TYNDP-2020-Scenario-Datafile.xlsx.zip"
+      demand_2030: "Demand_TimeSeries_2030_DistributedEnergy.xlsx"
+      demand_2040: "Demand_TimeSeries_2040_DistributedEnergy.xlsx"
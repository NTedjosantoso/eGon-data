openstreetmap:
  original_data:
    source:
      url: "https://download.geofabrik.de/europe/germany-210101.osm.pbf"
      url_testmode: "https://download.geofabrik.de/europe/germany/schleswig-holstein-210101.osm.pbf"
      stylefile: "oedb.style"
    target:
      table_prefix: "osm"
      path: "germany-210101.osm.pbf"
      path_testmode: "schleswig-holstein-210101.osm.pbf"
  processed:
    schema: "openstreetmap"
    tables:
      - "osm_line"
      - "osm_nodes"
      - "osm_point"
      - "osm_polygon"
      - "osm_rels"
      - "osm_roads"
      - "osm_ways"
vg250:
  original_data:
    source:
      url: "https://daten.gdz.bkg.bund.de/produkte/vg/vg250_ebenen_0101/2020/vg250_01-01.geo84.shape.ebenen.zip"
    target:
      path: "vg250_01-01.geo84.shape.ebenen.zip"
  processed:
    schema: "boundaries"
    file_table_map:
      "VG250_STA.shp": "vg250_sta"
      "VG250_LAN.shp": "vg250_lan"
      "VG250_RBZ.shp": "vg250_rbz"
      "VG250_KRS.shp": "vg250_krs"
      "VG250_VWG.shp": "vg250_vwg"
      "VG250_GEM.shp": "vg250_gem"
zensus_population:
  original_data:
    source:
      url: "https://www.zensus2011.de/SharedDocs/Downloads/DE/Pressemitteilung/DemografischeGrunddaten/csv_Bevoelkerung_100m_Gitter.zip?__blob=publicationFile&v=3"
    target:
      path: "csv_Bevoelkerung_100m_Gitter.zip"
  processed:
    schema: "society"
    table: "destatis_zensus_population_per_ha"
zensus_misc:
  original_data:
    source:
      url:
        - "https://www.zensus2011.de/SharedDocs/Downloads/DE/Pressemitteilung/DemografischeGrunddaten/csv_Haushalte_100m_Gitter.zip?__blob=publicationFile&v=2"
        - "https://www.zensus2011.de/SharedDocs/Downloads/DE/Pressemitteilung/DemografischeGrunddaten/csv_Gebaeude_100m_Gitter.zip?__blob=publicationFile&v=2"
        - "https://www.zensus2011.de/SharedDocs/Downloads/DE/Pressemitteilung/DemografischeGrunddaten/csv_Wohnungen_100m_Gitter.zip?__blob=publicationFile&v=5"
  processed:
    schema: "society"
    path_table_map:
      "csv_Haushalte_100m_Gitter.zip": "egon_destatis_zensus_household_per_ha"
      "csv_Gebaeude_100m_Gitter.zip": "egon_destatis_zensus_building_per_ha"
      "csv_Wohnungen_100m_Gitter.zip": "egon_destatis_zensus_apartment_per_ha"

map_zensus_vg250:
  sources:
    zensus_population:
      schema: 'society'
      table: 'destatis_zensus_population_per_ha'
    vg250_municipalities:
      schema: 'boundaries'
      table: 'vg250_gem'
  targets:
    map:
      schema: 'boundaries'
      table: 'egon_map_zensus_vg250'

demandregio_installation:
  sources:
    git-repository: "https://github.com/openego/disaggregator.git"
    branch: "features/pip_install"
  targets:
    path: 'demandregio-disaggregator'

demandregio_society:
  sources:
    disaggregator:
      path: 'demandregio-disaggregator'
    vg250_krs:
      schema: 'boundaries'
      table: 'vg250_krs'
    scenarios:
      schema: 'scenario'
      table: 'egon_scenario_parameters'
  targets:
    population:
      schema: 'society'
      table: 'egon_demandregio_population'
    household:
      schema: 'society'
      table: 'egon_demandregio_household'


demandregio_household_demand:
  sources:
    disaggregator:
      path: 'demandregio-disaggregator'
    vg250_krs:
      schema: 'boundaries'
      table: 'vg250_krs'
    scenarios:
      schema: 'scenario'
      table: 'egon_scenario_parameters'
  targets:
    household_demand:
      schema: 'demand'
      table: 'egon_demandregio_hh'

demandregio_cts_ind_demand:
  sources:
    disaggregator:
      path: 'demandregio-disaggregator'
    vg250_krs:
      schema: 'boundaries'
      table: 'vg250_krs'
    new_consumers_2035: 'new_largescale_consumers_nep.csv'
    wz_definitions:
      "CTS": 'CTS_WZ_definition.csv'
      "industry": 'ind_WZ_definition.csv'
    scenarios:
      schema: 'scenario'
      table: 'egon_scenario_parameters'
  targets:
    cts_ind_demand:
      schema: 'demand'
      table: 'egon_demandregio_cts_ind'
    wz_definitions:
      schema: 'demand'
      table: 'egon_demandregio_wz'
    timeseries_cts_ind:
      schema: 'demand'
      table: 'egon_demandregio_timeseries_cts_ind'

electrical_demands_households:
  sources:
    demandregio:
      schema: 'demand'
      table: 'egon_demandregio_hh'
      scenarios: ["eGon2035", "eGon100RE"]
    population_prognosis_zensus:
      schema: 'society'
      table: 'egon_population_prognosis'
    map_zensus_vg250:
      schema: 'boundaries'
      table: 'egon_map_zensus_vg250'
  targets:
    household_demands_zensus:
      schema: 'demand'
      table: 'egon_demandregio_zensus_electricity'

electrical_demands_cts:
  sources:
    demandregio:
      schema: 'demand'
      table: 'egon_demandregio_cts_ind'
      scenarios: ["eGon2035", "eGon100RE"]
    demandregio_wz:
      schema: 'demand'
      table: 'egon_demandregio_wz'
    heat_demand_cts:
      schema: 'demand'
      table: 'egon_peta_heat'
    map_zensus_vg250:
      schema: 'boundaries'
      table: 'egon_map_zensus_vg250'
  targets:
    cts_demands_zensus:
      schema: 'demand'
      table: 'egon_demandregio_zensus_electricity'

hvmv_substation:
  original_data:
    source:
      url:
    target:
      path:
  processed:
    schema: "grid"
    table: "egon_hvmv_substation"
ehv_substation:
  original_data:
    source:
      url:
    target:
      path:
  processed:
    schema: "grid"
    table: "egon_ehv_substation"
hvmv_substation_voronoi:
  original_data:
    source:
      url:
    target:
      path:
  processed:
    schema: "grid"
    table: "egon_hvmv_substation_voronoi"
ehv_substation_voronoi:
  original_data:
    source:
      url:
    target:
      path:
  processed:
    schema: "grid"
    table: "egon_ehv_substation_voronoi"


society_prognosis:
  soucres:
    zensus_population:
      schema: 'society'
      table: 'destatis_zensus_population_per_ha'
    zensus_households:
      schema: 'society'
      table: 'egon_destatis_zensus_household_per_ha'
    demandregio_population:
      schema: 'society'
      table: 'egon_demandregio_population'
    demandregio_households:
      schema: 'society'
      table: 'egon_demandregio_household'
    map_zensus_vg250:
      schema: 'boundaries'
      table: 'egon_map_zensus_vg250'

  target:
    population_prognosis:
      schema: 'society'
      table: 'egon_population_prognosis'
    household_prognosis:
      schema: 'society'
      table: 'egon_household_prognosis'

scenario_input:
  eGon2035:
    paths:
      "capacities": "NEP2035_V2021_scnC2035.xlsx"
      "list_conv_pp": "Kraftwerksliste_NEP_2021_konv.csv"

mastr:
  technologies:
    - "wind"
    - "hydro"
    - "solar"
    - "biomass"
    - "combustion"
    - "nuclear"
    - "gsgk"
    - "storage"
  file_basename: "bnetza_mastr"
  deposit_id: 808086

re_potential_areas:
  original_data:
    source:
      url:
        #TODO: finally replace sandbox
        - "https://sandbox.zenodo.org/record/746695/files/potentialarea_pv_agriculture.gpkg?download=1"
        - "https://sandbox.zenodo.org/record/746695/files/potentialarea_pv_road_railway.gpkg?download=1"
        - "https://sandbox.zenodo.org/record/746695/files/potentialarea_wind.gpkg?download=1"
      url_testmode:
        - "https://sandbox.zenodo.org/record/746695/files/potentialarea_pv_agriculture_SH.gpkg?download=1"
        - "https://sandbox.zenodo.org/record/746695/files/potentialarea_pv_road_railway_SH.gpkg?download=1"
        - "https://sandbox.zenodo.org/record/746695/files/potentialarea_wind_SH.gpkg?download=1"
    target:
      schema: "supply"
      path_table_map:
        "potentialarea_pv_agriculture.gpkg": "egon_re_potential_area_pv_agriculture"
        "potentialarea_pv_road_railway.gpkg": "egon_re_potential_area_pv_road_railway"
        "potentialarea_wind.gpkg": "egon_re_potential_area_wind"

peta5_0_1_res_heat_demands:
  original_data:
    source:
    # In case the link breaks (hopefully it does not), you are able to download
    # the data manually. Here you also find background information:
    # https://s-eenergies-open-data-euf.hub.arcgis.com/search?categories=seenergies_buildings
    # https://www.arcgis.com/home/item.html?id=d7d18b63250240a49eb81db972aa573e
      url: "https://arcgis.com/sharing/rest/content/items/d7d18b63250240a49eb81db972aa573e/data"
    target:
      path: "Peta5_0_1_HD_res.zip"
  processed:
    schema: "demand"
    file_table_map:
    table: # 2015 heat demand data not stored in database
peta5_0_1_ser_heat_demands:
  original_data:
    source:
    # In case the link breaks (hopefully it does not), you are able to download
    # the data manually. Here you also find background information:
    # https://s-eenergies-open-data-euf.hub.arcgis.com/search?categories=seenergies_buildings
    # https://www.arcgis.com/home/item.html?id=52ff5e02111142459ed5c2fe3d80b3a0
      url: "https://arcgis.com/sharing/rest/content/items/52ff5e02111142459ed5c2fe3d80b3a0/data"
    target:
      path: "Peta5_0_1_HD_ser.zip"
  processed:
    schema: "demand"
    file_table_map:
    table: # 2015 heat demand data not stored in database

power_plants:
  sources:
      mastr_biomass: "bnetza_mastr_biomass_cleaned.csv"
      mastr_hydro: "bnetza_mastr_hydro_cleaned.csv"
      mastr_location: "location_elec_generation_raw.csv"
      capacities: "supply.egon_scenario_capacities"
      geom_germany: "boundaries.vg250_sta_union"
      geom_federal_states: "boundaries.vg250_lan"
      mv_grid_districts: "grid.mv_grid_districts"
      ehv_voronoi: "grid.egon_ehv_substation_voronoi"
  target:
      table: 'egon_power_plants'
      schema: 'supply'

landuse:
  sources:
    osm_polygons:
      schema: 'openstreetmap'
      table: 'osm_polygon'
    vg250:
      schema: 'boundaries'
      table: 'vg250_sta_union'
  target:
      table: 'osm_landuse'
      schema: 'openstreetmap'

era5_weather_data:
  targets:
    weather_data:
      path: 'cutouts'
    weather_cells:
      schema: 'supply'
      table: 'egon_era5_weather_cells'

renewable_feedin:
  sources:
    era5_weather_data:
      path: 'cutouts'
    weather_cells:
      schema: 'supply'
      table: 'egon_era5_weather_cells'
    vg250_lan_union:
      schema: 'boundaries'
      table: 'vg250_lan_union'
    vg250_sta_union:
      schema: 'boundaries'
      table: 'vg250_sta_union'
  targets:
    feedin_table:
      schema: 'supply'
      table: 'egon_era5_renewable_feedin'

map_zensus_grid_districts:
  sources:
    zensus_population:
      schema: 'society'
      table: 'destatis_zensus_population_per_ha'
    mv_grid_districts:
      schema: 'grid'
      table: 'mv_grid_districts'
  targets:
    map:
      schema: 'boundaries'
      table: 'egon_map_zensus_grid_districts'

electrical_load_curves_cts:
  sources:
    map_grid_districts:
      schema: 'boundaries'
      table: 'egon_map_zensus_grid_districts'
    map_vg250:
      schema: 'boundaries'
      table: 'egon_map_zensus_vg250'
    zensus_electricity:
      schema: 'demand'
      table: 'egon_demandregio_zensus_electricity'
    demandregio_cts:
      schema: 'demand'
      table: 'egon_demandregio_cts_ind'
    demandregio_wz:
      schema: 'demand'
      table: 'egon_demandregio_wz'
    demandregio_timeseries:
      schema: 'demand'
      table: 'egon_demandregio_timeseries_cts_ind'
    hvmv_substation:
      schema: 'grid'
      table: 'egon_hvmv_substation'
  targets:
    cts_demand_curves:
      schema: 'demand'
      table: 'egon_etrago_electricity_cts'

household_electricity_demand:
  sources:
    household_electricity_demand_profiles:
      url: "https://next.rl-institut.de/s/BTx6cAKdDNYM9yL/download/hh_el_load_profiles_2400.hdf"
    zensus_household_types:
      url: "https://next.rl-institut.de/s/Eg3iGJPSiyczQeb/download/Zensus2011_Personen.csv"


map_mvgrid_vg250:
  sources:
    mv_grid_districts:
      schema: 'grid'
      table: 'mv_grid_districts'
    federal_states:
      schema: 'boundaries'
      table: 'vg250_lan_union'
  targets:
    map:
      schema: 'boundaries'
      table: 'egon_map_mvgriddistrict_vg250'

solar_rooftop:
  sources:
    solar_feedin:
      schema: 'supply'
      table: 'egon_era5_renewable_feedin'
    mv_grid_districts:
      schema: 'grid'
      table: 'mv_grid_districts'
    weather_cells:
      schema: 'supply'
      table: 'egon_era5_weather_cells'
    electricity_demand:
      schema: 'demand'
      table: 'egon_demandregio_zensus_electricity'
    map_zensus_grid_districts:
      schema: 'boundaries'
      table: 'egon_map_zensus_grid_districts'
    map_grid_boundaries:
      schema: 'boundaries'
      table: 'egon_map_mvgriddistrict_vg250'
    scenario_capacities:
      schema: 'supply'
      table: 'egon_scenario_capacities'
    federal_states:
      schema: 'boundaries'
      table: 'vg250_lan'
  targets:
    generators:
      schema: 'grid'
      table: 'egon_etrago_generator'
    generator_timeseries:
      schema: 'grid'
      table: 'egon_etrago_generator_timeseries'

data-bundle:
  sources:
    zenodo:
      deposit_id: 4896527
  targets:
    file:
      'data_bundle_egon_data.zip'

heat_supply:
  sources:
    scenario_capacities:
      schema: 'supply'
      table: 'egon_scenario_capacities'
    district_heating_areas:
      schema: 'demand'
      table: 'egon_district_heating_areas'
    power_plants:
      schema: 'supply'
      table: 'egon_power_plants'
    federal_states:
      schema: 'boundaries'
      table: 'vg250_lan'
    heat_demand:
      schema: 'demand'
      table: 'egon_peta_heat'
    map_zensus_grid:
      schema: 'boundaries'
      table: 'egon_map_zensus_grid_districts'
    map_vg250_grid:
      schema: 'boundaries'
      table: 'egon_map_mvgriddistrict_vg250'
    mv_grids:
      schema: 'grid'
      table: 'mv_grid_districts'
    map_dh:
      schema: 'demand'
      table: 'egon_map_zensus_district_heating_areas'
  targets:
    district_heating_supply:
      schema: 'supply'
      table: 'egon_district_heating'
    individual_heating_supply:
      schema: 'supply'
      table: 'egon_individual_heating'

etrago_heat:
  sources:
    scenario_capacities:
      schema: 'supply'
      table: 'egon_scenario_capacities'
    district_heating_areas:
      schema: 'demand'
      table: 'egon_district_heating_areas'
    map_district_heating_areas:
      schema: 'demand'
      table: 'egon_map_zensus_district_heating_areas'
    mv_grids:
      schema: 'grid'
      table: 'mv_grid_districts'
    district_heating_supply:
      schema: 'supply'
      table: 'egon_district_heating'
    individual_heating_supply:
      schema: 'supply'
      table: 'egon_individual_heating'
    weather_cells:
      schema: 'supply'
      table: 'egon_era5_weather_cells'
    solar_thermal_feedin:
      schema: 'supply'
      table: 'egon_era5_renewable_feedin'
    mv_grid_districts:
      schema: 'grid'
      table: 'mv_grid_districts'
    heat_demand:
      schema: 'demand'
      table: 'egon_peta_heat'
  targets:
    heat_buses:
      schema: 'grid'
      table: 'egon_etrago_bus'
    heat_generators:
      schema: 'grid'
      table: 'egon_etrago_generator'
    heat_generator_timeseries:
      schema: 'grid'
      table: 'egon_etrago_generator_timeseries'
    heat_links:
      schema: 'grid'
<<<<<<< HEAD
      table: 'egon_pf_hv_link'
=======
      table: 'egon_etrago_link'

industrial_sites:
  sources:
    hotmaps:
      url: "https://gitlab.com/hotmaps/industrial_sites/industrial_sites_Industrial_Database/-/raw/388278c6df35889b1447a959fc3759e3d78bf659/data/Industrial_Database.csv?inline=false"
      path: "data_Industrial_Database.csv"
    seenergies:
      url: "https://opendata.arcgis.com/datasets/5e36c0af918040ed936b4e4c101f611d_0.csv"
      path: "D5_1_Industry_Dataset_With_Demand_Data.csv"
    schmidt:
      path: "MA_Schmidt_Industriestandorte_georef.csv"
  targets:
    hotmaps:
      schema: "demand"
      table: "egon_hotmaps_industrial_sites"
    seenergies:
      schema: "demand"
      table: "egon_seenergies_industrial_sites"
    schmidt:
      schema: "demand"
      table: "egon_schmidt_industrial_sites"
    sites:
      schema: "demand"
      table: "egon_industrial_sites"

distributed_industrial_demand:
  sources:
    demandregio:
      schema: 'demand'
      table: 'egon_demandregio_cts_ind'
      scenarios: ["eGon2035", "eGon100RE"]
    wz:
      schema: 'demand'
      table: 'egon_demandregio_wz'
    osm_landuse:
      schema: 'openstreetmap'
      table: 'osm_landuse'
    industrial_sites:
      schema: 'demand'
      table: 'egon_industrial_sites'
    vg250_krs:
      schema: 'boundaries'
      table: 'vg250_krs'
  targets:
    osm:
      schema: 'demand'
      table: 'egon_demandregio_osm_ind_electricity'
    sites:
      schema: 'demand'
      table: 'egon_demandregio_sites_ind_electricity'

electrical_load_curves_industry:
  sources:
    osm:
      schema: 'demand'
      table: 'egon_demandregio_osm_ind_electricity'
    osm_landuse:
      schema: 'openstreetmap'
      table: 'osm_landuse'
    sites:
      schema: 'demand'
      table: 'egon_demandregio_sites_ind_electricity'
    sites_geom:
      schema: 'demand'
      table: 'egon_industrial_sites'
    demandregio_industry:
      schema: 'demand'
      table: 'egon_demandregio_cts_ind'
    demandregio_wz:
      schema: 'demand'
      table: 'egon_demandregio_wz'
    demandregio_timeseries:
      schema: 'demand'
      table: 'egon_demandregio_timeseries_cts_ind'
    hvmv_substation:
      schema: 'grid'
      table: 'egon_hvmv_substation'
    mv_grid_districts:
      schema: 'grid'
      table: 'mv_grid_districts'
  targets:
    osm_load:
      schema: 'demand'
      table: 'egon_osm_ind_load_curves'
    sites_load:
      schema: 'demand'
      table: 'egon_sites_ind_load_curves'

etrago_electricity:
  sources:
    osm_curves:
      schema: 'demand'
      table: 'egon_osm_ind_load_curves'
    sites_curves:
      schema: 'demand'
      table: 'egon_sites_ind_load_curves'
    cts_curves:
      schema: 'demand'
      table: 'egon_etrago_electricity_cts'
  targets:
    etrago_load:
      schema: 'grid'
      table: 'egon_etrago_load'
    etrago_load_curves:
      schema: 'grid'
      table: 'egon_etrago_load_timeseries'



>>>>>>> 555e58c7
<|MERGE_RESOLUTION|>--- conflicted
+++ resolved
@@ -540,9 +540,6 @@
       table: 'egon_etrago_generator_timeseries'
     heat_links:
       schema: 'grid'
-<<<<<<< HEAD
-      table: 'egon_pf_hv_link'
-=======
       table: 'egon_etrago_link'
 
 industrial_sites:
@@ -651,6 +648,3 @@
       schema: 'grid'
       table: 'egon_etrago_load_timeseries'
 
-
-
->>>>>>> 555e58c7

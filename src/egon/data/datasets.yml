--- conflicted
+++ resolved
@@ -80,7 +80,6 @@
       - 2018
       - 2035
       - 2050
-<<<<<<< HEAD
 hotmaps: 
   original_data:
     source:
@@ -100,7 +99,23 @@
     schema: "demand"
     table: "seenergies_industrial_sites"
 schmidt: 
-=======
+  original_data:
+    source:
+      url:
+    target:
+      path: "MA_Schmidt_Industriestandorte_georef.csv"
+  processed:
+    schema: "demand"
+    table: "schmidt_industrial_sites"
+industrial_sites:
+  original_data:
+    source:
+      url:
+    target:
+      path:
+  processed:
+    schema: "demand"
+    table: "industrial_sites" 
 
 hvmv_substation:
   original_data:
@@ -121,34 +136,21 @@
     schema: "grid"
     table: "egon_ehv_substation"
 hvmv_substation_voronoi:
->>>>>>> 7e45754a
-  original_data:
-    source:
-      url:
-    target:
-<<<<<<< HEAD
-      path: "MA_Schmidt_Industriestandorte_georef.csv"
-  processed:
-    schema: "demand"
-    table: "schmidt_industrial_sites"
-industrial_sites:
-=======
+  original_data:
+    source:
+      url:
+    target:
       path:
   processed:
     schema: "grid"
     table: "egon_hvmv_substation_voronoi"
 ehv_substation_voronoi:
->>>>>>> 7e45754a
-  original_data:
-    source:
-      url:
-    target:
-      path:
-  processed:
-<<<<<<< HEAD
-    schema: "demand"
-    table: "industrial_sites" 
-=======
+  original_data:
+    source:
+      url:
+    target:
+      path:
+  processed:
     schema: "grid"
     table: "egon_ehv_substation_voronoi"
 
@@ -225,5 +227,4 @@
   processed:
     schema: "demand"
     file_table_map:
-    table: # 2015 heat demand data not stored in database
->>>>>>> 7e45754a
+    table: # 2015 heat demand data not stored in database
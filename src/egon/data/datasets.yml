--- conflicted
+++ resolved
@@ -535,8 +535,7 @@
       table: 'egon_etrago_generator_timeseries'
     heat_links:
       schema: 'grid'
-<<<<<<< HEAD
-      table: 'egon_pf_hv_link'
+      table: 'egon_etrago_link'
 
 industrial_sites:
   sources:
@@ -624,6 +623,3 @@
     sites_load:
       schema: 'demand'
       table: 'egon_sites_ind_load_curves'
-=======
-      table: 'egon_etrago_link'
->>>>>>> be1a36c8

openstreetmap:
  original_data:
    source:
      url: "https://download.geofabrik.de/europe/germany-210101.osm.pbf"
      url_testmode: "https://download.geofabrik.de/europe/germany/schleswig-holstein-210101.osm.pbf"
      stylefile: "oedb.style"
    target:
      table_prefix: "osm"
      file: "germany-210101.osm.pbf"
      file_testmode: "schleswig-holstein-210101.osm.pbf"
  processed:
    schema: "openstreetmap"
    tables:
      - "osm_line"
      - "osm_nodes"
      - "osm_point"
      - "osm_polygon"
      - "osm_rels"
      - "osm_roads"
      - "osm_ways"
vg250:
  original_data:
    source:
      url: "https://daten.gdz.bkg.bund.de/produkte/vg/vg250_ebenen_0101/2020/vg250_01-01.geo84.shape.ebenen.zip"
    target:
      file: "vg250_01-01.geo84.shape.ebenen.zip"
  processed:
    schema: "boundaries"
    file_table_map:
      "VG250_STA.shp": "vg250_sta"
      "VG250_LAN.shp": "vg250_lan"
      "VG250_RBZ.shp": "vg250_rbz"
      "VG250_KRS.shp": "vg250_krs"
      "VG250_VWG.shp": "vg250_vwg"
      "VG250_GEM.shp": "vg250_gem"
zensus_population:
  original_data:
    source:
      url: "https://www.zensus2011.de/SharedDocs/Downloads/DE/Pressemitteilung/DemografischeGrunddaten/csv_Bevoelkerung_100m_Gitter.zip?__blob=publicationFile&v=3"
    target:
      file: "csv_Bevoelkerung_100m_Gitter.zip"
  processed:
    schema: "society"
    table: "destatis_zensus_population_per_ha"
zensus_misc:
  original_data:
    source:
      url:
        - "https://www.zensus2011.de/SharedDocs/Downloads/DE/Pressemitteilung/DemografischeGrunddaten/csv_Haushalte_100m_Gitter.zip?__blob=publicationFile&v=2"
        - "https://www.zensus2011.de/SharedDocs/Downloads/DE/Pressemitteilung/DemografischeGrunddaten/csv_Gebaeude_100m_Gitter.zip?__blob=publicationFile&v=2"
        - "https://www.zensus2011.de/SharedDocs/Downloads/DE/Pressemitteilung/DemografischeGrunddaten/csv_Wohnungen_100m_Gitter.zip?__blob=publicationFile&v=5"
  processed:
    schema: "society"
    file_table_map:
      "csv_Haushalte_100m_Gitter.zip": "egon_destatis_zensus_household_per_ha"
      "csv_Gebaeude_100m_Gitter.zip": "egon_destatis_zensus_building_per_ha"
      "csv_Wohnungen_100m_Gitter.zip": "egon_destatis_zensus_apartment_per_ha"

map_zensus_vg250:
  sources:
    zensus_population:
      schema: 'society'
      table: 'destatis_zensus_population_per_ha'
    vg250_municipalities:
      schema: 'boundaries'
      table: 'vg250_gem'
  targets:
    map:
      schema: 'boundaries'
      table: 'egon_map_zensus_vg250'

demandregio_installation:
  sources:
    git-repository: "https://github.com/openego/disaggregator.git"
    branch: "features/pip_install"
  targets:
    path: 'demandregio-disaggregator'

demandregio_society:
  sources:
    disaggregator:
      path: 'demandregio-disaggregator'
    vg250_krs:
      schema: 'boundaries'
      table: 'vg250_krs'
    scenarios:
      schema: 'scenario'
      table: 'egon_scenario_parameters'
  targets:
    population:
      schema: 'society'
      table: 'egon_demandregio_population'
    household:
      schema: 'society'
      table: 'egon_demandregio_household'


demandregio_household_demand:
  sources:
    disaggregator:
      path: 'demandregio-disaggregator'
    vg250_krs:
      schema: 'boundaries'
      table: 'vg250_krs'
    scenarios:
      schema: 'scenario'
      table: 'egon_scenario_parameters'
  targets:
    household_demand:
      schema: 'demand'
      table: 'egon_demandregio_hh'

demandregio_cts_ind_demand:
  sources:
    disaggregator:
      path: 'demandregio-disaggregator'
    vg250_krs:
      schema: 'boundaries'
      table: 'vg250_krs'
    new_consumers_2035: 'new_largescale_consumers_nep.csv'
    wz_definitions:
      "CTS": 'CTS_WZ_definition.csv'
      "industry": 'ind_WZ_definition.csv'
    scenarios:
      schema: 'scenario'
      table: 'egon_scenario_parameters'
  targets:
    cts_ind_demand:
      schema: 'demand'
      table: 'egon_demandregio_cts_ind'
    wz_definitions:
      schema: 'demand'
      table: 'egon_demandregio_wz'
    timeseries_cts_ind:
      schema: 'demand'
      table: 'egon_demandregio_timeseries_cts_ind'

electrical_demands_households:
  sources:
    demandregio:
      schema: 'demand'
      table: 'egon_demandregio_hh'
      scenarios: ["eGon2035", "eGon100RE"]
    population_prognosis_zensus:
      schema: 'society'
      table: 'egon_population_prognosis'
    map_zensus_vg250:
      schema: 'boundaries'
      table: 'egon_map_zensus_vg250'
  targets:
    household_demands_zensus:
      schema: 'demand'
      table: 'egon_demandregio_zensus_electricity'

electrical_demands_cts:
  sources:
    demandregio:
      schema: 'demand'
      table: 'egon_demandregio_cts_ind'
      scenarios: ["eGon2035", "eGon100RE"]
    demandregio_wz:
      schema: 'demand'
      table: 'egon_demandregio_wz'
    heat_demand_cts:
      schema: 'demand'
      table: 'egon_peta_heat'
    map_zensus_vg250:
      schema: 'boundaries'
      table: 'egon_map_zensus_vg250'
  targets:
    cts_demands_zensus:
      schema: 'demand'
      table: 'egon_demandregio_zensus_electricity'

hvmv_substation:
  original_data:
    source:
      url:
    target:
      path:
  processed:
    schema: "grid"
    table: "egon_hvmv_substation"
ehv_substation:
  original_data:
    source:
      url:
    target:
      path:
  processed:
    schema: "grid"
    table: "egon_ehv_substation"
hvmv_substation_voronoi:
  original_data:
    source:
      url:
    target:
      path:
  processed:
    schema: "grid"
    table: "egon_hvmv_substation_voronoi"
ehv_substation_voronoi:
  original_data:
    source:
      url:
    target:
      path:
  processed:
    schema: "grid"
    table: "egon_ehv_substation_voronoi"


society_prognosis:
  soucres:
    zensus_population:
      schema: 'society'
      table: 'destatis_zensus_population_per_ha'
    zensus_households:
      schema: 'society'
      table: 'egon_destatis_zensus_household_per_ha'
    demandregio_population:
      schema: 'society'
      table: 'egon_demandregio_population'
    demandregio_households:
      schema: 'society'
      table: 'egon_demandregio_household'
    map_zensus_vg250:
      schema: 'boundaries'
      table: 'egon_map_zensus_vg250'

  target:
    population_prognosis:
      schema: 'society'
      table: 'egon_population_prognosis'
    household_prognosis:
      schema: 'society'
      table: 'egon_household_prognosis'

scenario_input:
  eGon2035:
    paths:
      "capacities": "NEP2035_V2021_scnC2035.xlsx"
      "list_conv_pp": "Kraftwerksliste_NEP_2021_konv.csv"

mastr:
  technologies:
    - "wind"
    - "hydro"
    - "solar"
    - "biomass"
    - "combustion"
    - "nuclear"
    - "gsgk"
    - "storage"
  file_basename: "bnetza_mastr"
  deposit_id: 808086

re_potential_areas:
  original_data:
    source:
      url:
        #TODO: finally replace sandbox
        - "https://sandbox.zenodo.org/record/746695/files/potentialarea_pv_agriculture.gpkg?download=1"
        - "https://sandbox.zenodo.org/record/746695/files/potentialarea_pv_road_railway.gpkg?download=1"
        - "https://sandbox.zenodo.org/record/746695/files/potentialarea_wind.gpkg?download=1"
      url_testmode:
        - "https://sandbox.zenodo.org/record/746695/files/potentialarea_pv_agriculture_SH.gpkg?download=1"
        - "https://sandbox.zenodo.org/record/746695/files/potentialarea_pv_road_railway_SH.gpkg?download=1"
        - "https://sandbox.zenodo.org/record/746695/files/potentialarea_wind_SH.gpkg?download=1"
    target:
      schema: "supply"
      path_table_map:
        "potentialarea_pv_agriculture.gpkg": "egon_re_potential_area_pv_agriculture"
        "potentialarea_pv_road_railway.gpkg": "egon_re_potential_area_pv_road_railway"
        "potentialarea_wind.gpkg": "egon_re_potential_area_wind"

peta5_0_1_res_heat_demands:
  original_data:
    source:
    # In case the link breaks (hopefully it does not), you are able to download
    # the data manually. Here you also find background information:
    # https://s-eenergies-open-data-euf.hub.arcgis.com/search?categories=seenergies_buildings
    # https://www.arcgis.com/home/item.html?id=d7d18b63250240a49eb81db972aa573e
      url: "https://arcgis.com/sharing/rest/content/items/d7d18b63250240a49eb81db972aa573e/data"
    target:
      path: "Peta5_0_1_HD_res.zip"
  processed:
    schema: "demand"
    file_table_map:
    table: # 2015 heat demand data not stored in database
peta5_0_1_ser_heat_demands:
  original_data:
    source:
    # In case the link breaks (hopefully it does not), you are able to download
    # the data manually. Here you also find background information:
    # https://s-eenergies-open-data-euf.hub.arcgis.com/search?categories=seenergies_buildings
    # https://www.arcgis.com/home/item.html?id=52ff5e02111142459ed5c2fe3d80b3a0
      url: "https://arcgis.com/sharing/rest/content/items/52ff5e02111142459ed5c2fe3d80b3a0/data"
    target:
      path: "Peta5_0_1_HD_ser.zip"
  processed:
    schema: "demand"
    file_table_map:
    table: # 2015 heat demand data not stored in database

power_plants:
  sources:
      mastr_biomass: "bnetza_mastr_biomass_cleaned.csv"
      mastr_hydro: "bnetza_mastr_hydro_cleaned.csv"
      mastr_location: "location_elec_generation_raw.csv"
      mastr_combustion_without_chp: "supply.egon_mastr_conventional_without_chp"
      capacities: "supply.egon_scenario_capacities"
      geom_germany: "boundaries.vg250_sta_union"
      geom_federal_states: "boundaries.vg250_lan"
<<<<<<< HEAD
      mv_grid_districts: "grid.egon_mv_grid_district"
=======
      egon_mv_grid_district: "grid.egon_mv_grid_district"
>>>>>>> 1c91652a
      ehv_voronoi: "grid.egon_ehv_substation_voronoi"
      nep_conv: "supply.egon_nep_2021_conventional_powerplants"
  target:
      table: 'egon_power_plants'
      schema: 'supply'

landuse:
  sources:
    osm_polygons:
      schema: 'openstreetmap'
      table: 'osm_polygon'
    vg250:
      schema: 'boundaries'
      table: 'vg250_sta_union'
  target:
      table: 'osm_landuse'
      schema: 'openstreetmap'

era5_weather_data:
  targets:
    weather_data:
      path: 'cutouts'
    weather_cells:
      schema: 'supply'
      table: 'egon_era5_weather_cells'

renewable_feedin:
  sources:
    era5_weather_data:
      path: 'cutouts'
    weather_cells:
      schema: 'supply'
      table: 'egon_era5_weather_cells'
    vg250_lan_union:
      schema: 'boundaries'
      table: 'vg250_lan_union'
    vg250_sta_union:
      schema: 'boundaries'
      table: 'vg250_sta_union'
  targets:
    feedin_table:
      schema: 'supply'
      table: 'egon_era5_renewable_feedin'

map_zensus_grid_districts:
  sources:
    zensus_population:
      schema: 'society'
      table: 'destatis_zensus_population_per_ha'
    egon_mv_grid_district:
      schema: 'grid'
      table: 'egon_mv_grid_district'
  targets:
    map:
      schema: 'boundaries'
      table: 'egon_map_zensus_grid_districts'

electrical_load_curves_cts:
  sources:
    map_grid_districts:
      schema: 'boundaries'
      table: 'egon_map_zensus_grid_districts'
    map_vg250:
      schema: 'boundaries'
      table: 'egon_map_zensus_vg250'
    zensus_electricity:
      schema: 'demand'
      table: 'egon_demandregio_zensus_electricity'
    demandregio_cts:
      schema: 'demand'
      table: 'egon_demandregio_cts_ind'
    demandregio_wz:
      schema: 'demand'
      table: 'egon_demandregio_wz'
    demandregio_timeseries:
      schema: 'demand'
      table: 'egon_demandregio_timeseries_cts_ind'
    hvmv_substation:
      schema: 'grid'
      table: 'egon_hvmv_substation'
  targets:
    cts_demand_curves:
      schema: 'demand'
      table: 'egon_etrago_electricity_cts'

hh_demand_profiles:
  sources:
    household_electricity_demand_profiles:
      path_testmode: "household_electricity_demand_profiles_2400.hdf5"
      path: "household_electricity_demand_profiles_100k.hdf5"

    zensus_household_types:
      path: "Zensus2011_Personen.csv"

map_mvgrid_vg250:
  sources:
    egon_mv_grid_district:
      schema: 'grid'
      table: 'egon_mv_grid_district'
    federal_states:
      schema: 'boundaries'
      table: 'vg250_lan_union'
  targets:
    map:
      schema: 'boundaries'
      table: 'egon_map_mvgriddistrict_vg250'

solar_rooftop:
  sources:
    solar_feedin:
      schema: 'supply'
      table: 'egon_era5_renewable_feedin'
    egon_mv_grid_district:
      schema: 'grid'
      table: 'egon_mv_grid_district'
    weather_cells:
      schema: 'supply'
      table: 'egon_era5_weather_cells'
    electricity_demand:
      schema: 'demand'
      table: 'egon_demandregio_zensus_electricity'
    map_zensus_grid_districts:
      schema: 'boundaries'
      table: 'egon_map_zensus_grid_districts'
    map_grid_boundaries:
      schema: 'boundaries'
      table: 'egon_map_mvgriddistrict_vg250'
    scenario_capacities:
      schema: 'supply'
      table: 'egon_scenario_capacities'
    federal_states:
      schema: 'boundaries'
      table: 'vg250_lan'
  targets:
    generators:
      schema: 'grid'
      table: 'egon_etrago_generator'
    generator_timeseries:
      schema: 'grid'
      table: 'egon_etrago_generator_timeseries'

data-bundle:
  sources:
    zenodo:
      deposit_id: 5211145
  targets:
    file:
      'data_bundle_egon_data.zip'

heat_supply:
  sources:
    scenario_capacities:
      schema: 'supply'
      table: 'egon_scenario_capacities'
    district_heating_areas:
      schema: 'demand'
      table: 'egon_district_heating_areas'
    chp:
      schema: 'supply'
      table: 'egon_chp'
    federal_states:
      schema: 'boundaries'
      table: 'vg250_lan'
    heat_demand:
      schema: 'demand'
      table: 'egon_peta_heat'
    map_zensus_grid:
      schema: 'boundaries'
      table: 'egon_map_zensus_grid_districts'
    map_vg250_grid:
      schema: 'boundaries'
      table: 'egon_map_mvgriddistrict_vg250'
    mv_grids:
      schema: 'grid'
      table: 'egon_mv_grid_district'
    map_dh:
      schema: 'demand'
      table: 'egon_map_zensus_district_heating_areas'
    etrago_buses:
      table: 'egon_pf_hv_bus'
      schema: 'grid'
  targets:
    district_heating_supply:
      schema: 'supply'
      table: 'egon_district_heating'
    individual_heating_supply:
      schema: 'supply'
      table: 'egon_individual_heating'

etrago_heat:
  sources:
    scenario_capacities:
      schema: 'supply'
      table: 'egon_scenario_capacities'
    district_heating_areas:
      schema: 'demand'
      table: 'egon_district_heating_areas'
    map_district_heating_areas:
      schema: 'demand'
      table: 'egon_map_zensus_district_heating_areas'
    mv_grids:
      schema: 'grid'
      table: 'egon_mv_grid_district'
    district_heating_supply:
      schema: 'supply'
      table: 'egon_district_heating'
    individual_heating_supply:
      schema: 'supply'
      table: 'egon_individual_heating'
    weather_cells:
      schema: 'supply'
      table: 'egon_era5_weather_cells'
    solar_thermal_feedin:
      schema: 'supply'
      table: 'egon_era5_renewable_feedin'
    egon_mv_grid_district:
      schema: 'grid'
      table: 'egon_mv_grid_district'
    heat_demand:
      schema: 'demand'
      table: 'egon_peta_heat'
  targets:
    heat_buses:
      schema: 'grid'
      table: 'egon_etrago_bus'
    heat_generators:
      schema: 'grid'
      table: 'egon_etrago_generator'
    heat_generator_timeseries:
      schema: 'grid'
      table: 'egon_etrago_generator_timeseries'
    heat_links:
      schema: 'grid'
      table: 'egon_etrago_link'

industrial_sites:
  sources:
    hotmaps:
      url: "https://gitlab.com/hotmaps/industrial_sites/industrial_sites_Industrial_Database/-/raw/388278c6df35889b1447a959fc3759e3d78bf659/data/Industrial_Database.csv?inline=false"
      path: "data_Industrial_Database.csv"
    seenergies:
      url: "https://opendata.arcgis.com/datasets/5e36c0af918040ed936b4e4c101f611d_0.csv"
      path: "D5_1_Industry_Dataset_With_Demand_Data.csv"
    schmidt:
      path: "MA_Schmidt_Industriestandorte_georef.csv"
  targets:
    hotmaps:
      schema: "demand"
      table: "egon_hotmaps_industrial_sites"
    seenergies:
      schema: "demand"
      table: "egon_seenergies_industrial_sites"
    schmidt:
      schema: "demand"
      table: "egon_schmidt_industrial_sites"
    sites:
      schema: "demand"
      table: "egon_industrial_sites"

distributed_industrial_demand:
  sources:
    demandregio:
      schema: 'demand'
      table: 'egon_demandregio_cts_ind'
      scenarios: ["eGon2035", "eGon100RE"]
    wz:
      schema: 'demand'
      table: 'egon_demandregio_wz'
    osm_landuse:
      schema: 'openstreetmap'
      table: 'osm_landuse'
    industrial_sites:
      schema: 'demand'
      table: 'egon_industrial_sites'
    vg250_krs:
      schema: 'boundaries'
      table: 'vg250_krs'
  targets:
    osm:
      schema: 'demand'
      table: 'egon_demandregio_osm_ind_electricity'
    sites:
      schema: 'demand'
      table: 'egon_demandregio_sites_ind_electricity'

electrical_load_curves_industry:
  sources:
    osm:
      schema: 'demand'
      table: 'egon_demandregio_osm_ind_electricity'
    osm_landuse:
      schema: 'openstreetmap'
      table: 'osm_landuse'
    sites:
      schema: 'demand'
      table: 'egon_demandregio_sites_ind_electricity'
    sites_geom:
      schema: 'demand'
      table: 'egon_industrial_sites'
    demandregio_industry:
      schema: 'demand'
      table: 'egon_demandregio_cts_ind'
    demandregio_wz:
      schema: 'demand'
      table: 'egon_demandregio_wz'
    demandregio_timeseries:
      schema: 'demand'
      table: 'egon_demandregio_timeseries_cts_ind'
    hvmv_substation:
      schema: 'grid'
      table: 'egon_hvmv_substation'
    egon_mv_grid_district:
      schema: 'grid'
      table: 'egon_mv_grid_district'
  targets:
    osm_load:
      schema: 'demand'
      table: 'egon_osm_ind_load_curves'
    sites_load:
      schema: 'demand'
      table: 'egon_sites_ind_load_curves'

etrago_electricity:
  sources:
    osm_curves:
      schema: 'demand'
      table: 'egon_osm_ind_load_curves'
    sites_curves:
      schema: 'demand'
      table: 'egon_sites_ind_load_curves'
    cts_curves:
      schema: 'demand'
      table: 'egon_etrago_electricity_cts'
  targets:
    etrago_load:
      schema: 'grid'
      table: 'egon_etrago_load'
    etrago_load_curves:
      schema: 'grid'
      table: 'egon_etrago_load_timeseries'

chp_location:
  sources:
    list_conv_pp:
      table: 'egon_nep_2021_conventional_powerplants'
      schema: 'supply'
    mastr_combustion: 'bnetza_mastr_combustion_cleaned.csv'
    mastr_location: 'location_elec_generation_raw.csv'
<<<<<<< HEAD
    mv_grid_districts: 'grid.egon_mv_grid_district'
=======
    egon_mv_grid_district: 'grid.egon_mv_grid_district'
>>>>>>> 1c91652a
    ehv_voronoi: "grid.egon_ehv_substation_voronoi"
    etrago_buses:
      table: 'egon_pf_hv_bus'
      schema: 'grid'
    osm_landuse:
      table: 'osm_landuse'
      schema: 'openstreetmap'
    osm_polygon:
      table: 'osm_polygon'
      schema: 'openstreetmap'
    district_heating_areas:
      schema: 'demand'
      table: 'egon_district_heating_areas'
    industrial_demand_osm:
      schema: 'demand'
      table: 'egon_demandregio_osm_ind_electricity'
    vg250_lan:
      schema: 'boundaries'
      table: 'vg250_lan'
  targets:
    chp_table:
      table: 'egon_chp'
      schema: 'supply'
    mastr_conventional_without_chp:
      table: 'egon_mastr_conventional_without_chp'
      schema: 'supply'<|MERGE_RESOLUTION|>--- conflicted
+++ resolved
@@ -312,11 +312,7 @@
       capacities: "supply.egon_scenario_capacities"
       geom_germany: "boundaries.vg250_sta_union"
       geom_federal_states: "boundaries.vg250_lan"
-<<<<<<< HEAD
-      mv_grid_districts: "grid.egon_mv_grid_district"
-=======
       egon_mv_grid_district: "grid.egon_mv_grid_district"
->>>>>>> 1c91652a
       ehv_voronoi: "grid.egon_ehv_substation_voronoi"
       nep_conv: "supply.egon_nep_2021_conventional_powerplants"
   target:
@@ -658,6 +654,7 @@
       schema: 'grid'
       table: 'egon_etrago_load_timeseries'
 
+
 chp_location:
   sources:
     list_conv_pp:
@@ -665,11 +662,7 @@
       schema: 'supply'
     mastr_combustion: 'bnetza_mastr_combustion_cleaned.csv'
     mastr_location: 'location_elec_generation_raw.csv'
-<<<<<<< HEAD
-    mv_grid_districts: 'grid.egon_mv_grid_district'
-=======
     egon_mv_grid_district: 'grid.egon_mv_grid_district'
->>>>>>> 1c91652a
     ehv_voronoi: "grid.egon_ehv_substation_voronoi"
     etrago_buses:
       table: 'egon_pf_hv_bus'
@@ -695,4 +688,4 @@
       schema: 'supply'
     mastr_conventional_without_chp:
       table: 'egon_mastr_conventional_without_chp'
-      schema: 'supply'+      schema: 'supply'

--- conflicted
+++ resolved
@@ -1013,7 +1013,32 @@
       demand_2030: "Demand_TimeSeries_2030_DistributedEnergy.xlsx"
       demand_2040: "Demand_TimeSeries_2040_DistributedEnergy.xlsx"
 
-<<<<<<< HEAD
+gas_neighbours:
+  sources:
+    tyndp_capacities: "TYNDP-2020-Scenario-Datafile.xlsx.zip"
+    buses:
+      schema: 'grid'
+      table: 'egon_etrago_bus'
+    links:
+      schema: 'grid'
+      table: 'egon_etrago_link'
+  targets:
+    generators:
+      schema: 'grid'
+      table: 'egon_etrago_generator'
+    loads:
+      schema: 'grid'
+      table: 'egon_etrago_load'
+    load_timeseries:
+      schema: 'grid'
+      table: 'egon_etrago_load_timeseries'
+    stores:
+      schema: 'grid'
+      table: 'egon_etrago_store'
+    links:
+      schema: 'grid'
+      table: 'egon_etrago_link'
+
 emobility_mit:
   original_data:
     sources:
@@ -1042,31 +1067,4 @@
       eGon100RE: "Reference 2050"
   model_timeseries:
     reduce_memory: True
-    export_results_to_csv: True
-=======
-gas_neighbours:
-  sources:
-    tyndp_capacities: "TYNDP-2020-Scenario-Datafile.xlsx.zip"
-    buses:
-      schema: 'grid'
-      table: 'egon_etrago_bus'
-    links:
-      schema: 'grid'
-      table: 'egon_etrago_link'
-  targets:
-    generators:
-      schema: 'grid'
-      table: 'egon_etrago_generator'
-    loads:
-      schema: 'grid'
-      table: 'egon_etrago_load'
-    load_timeseries:
-      schema: 'grid'
-      table: 'egon_etrago_load_timeseries'
-    stores:
-      schema: 'grid'
-      table: 'egon_etrago_store'
-    links:
-      schema: 'grid'
-      table: 'egon_etrago_link'
->>>>>>> f07c4420
+    export_results_to_csv: True
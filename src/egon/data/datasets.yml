--- conflicted
+++ resolved
@@ -53,7 +53,30 @@
       "csv_Haushalte_100m_Gitter.zip": "destatis_zensus_household_per_ha"
       "csv_Gebaeude_100m_Gitter.zip": "destatis_zensus_building_per_ha"
       "csv_Wohnungen_100m_Gitter.zip": "destatis_zensus_apartment_per_ha"
-<<<<<<< HEAD
+demandregio:
+  demand_data:
+    schema: "demand"
+    table_names:
+      "household": "egon_demandregio_hh"
+      "CTS": "egon_demandregio_cts_ind"
+      "industry": "egon_demandregio_cts_ind"
+      "wz_definitions": "egon_demandregio_wz"
+    scenarios:
+      "eGon2035": 2035
+      "eGon100RE": 2050
+    new_consumers_2035: 'new_largescale_consumers_nep.csv'
+    wz_definitions:
+      "CTS": 'CTS_WZ_definition.csv'
+      "industry": 'ind_WZ_definition.csv'
+  society_data:
+    schema: "society"
+    table_names:
+      "household": "egon_demandregio_household"
+      "population": "egon_demandregio_population"
+    target_years:
+      - 2018
+      - 2035
+      - 2050
 peta5_0_1_res_heat_demands:
   original_data:
     source:
@@ -81,31 +104,4 @@
   processed:
     schema: "demand"
     file_table_map:
-    table: # 2015 heat demand data not stored in database
-=======
-
-demandregio:
-  demand_data:
-    schema: "demand"
-    table_names:
-      "household": "egon_demandregio_hh"
-      "CTS": "egon_demandregio_cts_ind"
-      "industry": "egon_demandregio_cts_ind"
-      "wz_definitions": "egon_demandregio_wz"
-    scenarios:
-      "eGon2035": 2035
-      "eGon100RE": 2050
-    new_consumers_2035: 'new_largescale_consumers_nep.csv'
-    wz_definitions:
-      "CTS": 'CTS_WZ_definition.csv'
-      "industry": 'ind_WZ_definition.csv'
-  society_data:
-    schema: "society"
-    table_names:
-      "household": "egon_demandregio_household"
-      "population": "egon_demandregio_population"
-    target_years:
-      - 2018
-      - 2035
-      - 2050
->>>>>>> f74b620d
+    table: # 2015 heat demand data not stored in database
--- conflicted
+++ resolved
@@ -535,35 +535,6 @@
       table: 'egon_etrago_generator_timeseries'
     heat_links:
       schema: 'grid'
-<<<<<<< HEAD
-      table: 'egon_pf_hv_link'
-
-chp_location:
-  sources:
-    list_conv_pp:
-      table: 'nep_2021_conv_powerplants'
-      schema: 'supply'
-    mastr_combustion: 'bnetza_mastr_combustion_cleaned.csv'
-    mastr_location: 'location_elec_generation_raw.csv'
-    mv_grid_districts: 'grid.mv_grid_districts'
-    ehv_voronoi: "grid.egon_ehv_substation_voronoi"
-    etrago_buses:
-      table: 'egon_pf_hv_bus'
-      schema: 'grid'
-    osm_landuse:
-      table: 'osm_landuse'
-      schema: 'openstreetmap'
-    osm_polygon:
-      table: 'osm_polygon'
-      schema: 'openstreetmap'
-    district_heating_areas:
-      schema: 'demand'
-      table: 'district_heating_areas'
-  targets:
-    chp_table:
-      table: 'egon_chp'
-      schema: 'supply'
-=======
       table: 'egon_etrago_link'
 
 industrial_sites:
@@ -652,4 +623,29 @@
     sites_load:
       schema: 'demand'
       table: 'egon_sites_ind_load_curves'
->>>>>>> a12ff956
+
+chp_location:
+  sources:
+    list_conv_pp:
+      table: 'nep_2021_conv_powerplants'
+      schema: 'supply'
+    mastr_combustion: 'bnetza_mastr_combustion_cleaned.csv'
+    mastr_location: 'location_elec_generation_raw.csv'
+    mv_grid_districts: 'grid.mv_grid_districts'
+    ehv_voronoi: "grid.egon_ehv_substation_voronoi"
+    etrago_buses:
+      table: 'egon_pf_hv_bus'
+      schema: 'grid'
+    osm_landuse:
+      table: 'osm_landuse'
+      schema: 'openstreetmap'
+    osm_polygon:
+      table: 'osm_polygon'
+      schema: 'openstreetmap'
+    district_heating_areas:
+      schema: 'demand'
+      table: 'district_heating_areas'
+  targets:
+    chp_table:
+      table: 'egon_chp'
+      schema: 'supply'
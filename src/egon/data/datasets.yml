openstreetmap:
  original_data:
    source:
      url: "https://download.geofabrik.de/europe/germany-210101.osm.pbf"
      url_testmode: "https://download.geofabrik.de/europe/germany/schleswig-holstein-210101.osm.pbf"
      stylefile: "oedb.style"
    target:
      table_prefix: "osm"
      path: "germany-210101.osm.pbf"
      path_testmode: "schleswig-holstein-210101.osm.pbf"
  processed:
    schema: "openstreetmap"
    tables:
      - "osm_line"
      - "osm_nodes"
      - "osm_point"
      - "osm_polygon"
      - "osm_rels"
      - "osm_roads"
      - "osm_ways"
vg250:
  original_data:
    source:
      url: "https://daten.gdz.bkg.bund.de/produkte/vg/vg250_ebenen_0101/2020/vg250_01-01.geo84.shape.ebenen.zip"
    target:
      path: "vg250_01-01.geo84.shape.ebenen.zip"
  processed:
    schema: "boundaries"
    file_table_map:
      "VG250_STA.shp": "vg250_sta"
      "VG250_LAN.shp": "vg250_lan"
      "VG250_RBZ.shp": "vg250_rbz"
      "VG250_KRS.shp": "vg250_krs"
      "VG250_VWG.shp": "vg250_vwg"
      "VG250_GEM.shp": "vg250_gem"
zensus_population:
  original_data:
    source:
      url: "https://www.zensus2011.de/SharedDocs/Downloads/DE/Pressemitteilung/DemografischeGrunddaten/csv_Bevoelkerung_100m_Gitter.zip?__blob=publicationFile&v=3"
    target:
      path: "csv_Bevoelkerung_100m_Gitter.zip"
  processed:
    schema: "society"
    table: "destatis_zensus_population_per_ha"
zensus_misc:
  original_data:
    source:
      url:
        - "https://www.zensus2011.de/SharedDocs/Downloads/DE/Pressemitteilung/DemografischeGrunddaten/csv_Haushalte_100m_Gitter.zip?__blob=publicationFile&v=2"
        - "https://www.zensus2011.de/SharedDocs/Downloads/DE/Pressemitteilung/DemografischeGrunddaten/csv_Gebaeude_100m_Gitter.zip?__blob=publicationFile&v=2"
        - "https://www.zensus2011.de/SharedDocs/Downloads/DE/Pressemitteilung/DemografischeGrunddaten/csv_Wohnungen_100m_Gitter.zip?__blob=publicationFile&v=5"
  processed:
    schema: "society"
    path_table_map:
      "csv_Haushalte_100m_Gitter.zip": "egon_destatis_zensus_household_per_ha"
      "csv_Gebaeude_100m_Gitter.zip": "egon_destatis_zensus_building_per_ha"
      "csv_Wohnungen_100m_Gitter.zip": "egon_destatis_zensus_apartment_per_ha"

map_zensus_vg250:
  sources:
    zensus_population:
      schema: 'society'
      table: 'destatis_zensus_population_per_ha'
    vg250_municipalities:
      schema: 'boundaries'
      table: 'vg250_gem'
  targets:
    map:
      schema: 'boundaries'
      table: 'egon_map_zensus_vg250'

demandregio_installation:
  sources:
    git-repository: "https://github.com/openego/disaggregator.git"
    branch: "features/pip_install"
  targets:
    path: 'demandregio-disaggregator'

demandregio_society:
  sources:
    disaggregator:
      path: 'demandregio-disaggregator'
    vg250_krs:
      schema: 'boundaries'
      table: 'vg250_krs'
    scenarios:
      schema: 'scenario'
      table: 'egon_scenario_parameters'
  targets:
    population:
      schema: 'society'
      table: 'egon_demandregio_population'
    household:
      schema: 'society'
      table: 'egon_demandregio_household'


demandregio_household_demand:
  sources:
    disaggregator:
      path: 'demandregio-disaggregator'
    vg250_krs:
      schema: 'boundaries'
      table: 'vg250_krs'
    scenarios:
      schema: 'scenario'
      table: 'egon_scenario_parameters'
  targets:
    household_demand:
      schema: 'demand'
      table: 'egon_demandregio_hh'

demandregio_cts_ind_demand:
  sources:
    disaggregator:
      path: 'demandregio-disaggregator'
    vg250_krs:
      schema: 'boundaries'
      table: 'vg250_krs'
    new_consumers_2035: 'new_largescale_consumers_nep.csv'
    wz_definitions:
      "CTS": 'CTS_WZ_definition.csv'
      "industry": 'ind_WZ_definition.csv'
    scenarios:
      schema: 'scenario'
      table: 'egon_scenario_parameters'
  targets:
    cts_ind_demand:
      schema: 'demand'
      table: 'egon_demandregio_cts_ind'
    wz_definitions:
      schema: 'demand'
      table: 'egon_demandregio_wz'
    timeseries_cts_ind:
      schema: 'demand'
      table: 'egon_demandregio_timeseries_cts_ind'

electrical_demands_households:
  sources:
    demandregio:
      schema: 'demand'
      table: 'egon_demandregio_hh'
      scenarios: ["eGon2035", "eGon100RE"]
    population_prognosis_zensus:
      schema: 'society'
      table: 'egon_population_prognosis'
    map_zensus_vg250:
      schema: 'boundaries'
      table: 'egon_map_zensus_vg250'
  targets:
    household_demands_zensus:
      schema: 'demand'
      table: 'egon_demandregio_zensus_electricity'
hotmaps:
  original_data:
    source:
      url: "https://gitlab.com/hotmaps/industrial_sites/industrial_sites_Industrial_Database/-/raw/388278c6df35889b1447a959fc3759e3d78bf659/data/Industrial_Database.csv?inline=false"
    target:
      path: "data_Industrial_Database.csv"
  processed:
    schema: "demand"
    table: "hotmaps_industrial_sites"
seenergies:
  original_data:
    source:
      url: "https://opendata.arcgis.com/datasets/5e36c0af918040ed936b4e4c101f611d_0.csv"
    target:
      path: "D5_1_Industry_Dataset_With_Demand_Data.csv"
  processed:
    schema: "demand"
    table: "seenergies_industrial_sites"
schmidt:
  original_data:
    source:
      url:
    target:
      path: "MA_Schmidt_Industriestandorte_georef.csv"
  processed:
    schema: "demand"
    table: "schmidt_industrial_sites"
industrial_sites:
  original_data:
    source:
      url:
    target:
      path:
  processed:
    schema: "demand"
    table: "industrial_sites"

electrical_demands_cts:
  sources:
    demandregio:
      schema: 'demand'
      table: 'egon_demandregio_cts_ind'
      scenarios: ["eGon2035", "eGon100RE"]
    demandregio_wz:
      schema: 'demand'
      table: 'egon_demandregio_wz'
    heat_demand_cts:
      schema: 'demand'
      table: 'egon_peta_heat'
    map_zensus_vg250:
      schema: 'boundaries'
      table: 'egon_map_zensus_vg250'
  targets:
    cts_demands_zensus:
      schema: 'demand'
      table: 'egon_demandregio_zensus_electricity'

hvmv_substation:
  original_data:
    source:
      url:
    target:
      path:
  processed:
    schema: "grid"
    table: "egon_hvmv_substation"
ehv_substation:
  original_data:
    source:
      url:
    target:
      path:
  processed:
    schema: "grid"
    table: "egon_ehv_substation"
hvmv_substation_voronoi:
  original_data:
    source:
      url:
    target:
      path:
  processed:
    schema: "grid"
    table: "egon_hvmv_substation_voronoi"
ehv_substation_voronoi:
  original_data:
    source:
      url:
    target:
      path:
  processed:
    schema: "grid"
    table: "egon_ehv_substation_voronoi"


society_prognosis:
  soucres:
    zensus_population:
      schema: 'society'
      table: 'destatis_zensus_population_per_ha'
    zensus_households:
      schema: 'society'
      table: 'egon_destatis_zensus_household_per_ha'
    demandregio_population:
      schema: 'society'
      table: 'egon_demandregio_population'
    demandregio_households:
      schema: 'society'
      table: 'egon_demandregio_household'
    map_zensus_vg250:
      schema: 'boundaries'
      table: 'egon_map_zensus_vg250'

  target:
    population_prognosis:
      schema: 'society'
      table: 'egon_population_prognosis'
    household_prognosis:
      schema: 'society'
      table: 'egon_household_prognosis'

scenario_input:
  eGon2035:
    paths:
      "capacities": "NEP2035_V2021_scnC2035.xlsx"
      "list_conv_pp": "Kraftwerksliste_NEP_2021_konv.csv"

mastr:
  technologies:
    - "wind"
    - "hydro"
    - "solar"
    - "biomass"
    - "combustion"
    - "nuclear"
    - "gsgk"
    - "storage"
  file_basename: "bnetza_mastr"
  deposit_id: 808086

re_potential_areas:
  original_data:
    source:
      url:
        #TODO: finally replace sandbox
        - "https://sandbox.zenodo.org/record/746695/files/potentialarea_pv_agriculture.gpkg?download=1"
        - "https://sandbox.zenodo.org/record/746695/files/potentialarea_pv_road_railway.gpkg?download=1"
        - "https://sandbox.zenodo.org/record/746695/files/potentialarea_wind.gpkg?download=1"
      url_testmode:
        - "https://sandbox.zenodo.org/record/746695/files/potentialarea_pv_agriculture_SH.gpkg?download=1"
        - "https://sandbox.zenodo.org/record/746695/files/potentialarea_pv_road_railway_SH.gpkg?download=1"
        - "https://sandbox.zenodo.org/record/746695/files/potentialarea_wind_SH.gpkg?download=1"
    target:
      schema: "supply"
      path_table_map:
        "potentialarea_pv_agriculture.gpkg": "egon_re_potential_area_pv_agriculture"
        "potentialarea_pv_road_railway.gpkg": "egon_re_potential_area_pv_road_railway"
        "potentialarea_wind.gpkg": "egon_re_potential_area_wind"

peta5_0_1_res_heat_demands:
  original_data:
    source:
    # In case the link breaks (hopefully it does not), you are able to download
    # the data manually. Here you also find background information:
    # https://s-eenergies-open-data-euf.hub.arcgis.com/search?categories=seenergies_buildings
    # https://www.arcgis.com/home/item.html?id=d7d18b63250240a49eb81db972aa573e
      url: "https://arcgis.com/sharing/rest/content/items/d7d18b63250240a49eb81db972aa573e/data"
    target:
      path: "Peta5_0_1_HD_res.zip"
  processed:
    schema: "demand"
    file_table_map:
    table: # 2015 heat demand data not stored in database
peta5_0_1_ser_heat_demands:
  original_data:
    source:
    # In case the link breaks (hopefully it does not), you are able to download
    # the data manually. Here you also find background information:
    # https://s-eenergies-open-data-euf.hub.arcgis.com/search?categories=seenergies_buildings
    # https://www.arcgis.com/home/item.html?id=52ff5e02111142459ed5c2fe3d80b3a0
      url: "https://arcgis.com/sharing/rest/content/items/52ff5e02111142459ed5c2fe3d80b3a0/data"
    target:
      path: "Peta5_0_1_HD_ser.zip"
  processed:
    schema: "demand"
    file_table_map:
    table: # 2015 heat demand data not stored in database

power_plants:
  sources:
      mastr_biomass: "bnetza_mastr_biomass_cleaned.csv"
      mastr_hydro: "bnetza_mastr_hydro_cleaned.csv"
      mastr_location: "location_elec_generation_raw.csv"
      capacities: "supply.egon_scenario_capacities"
      geom_germany: "boundaries.vg250_sta_union"
      geom_federal_states: "boundaries.vg250_lan"
      mv_grid_districts: "grid.mv_grid_districts"
      ehv_voronoi: "grid.egon_ehv_substation_voronoi"
  target:
      table: 'egon_power_plants'
      schema: 'supply'

landuse:
  sources:
    osm_polygons:
      schema: 'openstreetmap'
      table: 'osm_polygon'
    vg250:
      schema: 'boundaries'
      table: 'vg250_sta_union'
  target:
      table: 'osm_landuse'
      schema: 'openstreetmap'

era5_weather_data:
  targets:
    weather_data:
      path: 'cutouts'
    weather_cells:
      schema: 'supply'
      table: 'egon_era5_weather_cells'

renewable_feedin:
  sources:
    era5_weather_data:
      path: 'cutouts'
    weather_cells:
      schema: 'supply'
      table: 'egon_era5_weather_cells'
    vg250_lan_union:
      schema: 'boundaries'
      table: 'vg250_lan_union'
    vg250_sta_union:
      schema: 'boundaries'
      table: 'vg250_sta_union'
  targets:
    feedin_table:
      schema: 'supply'
      table: 'egon_era5_renewable_feedin'

map_zensus_grid_districts:
  sources:
    zensus_population:
      schema: 'society'
      table: 'destatis_zensus_population_per_ha'
    mv_grid_districts:
      schema: 'grid'
      table: 'mv_grid_districts'
  targets:
    map:
      schema: 'boundaries'
      table: 'egon_map_zensus_grid_districts'

electrical_load_curves_cts:
  sources:
    map_grid_districts:
      schema: 'boundaries'
      table: 'egon_map_zensus_grid_districts'
    map_vg250:
      schema: 'boundaries'
      table: 'egon_map_zensus_vg250'
    zensus_electricity:
      schema: 'demand'
      table: 'egon_demandregio_zensus_electricity'
    demandregio_cts:
      schema: 'demand'
      table: 'egon_demandregio_cts_ind'
    demandregio_wz:
      schema: 'demand'
      table: 'egon_demandregio_wz'
    demandregio_timeseries:
      schema: 'demand'
      table: 'egon_demandregio_timeseries_cts_ind'
    hvmv_substation:
      schema: 'grid'
      table: 'egon_hvmv_substation'
  targets:
    pf_load:
      schema: 'grid'
      table: 'egon_pf_hv_load'
    pf_load_timeseries:
      schema: 'grid'
      table: 'egon_pf_hv_load_timeseries'

<<<<<<< HEAD
distributed_industrial_demand:
  sources:
    demandregio:
      schema: 'demand'
      table: 'egon_demandregio_cts_ind'
      scenarios: ["eGon2035", "eGon100RE"]
    wz:
      schema: 'demand'
      table: 'egon_demandregio_wz'
    osm_landuse:
      schema: 'openstreetmap'
      table: 'osm_landuse'
    industrial_sites:
      schema: 'demand'
      table: 'industrial_sites'
    vg250_krs:
      schema: 'boundaries'
      table: 'vg250_krs'
  targets:
    osm:
      schema: 'demand'
      table: 'egon_demandregio_osm_ind_electricity'
    sites:
      schema: 'demand'
      table: 'egon_demandregio_sites_ind_electricity'
=======
map_mvgrid_vg250:
  sources:
    mv_grid_districts:
      schema: 'grid'
      table: 'mv_grid_districts'
    federal_states:
      schema: 'boundaries'
      table: 'vg250_lan_union'
  targets:
    map:
      schema: 'boundaries'
      table: 'egon_map_mvgriddistrict_vg250'

solar_rooftop:
  sources:
    solar_feedin:
      schema: 'supply'
      table: 'egon_era5_renewable_feedin'
    mv_grid_districts:
      schema: 'grid'
      table: 'mv_grid_districts'
    weather_cells:
      schema: 'supply'
      table: 'egon_era5_weather_cells'
    electricity_demand:
      schema: 'demand'
      table: 'egon_demandregio_zensus_electricity'
    map_zensus_grid_districts:
      schema: 'boundaries'
      table: 'egon_map_zensus_grid_districts'
    map_grid_boundaries:
      schema: 'boundaries'
      table: 'egon_map_mvgriddistrict_vg250'
    scenario_capacities:
      schema: 'supply'
      table: 'egon_scenario_capacities'
    federal_states:
      schema: 'boundaries'
      table: 'vg250_lan'
  targets:
    generators:
      schema: 'grid'
      table: 'egon_pf_hv_generator'
    generator_timeseries:
      schema: 'grid'
      table: 'egon_pf_hv_generator_timeseries'
>>>>>>> 247d11ac
<|MERGE_RESOLUTION|>--- conflicted
+++ resolved
@@ -435,7 +435,53 @@
       schema: 'grid'
       table: 'egon_pf_hv_load_timeseries'
 
-<<<<<<< HEAD
+map_mvgrid_vg250:
+  sources:
+    mv_grid_districts:
+      schema: 'grid'
+      table: 'mv_grid_districts'
+    federal_states:
+      schema: 'boundaries'
+      table: 'vg250_lan_union'
+  targets:
+    map:
+      schema: 'boundaries'
+      table: 'egon_map_mvgriddistrict_vg250'
+
+solar_rooftop:
+  sources:
+    solar_feedin:
+      schema: 'supply'
+      table: 'egon_era5_renewable_feedin'
+    mv_grid_districts:
+      schema: 'grid'
+      table: 'mv_grid_districts'
+    weather_cells:
+      schema: 'supply'
+      table: 'egon_era5_weather_cells'
+    electricity_demand:
+      schema: 'demand'
+      table: 'egon_demandregio_zensus_electricity'
+    map_zensus_grid_districts:
+      schema: 'boundaries'
+      table: 'egon_map_zensus_grid_districts'
+    map_grid_boundaries:
+      schema: 'boundaries'
+      table: 'egon_map_mvgriddistrict_vg250'
+    scenario_capacities:
+      schema: 'supply'
+      table: 'egon_scenario_capacities'
+    federal_states:
+      schema: 'boundaries'
+      table: 'vg250_lan'
+  targets:
+    generators:
+      schema: 'grid'
+      table: 'egon_pf_hv_generator'
+    generator_timeseries:
+      schema: 'grid'
+      table: 'egon_pf_hv_generator_timeseries'
+
 distributed_industrial_demand:
   sources:
     demandregio:
@@ -461,51 +507,3 @@
     sites:
       schema: 'demand'
       table: 'egon_demandregio_sites_ind_electricity'
-=======
-map_mvgrid_vg250:
-  sources:
-    mv_grid_districts:
-      schema: 'grid'
-      table: 'mv_grid_districts'
-    federal_states:
-      schema: 'boundaries'
-      table: 'vg250_lan_union'
-  targets:
-    map:
-      schema: 'boundaries'
-      table: 'egon_map_mvgriddistrict_vg250'
-
-solar_rooftop:
-  sources:
-    solar_feedin:
-      schema: 'supply'
-      table: 'egon_era5_renewable_feedin'
-    mv_grid_districts:
-      schema: 'grid'
-      table: 'mv_grid_districts'
-    weather_cells:
-      schema: 'supply'
-      table: 'egon_era5_weather_cells'
-    electricity_demand:
-      schema: 'demand'
-      table: 'egon_demandregio_zensus_electricity'
-    map_zensus_grid_districts:
-      schema: 'boundaries'
-      table: 'egon_map_zensus_grid_districts'
-    map_grid_boundaries:
-      schema: 'boundaries'
-      table: 'egon_map_mvgriddistrict_vg250'
-    scenario_capacities:
-      schema: 'supply'
-      table: 'egon_scenario_capacities'
-    federal_states:
-      schema: 'boundaries'
-      table: 'vg250_lan'
-  targets:
-    generators:
-      schema: 'grid'
-      table: 'egon_pf_hv_generator'
-    generator_timeseries:
-      schema: 'grid'
-      table: 'egon_pf_hv_generator_timeseries'
->>>>>>> 247d11ac

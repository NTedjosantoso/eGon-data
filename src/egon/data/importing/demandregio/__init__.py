--- conflicted
+++ resolved
@@ -6,11 +6,11 @@
 import pandas as pd
 import numpy as np
 import egon.data.config
+import egon.data.importing.scenarios.parameters as scenario_parameters
 from egon.data import db
 from egon.data.importing.scenarios import get_sector_parameters, EgonScenario
 from sqlalchemy import Column, String, Float, Integer, ForeignKey
 from sqlalchemy.ext.declarative import declarative_base
-<<<<<<< HEAD
 
 try:
     from disaggregator import data, spatial
@@ -18,12 +18,9 @@
     print(
         "Could not import disaggregator. "
         "Please run task 'demandregio-installation'")
-=======
-from disaggregator import data, spatial
-import egon.data.importing.scenarios.parameters as scenario_parameters
->>>>>>> b102e3ea
 # will be later imported from another file ###
 Base = declarative_base()
+
 
 class EgonDemandRegioHH(Base):
     __tablename__ = 'egon_demandregio_hh'
@@ -68,6 +65,7 @@
     wz = Column(Integer, primary_key=True)
     sector = Column(String(50))
     definition = Column(String(150))
+
 
 def create_tables():
     """Create tables for demandregio data
@@ -237,7 +235,6 @@
     -------
     pd.DataFrame or pd.Series
     """
-
     # source: survey of energieAgenturNRW
     demand_per_hh_size = pd.DataFrame(index=range(1,7), data = {
         'weighted DWH': [2290, 3202, 4193, 4955, 5928, 5928],
@@ -336,7 +333,6 @@
     None.
 
     """
-
 
     targets = (egon.data.config.datasets()
                ['demandregio_cts_ind_demand']['targets'])

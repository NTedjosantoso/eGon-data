"""The central module containing all code to download and import data on
   industrial consumers with information on their georeferencing.
"""

from urllib.request import urlretrieve
import os
import pandas as pd
import geopandas as gpd
from sqlalchemy import Column, String, Float, Integer, Sequence
from geoalchemy2.types import Geometry
from sqlalchemy.ext.declarative import declarative_base
from pathlib import Path

from egon.data import db, subprocess
import egon.data.config
Base = declarative_base()

class HotmapsIndustrialSites(Base):
    __tablename__ = 'hotmaps_industrial_sites'
    __table_args__ = {'schema': 'demand'}
    siteid = Column(Integer, primary_key=True)
    sitename = Column(String)
    companyname = Column(String(200))
    address = Column(String(170))
    citycode = Column(String(50))
    city = Column(String(50))
    country = Column(String(50))
    location = Column(String(130))
    subsector = Column(String(50))
    datasource = Column(String)
    emissions_ets_2014 = Column(Float)
    emissions_eprtr_2014 = Column(Float)
    production = Column(Float)
    fuel_demand = Column(Float)
    excess_heat_100_200C = Column(Float)
    excess_heat_200_500C = Column(Float)
    excess_heat_500C = Column(Float)
    excess_heat_total = Column(Float)
    geom = Column(Geometry('POINT', 4326), index=True)


class SeenergiesIndustrialSites(Base):
    __tablename__ = 'seenergies_industrial_sites'
    __table_args__ = {'schema': 'demand'}
    objectid = Column(Integer, primary_key=True)
    siteid = Column(Integer)
    companyname = Column(String(100))
    address = Column(String(100))
    country = Column(String(2))
    eu28 = Column(String(3))
    subsector = Column(String(30))
    lat = Column(Float)
    lon = Column(Float)
    nuts1 = Column(String(3))
    nuts3 = Column(String(5))
    excess_heat = Column(String(3))
    level_1_Tj = Column(Float)
    level_2_Tj = Column(Float)
    level_3_Tj = Column(Float)
    level_1_r_Tj = Column(Float)
    level_2_r_Tj = Column(Float)
    level_3_r_Tj = Column(Float)
    level_1_Pj = Column(Float)
    level_2_Pj = Column(Float)
    level_3_Pj = Column(Float)
    level_1_r_Pj = Column(Float)
    level_2_r_Pj = Column(Float)
    level_3_r_Pj = Column(Float)
    electricitydemand_Tj = Column(Float)
    fueldemand_Tj = Column(Float)
    globalid = Column(String(50))
    geom = Column(Geometry('POINT', 4326), index=True)


class SchmidtIndustrialSites(Base):
    __tablename__ = 'schmidt_industrial_sites'
    __table_args__ = {'schema': 'demand'}
    id = Column(Integer, primary_key=True)
    application = Column(String(50))
    plant = Column(String(100))
    landkreis_number = Column(String(5))
    annual_tonnes = Column(Float)
    capacity_production = Column(String(10))
    lat = Column(Float)
    lon = Column(Float)
    geom = Column(Geometry('POINT', 4326), index=True)


class IndustrialSites(Base):
    __tablename__ = 'industrial_sites'
    __table_args__ = {'schema': 'demand'}
    id = Column(Integer, Sequence('ind_id_seq'), primary_key=True)
    companyname = Column(String(100))
    adress = Column(String(170))
    subsector = Column(String(100))
    wz = Column(Integer)
    el_demand = Column(Float)
    nuts3 = Column(String(10))
    geom = Column(Geometry('POINT', 4326), index=True)



def create_tables():
    """Create tables for data on industrial
    Returns
    -------
    None.
    """
    data_config = egon.data.config.datasets()
    hotmaps_config = data_config["hotmaps"][
        "processed"
    ]
    # Create target schema
    db.execute_sql(
        f"CREATE SCHEMA IF NOT EXISTS {hotmaps_config['schema']};"
    )
    db.execute_sql("DROP TABLE IF EXISTS demand.hotmaps_industrial_sites CASCADE;")
    db.execute_sql("DROP TABLE IF EXISTS demand.seenergies_industrial_sites CASCADE;")
    db.execute_sql("DROP TABLE IF EXISTS demand.schmidt_industrial_sites CASCADE;")

    engine = db.engine()
    HotmapsIndustrialSites.__table__.create(bind=engine, checkfirst=True)
    SeenergiesIndustrialSites.__table__.create(bind=engine, checkfirst=True)
    SchmidtIndustrialSites.__table__.create(bind=engine, checkfirst=True)
    IndustrialSites.__table__.create(bind=engine, checkfirst=True)

<<<<<<< HEAD
=======
#create_tables()
>>>>>>> 90490a5b

def download_hotmaps():
    """Download csv file on hotmap's industrial sites."""
    data_config = egon.data.config.datasets()
    hotmaps_config = data_config["hotmaps"][
        "original_data"
    ]

    target_file = (
        Path(".") / 'industrial_sites' / hotmaps_config["target"]["path"]
         )

    if not os.path.isfile(target_file):
        subprocess.run(
            f"curl {hotmaps_config['source']['url']} > {target_file}",
            shell=True)

<<<<<<< HEAD

=======
>>>>>>> 90490a5b
def download_seenergies():
    """Download csv file on s-eenergies' industrial sites."""
    data_config = egon.data.config.datasets()
    see_config = data_config["seenergies"][
        "original_data"
    ]

    target_file = (
        Path(".") / 'industrial_sites' / see_config["target"]["path"]
    )

    if not os.path.isfile(target_file):
        urlretrieve(see_config["source"]["url"], target_file)


def hotmaps_to_postgres():
    """Import hotmaps data to postgres database"""
    # Get information from data configuration file
    data_config = egon.data.config.datasets()
    hotmaps_orig = data_config["hotmaps"][
        "original_data"
    ]
    hotmaps_proc = data_config["hotmaps"][
        "processed"
    ]

<<<<<<< HEAD
    input_file = os.path.join(
        os.path.dirname(__file__), hotmaps_orig["target"]["path"]
    )
=======
    input_file = (
        Path(".") / 'industrial_sites' / hotmaps_orig["target"]["path"])

>>>>>>> 90490a5b
    engine = db.engine()

    db.execute_sql(
        f"DELETE FROM {hotmaps_proc['schema']}.{hotmaps_proc['table']}")
    # Read csv to dataframe
    df = pd.read_csv(input_file, delimiter=';')

    # Adjust column names
    df = df.rename(columns={
        'SiteID' : 'siteid',
        'CompanyName' : 'companyname',
        'SiteName' : 'sitename',
        'Address' : 'address',
        'CityCode' : 'citycode',
        'City' : 'city',
        'Country' : 'country',
        'geom' : 'geom',
        'Subsector' : 'subsector',
        'DataSource' : 'datasource',
        'Emissions_ETS_2014' : 'emissions_ets_2014',
        'Emissions_EPRTR_2014' : 'emissions_eprtr_2014',
        'Production' : 'production',
        'Fuel_Demand' : 'fuel_demand',
        'Excess_Heat_100-200C' : 'excess_heat_100_200C',
        'Excess_Heat_200-500C' : 'excess_heat_200_500C',
        'Excess_Heat_500C' : 'excess_heat_500C',
        'Excess_Heat_Total' : 'excess_heat_total'})

<<<<<<< HEAD
    # Write data to db
    df.to_sql(hotmaps_proc['table'],
=======
    # Remove entries without geometry
    df = df[df.country=='Germany']
    df = df[df.geom.notnull()]

    # From EWKT to WKT
    for i in df.index:
        df.loc[i, 'geom'] =df.loc[i, 'geom'].split(";")[1]

    # Create geometry with shapely
    geom = gpd.GeoSeries.from_wkt(df['geom'])

    # Import as geodataframe
    gdf = gpd.GeoDataFrame(df,
                           geometry=gpd.points_from_xy(geom.x, geom.y),
                           crs="EPSG:4326")

    # Select boundaries
    boundaries = db.select_geodataframe(
        "SELECT * FROM boundaries.vg250_sta_union",
        geom_col='geometry', epsg=4326)

    # Chosse only sites inside Germany or testmode boundaries
    gdf = gpd.sjoin(gdf, boundaries).drop(
        ['gid', 'bez', 'area_ha', 'index_right', 'geom'], axis=1)

    # Rename geometry column
    gdf = gdf.rename(columns={'geometry': 'geom'}).set_geometry('geom')

    # Write data to db
    gdf.to_postgis(hotmaps_proc['table'],
>>>>>>> 90490a5b
                      engine,
                      schema = hotmaps_proc['schema'],
                      if_exists='append',
                      index=df.index)
<<<<<<< HEAD

    db.execute_sql(
        f"UPDATE {hotmaps_proc['schema']}.{hotmaps_proc['table']} a"
        " SET geom=ST_GeomFromEWKT(a.location);"
    )



=======


>>>>>>> 90490a5b
def seenergies_to_postgres():
    """Import seenergies data to postgres database"""
    # Get information from data configuration file
    data_config = egon.data.config.datasets()
    seenergies_orig = data_config["seenergies"][
        "original_data"
    ]
    seenergies_proc = data_config["seenergies"][
        "processed"
    ]

<<<<<<< HEAD
    input_file = os.path.join(
        os.path.dirname(__file__), seenergies_orig["target"]["path"]
    )
    engine = db.engine()

=======
    input_file = (
        Path(".") / 'industrial_sites' / seenergies_orig["target"]["path"])
    engine = db.engine()

    db.execute_sql(
        f"DELETE FROM {seenergies_proc['schema']}.{seenergies_proc['table']}")

>>>>>>> 90490a5b
    # Read csv to dataframe
    df = pd.read_csv(input_file, delimiter=',')
    df = df.drop(['X', 'Y'], axis=1)

    # Adjust column names
    df = df.rename(columns={
        'SiteName' : 'sitename',
        'OBJECTID' : 'objectid',
        'SiteId' : 'siteid',
        'CompanyName' : 'companyname',
        'StreetNameAndNumber' : 'address',
        'Country' : 'country',
        'EU28' : 'eu28',
        'Eurostat_Name' : 'subsector',
        'Latitude' : 'lat',
        'Longitude' : 'lon',
        'NUTS1ID' : 'nuts1',
        'NUTS3ID' : 'nuts3',
        'Excess_Heat' : 'excess_heat',
        'level_1_Tj' : 'level_1_Tj',
        'level_2_Tj' : 'level_2_Tj',
        'level_3_Tj' : 'level_3_Tj',
        'level_1_r_Tj' : 'level_1_r_Tj',
        'level_2_r_Tj' : 'level_2_r_Tj',
        'level_3_r_Tj' : 'level_3_r_Tj',
        'level_1_Pj' : 'level_1_Pj',
        'level_2_Pj' : 'level_2_Pj',
        'level_3_Pj' : 'level_3_Pj',
        'level_1_r_Pj' : 'level_1_r_Pj',
        'level_2_r_Pj' : 'level_2_r_Pj',
        'level_3_r_Pj' : 'level_3_r_Pj',
        'ElectricityDemand_TJ_a' : 'electricitydemand_Tj',
        'FuelDemand_TJ_a' : 'fueldemand_Tj',
        'GlobalID' : 'globalid'})

<<<<<<< HEAD
    # Write data to db
    df.to_sql(seenergies_proc['table'],
=======
    gdf = gpd.GeoDataFrame(df,
                           geometry=gpd.points_from_xy(df.lon, df.lat),
                           crs="EPSG:4326")

    gdf = gdf.rename({'geometry': 'geom'}, axis=1).set_geometry('geom')

    boundaries = db.select_geodataframe(
        "SELECT * FROM boundaries.vg250_sta_union",
        geom_col='geometry', epsg=4326)

    # Chosse only sites inside Germany or testmode boundaries
    gdf = gpd.sjoin(gdf, boundaries).drop(
        ['gid', 'bez', 'area_ha', 'index_right'], axis=1)

    # Write data to db
    gdf.to_postgis(seenergies_proc['table'],
>>>>>>> 90490a5b
                      engine,
                      schema = seenergies_proc['schema'],
                      if_exists='append',
                      index=df.index)

def schmidt_to_postgres():
    """Import data from Thesis by Danielle Schmidt to postgres database"""
    # Get information from data configuration file
    data_config = egon.data.config.datasets()
    schmidt_orig = data_config["schmidt"][
        "original_data"
    ]
    schmidt_proc = data_config["schmidt"][
        "processed"
    ]

    input_file = os.path.join(
        os.path.dirname(__file__), schmidt_orig["target"]["path"]
    )
    engine = db.engine()

<<<<<<< HEAD
=======
    db.execute_sql(
        f"DELETE FROM {schmidt_proc['schema']}.{schmidt_proc['table']}")

>>>>>>> 90490a5b
    # Read csv to dataframe
    df = pd.read_csv(input_file, delimiter=';')

    # Adjust column names
    df = df.rename(columns={
        'Application' : 'application',
        'Plant' : 'plant',
        'Landkreis Number' : 'landkreis_number',
        'Annual Tonnes' : 'annual_tonnes',
        'Capacity or Production' : 'capacity_production',
        'Latitude' : 'lat',
        'Longitude' : 'lon'})
<<<<<<< HEAD

    df.insert(0, 'id', df.index + 1)

    # Write data to db
    df.to_sql(schmidt_proc['table'],
=======

    gdf = gpd.GeoDataFrame(df,
                           geometry=gpd.points_from_xy(df.lon, df.lat),
                           crs="EPSG:4326")

    gdf = gdf.rename({'geometry': 'geom'}, axis=1).set_geometry('geom')

    boundaries = db.select_geodataframe(
        "SELECT * FROM boundaries.vg250_sta_union",
        geom_col='geometry', epsg=4326)

    # Chosse only sites inside Germany or testmode boundaries
    gdf = gpd.sjoin(gdf, boundaries).drop(
        ['gid', 'bez', 'area_ha', 'index_right'], axis=1)

    # Write data to db
    gdf.to_postgis(schmidt_proc['table'],
>>>>>>> 90490a5b
                      engine,
                      schema = schmidt_proc['schema'],
                      if_exists='append',
                      index=df.index)
<<<<<<< HEAD
    db.execute_sql(
        f"UPDATE {schmidt_proc['schema']}.{schmidt_proc['table']} a"
        " SET geom=ST_SetSRID(ST_MakePoint(a.lon, a.lat), 4326);"
    )


=======

>>>>>>> 90490a5b
def merge_inputs():
    """ Merge and clean data from different sources
    (hotmaps, seenergies, Thesis Schmidt)
    """

    # Get information from data configuration file
    data_config = egon.data.config.datasets()

    sites_table = (
        f"{data_config['industrial_sites']['processed']['schema']}"
        f".{data_config['industrial_sites']['processed']['table']}"
    )

    hotmaps_table = (
        f"{data_config['hotmaps']['processed']['schema']}"
        f".{data_config['hotmaps']['processed']['table']}"
    )

<<<<<<< HEAD
=======
    seenergies_proc = data_config["seenergies"][
        "processed"
    ]
>>>>>>> 90490a5b
    seenergies_table = (
        f"{data_config['seenergies']['processed']['schema']}"
        f".{data_config['seenergies']['processed']['table']}"
    )

<<<<<<< HEAD
=======
    schmidt = data_config["seenergies"][
        "processed"
    ]
>>>>>>> 90490a5b
    schmidt_table = (
        f"{data_config['schmidt']['processed']['schema']}"
        f".{data_config['schmidt']['processed']['table']}"
    )

<<<<<<< HEAD
=======
    # Insert data from Hotmaps
    db.execute_sql(
        f"""INSERT INTO {sites_table}
                (companyname, address, subsector, geom)
                SELECT hs.companyname, hs.address, hs.subsector, hs.geom
                FROM {hotmaps_table} hs
                WHERE hs.country = 'Germany';"""
    )
>>>>>>> 90490a5b

    # Insert data from s-EEnergies
    db.execute_sql(
        f"""INSERT INTO {sites_table}
              (companyname, address, subsector, wz, geom)
                SELECT se.companyname, se.address, se.subsector, se.geom
                FROM {seenergies_table} se
<<<<<<< HEAD
                WHERE   se.country = 'DE'
                AND     geom IS NOT NULL"""
    )
    # Insert data from Hotmaps
    db.execute_sql(
        f"""INSERT INTO {sites_table}
              (companyname, address, subsector, wz, geom)
                SELECT hs.companyname, hs.address, hs.subsector, hs.geom
                FROM {hotmaps_table} hs
                WHERE hs.country = 'Germany'
                AND geom IS NOT NULL
                AND hs.siteid NOT IN
                    (SELECT hs.siteid
                      FROM  {hotmaps_table} hs,
                            {sites_table} s
                      WHERE hs.address = s.address)
                AND hs.siteid NOT IN
                    (SELECT hs.siteid
                      FROM  {hotmaps_table} hs,
                            {sites_table} s
                      WHERE ST_DWithin (h.geom, s.geom, 0.01)
                AND (hs.wz = s.wz)
	            AND (LOWER (SUBSTRING(hs.companyname, 1, 3)) =
                    LOWER (SUBSTRING(s.companyname, 1, 3)));"""
    )
=======
                WHERE se.country = 'DE' AND se.companyname NOT IN
                 (SELECT se.companyname
                      FROM {seenergies_table} se , {sites_table} s
                      WHERE ST_DWithin (se.geom, s.geom, 0.0001)) ;"""
    )
>>>>>>> 90490a5b

    # Insert data from Schmidt's Master thesis
    db.execute_sql(
        f"""INSERT INTO {sites_table}
              (companyname, subsector, wz, geom)
                SELECT sm.plant, sm.application, sm.geom
                FROM {schmidt_table} sm
                WHERE sm.plant NOT IN
                 (SELECT sm.plant
<<<<<<< HEAD
                      FROM {schmidt_table} sm ,
                           {sites_table} s
                      WHERE ST_DWithin (se.geom, s.geom, 0.0001))
                      AND (sm.wz = s.wz)
                      AND (LOWER (SUBSTRING(sm.plant, 1, 3)) =
                           LOWER (SUBSTRING(s.companyname, 1, 3)));;"""
=======
                      FROM {schmidt_table} sm , {sites_table} s
                      WHERE ST_DWithin (se.geom, s.geom, 0.0001)) ;"""
>>>>>>> 90490a5b
    )
<|MERGE_RESOLUTION|>--- conflicted
+++ resolved
@@ -124,10 +124,7 @@
     SchmidtIndustrialSites.__table__.create(bind=engine, checkfirst=True)
     IndustrialSites.__table__.create(bind=engine, checkfirst=True)
 
-<<<<<<< HEAD
-=======
 #create_tables()
->>>>>>> 90490a5b
 
 def download_hotmaps():
     """Download csv file on hotmap's industrial sites."""
@@ -145,10 +142,7 @@
             f"curl {hotmaps_config['source']['url']} > {target_file}",
             shell=True)
 
-<<<<<<< HEAD
-
-=======
->>>>>>> 90490a5b
+        
 def download_seenergies():
     """Download csv file on s-eenergies' industrial sites."""
     data_config = egon.data.config.datasets()
@@ -175,15 +169,9 @@
         "processed"
     ]
 
-<<<<<<< HEAD
-    input_file = os.path.join(
-        os.path.dirname(__file__), hotmaps_orig["target"]["path"]
-    )
-=======
     input_file = (
         Path(".") / 'industrial_sites' / hotmaps_orig["target"]["path"])
 
->>>>>>> 90490a5b
     engine = db.engine()
 
     db.execute_sql(
@@ -212,10 +200,6 @@
         'Excess_Heat_500C' : 'excess_heat_500C',
         'Excess_Heat_Total' : 'excess_heat_total'})
 
-<<<<<<< HEAD
-    # Write data to db
-    df.to_sql(hotmaps_proc['table'],
-=======
     # Remove entries without geometry
     df = df[df.country=='Germany']
     df = df[df.geom.notnull()]
@@ -246,24 +230,12 @@
 
     # Write data to db
     gdf.to_postgis(hotmaps_proc['table'],
->>>>>>> 90490a5b
                       engine,
                       schema = hotmaps_proc['schema'],
                       if_exists='append',
                       index=df.index)
-<<<<<<< HEAD
-
-    db.execute_sql(
-        f"UPDATE {hotmaps_proc['schema']}.{hotmaps_proc['table']} a"
-        " SET geom=ST_GeomFromEWKT(a.location);"
-    )
-
-
-
-=======
-
-
->>>>>>> 90490a5b
+
+
 def seenergies_to_postgres():
     """Import seenergies data to postgres database"""
     # Get information from data configuration file
@@ -275,13 +247,6 @@
         "processed"
     ]
 
-<<<<<<< HEAD
-    input_file = os.path.join(
-        os.path.dirname(__file__), seenergies_orig["target"]["path"]
-    )
-    engine = db.engine()
-
-=======
     input_file = (
         Path(".") / 'industrial_sites' / seenergies_orig["target"]["path"])
     engine = db.engine()
@@ -289,7 +254,6 @@
     db.execute_sql(
         f"DELETE FROM {seenergies_proc['schema']}.{seenergies_proc['table']}")
 
->>>>>>> 90490a5b
     # Read csv to dataframe
     df = pd.read_csv(input_file, delimiter=',')
     df = df.drop(['X', 'Y'], axis=1)
@@ -325,10 +289,6 @@
         'FuelDemand_TJ_a' : 'fueldemand_Tj',
         'GlobalID' : 'globalid'})
 
-<<<<<<< HEAD
-    # Write data to db
-    df.to_sql(seenergies_proc['table'],
-=======
     gdf = gpd.GeoDataFrame(df,
                            geometry=gpd.points_from_xy(df.lon, df.lat),
                            crs="EPSG:4326")
@@ -339,13 +299,12 @@
         "SELECT * FROM boundaries.vg250_sta_union",
         geom_col='geometry', epsg=4326)
 
-    # Chosse only sites inside Germany or testmode boundaries
+    # Choose only sites inside Germany or testmode boundaries
     gdf = gpd.sjoin(gdf, boundaries).drop(
         ['gid', 'bez', 'area_ha', 'index_right'], axis=1)
 
     # Write data to db
     gdf.to_postgis(seenergies_proc['table'],
->>>>>>> 90490a5b
                       engine,
                       schema = seenergies_proc['schema'],
                       if_exists='append',
@@ -367,12 +326,9 @@
     )
     engine = db.engine()
 
-<<<<<<< HEAD
-=======
     db.execute_sql(
         f"DELETE FROM {schmidt_proc['schema']}.{schmidt_proc['table']}")
 
->>>>>>> 90490a5b
     # Read csv to dataframe
     df = pd.read_csv(input_file, delimiter=';')
 
@@ -385,13 +341,6 @@
         'Capacity or Production' : 'capacity_production',
         'Latitude' : 'lat',
         'Longitude' : 'lon'})
-<<<<<<< HEAD
-
-    df.insert(0, 'id', df.index + 1)
-
-    # Write data to db
-    df.to_sql(schmidt_proc['table'],
-=======
 
     gdf = gpd.GeoDataFrame(df,
                            geometry=gpd.points_from_xy(df.lon, df.lat),
@@ -403,27 +352,17 @@
         "SELECT * FROM boundaries.vg250_sta_union",
         geom_col='geometry', epsg=4326)
 
-    # Chosse only sites inside Germany or testmode boundaries
+    # Choose only sites inside Germany or testmode boundaries
     gdf = gpd.sjoin(gdf, boundaries).drop(
         ['gid', 'bez', 'area_ha', 'index_right'], axis=1)
 
     # Write data to db
     gdf.to_postgis(schmidt_proc['table'],
->>>>>>> 90490a5b
                       engine,
                       schema = schmidt_proc['schema'],
                       if_exists='append',
                       index=df.index)
-<<<<<<< HEAD
-    db.execute_sql(
-        f"UPDATE {schmidt_proc['schema']}.{schmidt_proc['table']} a"
-        " SET geom=ST_SetSRID(ST_MakePoint(a.lon, a.lat), 4326);"
-    )
-
-
-=======
-
->>>>>>> 90490a5b
+
 def merge_inputs():
     """ Merge and clean data from different sources
     (hotmaps, seenergies, Thesis Schmidt)
@@ -442,39 +381,16 @@
         f".{data_config['hotmaps']['processed']['table']}"
     )
 
-<<<<<<< HEAD
-=======
-    seenergies_proc = data_config["seenergies"][
-        "processed"
-    ]
->>>>>>> 90490a5b
     seenergies_table = (
         f"{data_config['seenergies']['processed']['schema']}"
         f".{data_config['seenergies']['processed']['table']}"
     )
 
-<<<<<<< HEAD
-=======
-    schmidt = data_config["seenergies"][
-        "processed"
-    ]
->>>>>>> 90490a5b
     schmidt_table = (
         f"{data_config['schmidt']['processed']['schema']}"
         f".{data_config['schmidt']['processed']['table']}"
     )
 
-<<<<<<< HEAD
-=======
-    # Insert data from Hotmaps
-    db.execute_sql(
-        f"""INSERT INTO {sites_table}
-                (companyname, address, subsector, geom)
-                SELECT hs.companyname, hs.address, hs.subsector, hs.geom
-                FROM {hotmaps_table} hs
-                WHERE hs.country = 'Germany';"""
-    )
->>>>>>> 90490a5b
 
     # Insert data from s-EEnergies
     db.execute_sql(
@@ -482,7 +398,6 @@
               (companyname, address, subsector, wz, geom)
                 SELECT se.companyname, se.address, se.subsector, se.geom
                 FROM {seenergies_table} se
-<<<<<<< HEAD
                 WHERE   se.country = 'DE'
                 AND     geom IS NOT NULL"""
     )
@@ -508,13 +423,6 @@
 	            AND (LOWER (SUBSTRING(hs.companyname, 1, 3)) =
                     LOWER (SUBSTRING(s.companyname, 1, 3)));"""
     )
-=======
-                WHERE se.country = 'DE' AND se.companyname NOT IN
-                 (SELECT se.companyname
-                      FROM {seenergies_table} se , {sites_table} s
-                      WHERE ST_DWithin (se.geom, s.geom, 0.0001)) ;"""
-    )
->>>>>>> 90490a5b
 
     # Insert data from Schmidt's Master thesis
     db.execute_sql(
@@ -524,15 +432,10 @@
                 FROM {schmidt_table} sm
                 WHERE sm.plant NOT IN
                  (SELECT sm.plant
-<<<<<<< HEAD
                       FROM {schmidt_table} sm ,
                            {sites_table} s
                       WHERE ST_DWithin (se.geom, s.geom, 0.0001))
                       AND (sm.wz = s.wz)
                       AND (LOWER (SUBSTRING(sm.plant, 1, 3)) =
                            LOWER (SUBSTRING(s.companyname, 1, 3)));;"""
-=======
-                      FROM {schmidt_table} sm , {sites_table} s
-                      WHERE ST_DWithin (se.geom, s.geom, 0.0001)) ;"""
->>>>>>> 90490a5b
-    )
+    )

--- conflicted
+++ resolved
@@ -10,9 +10,6 @@
 import pandas as pd
 
 from egon.data import config
-
-from sqlalchemy.exc import IntegrityError
-from psycopg2.errors import UniqueViolation
 
 
 def credentials():
@@ -273,29 +270,18 @@
     >>> @check_db_unique_violation
     ... def commit_something_to_database():
     ...     # commit something here
-<<<<<<< HEAD
-    ...
-    >>> commit_something_to_database()
-=======
     ...    return
     ...
     >>> commit_something_to_database()  # doctest: +SKIP
->>>>>>> f07c4420
 
     Examples
     --------
     Add new bus to eTraGo's bus table:
 
     >>> from egon.data import db
-<<<<<<< HEAD
-    ... from egon.data.datasets.etrago_setup import EgonPfHvBus
-    ...
-    ... @check_db_unique_violation
-=======
     >>> from egon.data.datasets.etrago_setup import EgonPfHvBus
     ...
     >>> @check_db_unique_violation
->>>>>>> f07c4420
     ... def add_etrago_bus():
     ...     bus_id = db.next_etrago_id("bus")
     ...     with db.session_scope() as session:
@@ -313,11 +299,7 @@
     ...         )
     ...         session.commit()
     ...
-<<<<<<< HEAD
-    >>> add_etrago_bus()
-=======
     >>> add_etrago_bus()  # doctest: +SKIP
->>>>>>> f07c4420
 
     Parameters
     ----------
@@ -335,10 +317,7 @@
     loop will not terminate until the error is resolved! In case of eTraGo
     tables you can use :func:`next_etrago_id`, see example above.
     """
-<<<<<<< HEAD
-=======
-
->>>>>>> f07c4420
+
     def commit(*args, **kwargs):
         unique_violation = True
         ret = None

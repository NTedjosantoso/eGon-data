--- conflicted
+++ resolved
@@ -161,13 +161,8 @@
     return wrapped
 
 
-<<<<<<< HEAD
 def select_dataframe(sql, index_col=None, warning=True):
     """ Select data from local database as pandas.DataFrame
-=======
-def select_dataframe(sql, index_col=None):
-    """Select data from local database as pandas.DataFrame
->>>>>>> 1f7c6e0f
 
     Parameters
     ----------
